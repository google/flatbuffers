/*
 * Copyright 2014 Google Inc. All rights reserved.
 *
 * Licensed under the Apache License, Version 2.0 (the "License");
 * you may not use this file except in compliance with the License.
 * You may obtain a copy of the License at
 *
 *     http://www.apache.org/licenses/LICENSE-2.0
 *
 * Unless required by applicable law or agreed to in writing, software
 * distributed under the License is distributed on an "AS IS" BASIS,
 * WITHOUT WARRANTIES OR CONDITIONS OF ANY KIND, either express or implied.
 * See the License for the specific language governing permissions and
 * limitations under the License.
 */

#include <algorithm>

#include "flatbuffers/flatbuffers.h"
#include "flatbuffers/idl.h"
#include "flatbuffers/util.h"

namespace flatbuffers {

const char *const kTypeNames[] = {
  #define FLATBUFFERS_TD(ENUM, IDLTYPE, CTYPE, JTYPE, GTYPE) IDLTYPE,
    FLATBUFFERS_GEN_TYPES(FLATBUFFERS_TD)
  #undef FLATBUFFERS_TD
  nullptr
};

const char kTypeSizes[] = {
  #define FLATBUFFERS_TD(ENUM, IDLTYPE, CTYPE, JTYPE, GTYPE) sizeof(CTYPE),
    FLATBUFFERS_GEN_TYPES(FLATBUFFERS_TD)
  #undef FLATBUFFERS_TD
};

static void Error(const std::string &msg) {
  throw msg;
}

// Ensure that integer values we parse fit inside the declared integer type.
static void CheckBitsFit(int64_t val, size_t bits) {
  auto mask = (1ll << bits) - 1;  // Bits we allow to be used.
  if (bits < 64 &&
      (val & ~mask) != 0 &&  // Positive or unsigned.
      (val |  mask) != -1)   // Negative.
    Error("constant does not fit in a " + NumToString(bits) + "-bit field");
}

// atot: templated version of atoi/atof: convert a string to an instance of T.
template<typename T> inline T atot(const char *s) {
  auto val = StringToInt(s);
  CheckBitsFit(val, sizeof(T) * 8);
  return (T)val;
}
template<> inline bool atot<bool>(const char *s) {
  return 0 != atoi(s);
}
template<> inline float atot<float>(const char *s) {
  return static_cast<float>(strtod(s, nullptr));
}
template<> inline double atot<double>(const char *s) {
  return strtod(s, nullptr);
}

template<> inline Offset<void> atot<Offset<void>>(const char *s) {
  return Offset<void>(atoi(s));
}

// Declare tokens we'll use. Single character tokens are represented by their
// ascii character code (e.g. '{'), others above 256.
#define FLATBUFFERS_GEN_TOKENS(TD) \
  TD(Eof, 256, "end of file") \
  TD(StringConstant, 257, "string constant") \
  TD(IntegerConstant, 258, "integer constant") \
  TD(FloatConstant, 259, "float constant") \
  TD(Identifier, 260, "identifier") \
  TD(Table, 261, "table") \
  TD(Struct, 262, "struct") \
  TD(Enum, 263, "enum") \
  TD(Union, 264, "union") \
  TD(NameSpace, 265, "namespace") \
  TD(RootType, 266, "root_type") \
  TD(FileIdentifier, 267, "file_identifier") \
<<<<<<< HEAD
  TD(FileExtension, 268, "file_extension")
=======
  TD(FileExtension, 268, "file_extension") \
  TD(Include, 269, "include")
>>>>>>> 8e40902d
#ifdef __GNUC__
__extension__  // Stop GCC complaining about trailing comma with -Wpendantic.
#endif
enum {
  #define FLATBUFFERS_TOKEN(NAME, VALUE, STRING) kToken ## NAME = VALUE,
    FLATBUFFERS_GEN_TOKENS(FLATBUFFERS_TOKEN)
  #undef FLATBUFFERS_TOKEN
  #define FLATBUFFERS_TD(ENUM, IDLTYPE, CTYPE, JTYPE, GTYPE) kToken ## ENUM,
    FLATBUFFERS_GEN_TYPES(FLATBUFFERS_TD)
  #undef FLATBUFFERS_TD
};

static std::string TokenToString(int t) {
  static const char *tokens[] = {
    #define FLATBUFFERS_TOKEN(NAME, VALUE, STRING) STRING,
      FLATBUFFERS_GEN_TOKENS(FLATBUFFERS_TOKEN)
    #undef FLATBUFFERS_TOKEN
    #define FLATBUFFERS_TD(ENUM, IDLTYPE, CTYPE, JTYPE, GTYPE) IDLTYPE,
      FLATBUFFERS_GEN_TYPES(FLATBUFFERS_TD)
    #undef FLATBUFFERS_TD
  };
  if (t < 256) {  // A single ascii char token.
    std::string s;
    s.append(1, static_cast<char>(t));
    return s;
  } else {       // Other tokens.
    return tokens[t - 256];
  }
}

// Parses exactly nibbles worth of hex digits into a number, or error.
int64_t Parser::ParseHexNum(int nibbles) {
  for (int i = 0; i < nibbles; i++)
    if (!isxdigit(cursor_[i]))
      Error("escape code must be followed by " + NumToString(nibbles) +
            " hex digits");
  auto val = StringToInt(cursor_, 16);
  cursor_ += nibbles;
  return val;
}

void Parser::Next() {
  doc_comment_.clear();
  bool seen_newline = false;
  for (;;) {
    char c = *cursor_++;
    token_ = c;
    switch (c) {
      case '\0': cursor_--; token_ = kTokenEof; return;
      case ' ': case '\r': case '\t': break;
      case '\n': line_++; seen_newline = true; break;
      case '{': case '}': case '(': case ')': case '[': case ']': return;
      case ',': case ':': case ';': case '=': return;
      case '.':
        if(!isdigit(*cursor_)) return;
        Error("floating point constant can\'t start with \".\"");
        break;
      case '\"':
        attribute_ = "";
        while (*cursor_ != '\"') {
          if (*cursor_ < ' ' && *cursor_ >= 0)
            Error("illegal character in string constant");
          if (*cursor_ == '\\') {
            cursor_++;
            switch (*cursor_) {
              case 'n':  attribute_ += '\n'; cursor_++; break;
              case 't':  attribute_ += '\t'; cursor_++; break;
              case 'r':  attribute_ += '\r'; cursor_++; break;
              case 'b':  attribute_ += '\b'; cursor_++; break;
              case 'f':  attribute_ += '\f'; cursor_++; break;
              case '\"': attribute_ += '\"'; cursor_++; break;
              case '\\': attribute_ += '\\'; cursor_++; break;
              case '/':  attribute_ += '/';  cursor_++; break;
              case 'x': {  // Not in the JSON standard
                cursor_++;
                attribute_ += static_cast<char>(ParseHexNum(2));
                break;
              }
              case 'u': {
                cursor_++;
                ToUTF8(static_cast<int>(ParseHexNum(4)), &attribute_);
                break;
              }
              default: Error("unknown escape code in string constant"); break;
            }
          } else { // printable chars + UTF-8 bytes
            attribute_ += *cursor_++;
          }
        }
        cursor_++;
        token_ = kTokenStringConstant;
        return;
      case '/':
        if (*cursor_ == '/') {
          const char *start = ++cursor_;
          while (*cursor_ && *cursor_ != '\n') cursor_++;
          if (*start == '/') {  // documentation comment
            if (!seen_newline)
              Error("a documentation comment should be on a line on its own");
            // todo: do we want to support multiline comments instead?
            doc_comment_ += std::string(start + 1, cursor_);
          }
          break;
        }
        // fall thru
      default:
        if (isalpha(static_cast<unsigned char>(c))) {
          // Collect all chars of an identifier:
          const char *start = cursor_ - 1;
          while (isalnum(static_cast<unsigned char>(*cursor_)) ||
                 *cursor_ == '_')
            cursor_++;
          attribute_.clear();
          attribute_.append(start, cursor_);
          // First, see if it is a type keyword from the table of types:
          #define FLATBUFFERS_TD(ENUM, IDLTYPE, CTYPE, JTYPE, GTYPE) \
            if (attribute_ == IDLTYPE) { \
              token_ = kToken ## ENUM; \
              return; \
            }
            FLATBUFFERS_GEN_TYPES(FLATBUFFERS_TD)
          #undef FLATBUFFERS_TD
          // If it's a boolean constant keyword, turn those into integers,
          // which simplifies our logic downstream.
          if (attribute_ == "true" || attribute_ == "false") {
            attribute_ = NumToString(attribute_ == "true");
            token_ = kTokenIntegerConstant;
            return;
          }
          // Check for declaration keywords:
          if (attribute_ == "table")     { token_ = kTokenTable;     return; }
          if (attribute_ == "struct")    { token_ = kTokenStruct;    return; }
          if (attribute_ == "enum")      { token_ = kTokenEnum;      return; }
          if (attribute_ == "union")     { token_ = kTokenUnion;     return; }
          if (attribute_ == "namespace") { token_ = kTokenNameSpace; return; }
          if (attribute_ == "root_type") { token_ = kTokenRootType;  return; }
<<<<<<< HEAD
=======
          if (attribute_ == "include")   { token_ = kTokenInclude;  return; }
>>>>>>> 8e40902d
          if (attribute_ == "file_identifier") {
            token_ = kTokenFileIdentifier;
            return;
          }
          if (attribute_ == "file_extension") {
            token_ = kTokenFileExtension;
            return;
          }
          // If not, it is a user-defined identifier:
          token_ = kTokenIdentifier;
          return;
        } else if (isdigit(static_cast<unsigned char>(c)) || c == '-') {
          const char *start = cursor_ - 1;
          while (isdigit(static_cast<unsigned char>(*cursor_))) cursor_++;
          if (*cursor_ == '.') {
            cursor_++;
            while (isdigit(static_cast<unsigned char>(*cursor_))) cursor_++;
            // See if this float has a scientific notation suffix. Both JSON
            // and C++ (through strtod() we use) have the same format:
            if (*cursor_ == 'e' || *cursor_ == 'E') {
              cursor_++;
              if (*cursor_ == '+' || *cursor_ == '-') cursor_++;
              while (isdigit(static_cast<unsigned char>(*cursor_))) cursor_++;
            }
            token_ = kTokenFloatConstant;
          } else {
            token_ = kTokenIntegerConstant;
          }
          attribute_.clear();
          attribute_.append(start, cursor_);
          return;
        }
        std::string ch;
        ch = c;
        if (c < ' ' || c > '~') ch = "code: " + NumToString(c);
        Error("illegal character: " + ch);
        break;
    }
  }
}

// Check if a given token is next, if so, consume it as well.
bool Parser::IsNext(int t) {
  bool isnext = t == token_;
  if (isnext) Next();
  return isnext;
}

// Expect a given token to be next, consume it, or error if not present.
void Parser::Expect(int t) {
  if (t != token_) {
    Error("expecting: " + TokenToString(t) + " instead got: " +
          TokenToString(token_));
  }
  Next();
}

// Parse any IDL type.
void Parser::ParseType(Type &type) {
  if (token_ >= kTokenBOOL && token_ <= kTokenSTRING) {
    type.base_type = static_cast<BaseType>(token_ - kTokenNONE);
  } else {
    if (token_ == kTokenIdentifier) {
      auto enum_def = enums_.Lookup(attribute_);
      if (enum_def) {
        type = enum_def->underlying_type;
        if (enum_def->is_union) type.base_type = BASE_TYPE_UNION;
      } else {
        type.base_type = BASE_TYPE_STRUCT;
        type.struct_def = LookupCreateStruct(attribute_);
      }
    } else if (token_ == '[') {
      Next();
      Type subtype;
      ParseType(subtype);
      if (subtype.base_type == BASE_TYPE_VECTOR) {
        // We could support this, but it will complicate things, and it's
        // easier to work around with a struct around the inner vector.
        Error("nested vector types not supported (wrap in table first).");
      }
      if (subtype.base_type == BASE_TYPE_UNION) {
        // We could support this if we stored a struct of 2 elements per
        // union element.
        Error("vector of union types not supported (wrap in table first).");
      }
      type = Type(BASE_TYPE_VECTOR, subtype.struct_def, subtype.enum_def);
      type.element = subtype.base_type;
      Expect(']');
      return;
    } else {
      Error("illegal type syntax");
    }
  }
  Next();
}

FieldDef &Parser::AddField(StructDef &struct_def,
                           const std::string &name,
                           const Type &type) {
  auto &field = *new FieldDef();
  field.value.offset =
    FieldIndexToOffset(static_cast<voffset_t>(struct_def.fields.vec.size()));
  field.name = name;
  field.value.type = type;
  if (struct_def.fixed) {  // statically compute the field offset
    auto size = InlineSize(type);
    auto alignment = InlineAlignment(type);
    // structs_ need to have a predictable format, so we need to align to
    // the largest scalar
    struct_def.minalign = std::max(struct_def.minalign, alignment);
    struct_def.PadLastField(alignment);
    field.value.offset = static_cast<voffset_t>(struct_def.bytesize);
    struct_def.bytesize += size;
  }
  if (struct_def.fields.Add(name, &field))
    Error("field already exists: " + name);
  return field;
}

void Parser::ParseField(StructDef &struct_def) {
  std::string name = attribute_;
  std::string dc = doc_comment_;
  Expect(kTokenIdentifier);
  Expect(':');
  Type type;
  ParseType(type);

  if (struct_def.fixed && !IsScalar(type.base_type) && !IsStruct(type))
    Error("structs_ may contain only scalar or struct fields");

  FieldDef *typefield = nullptr;
  if (type.base_type == BASE_TYPE_UNION) {
    // For union fields, add a second auto-generated field to hold the type,
    // with _type appended as the name.
    typefield = &AddField(struct_def, name + "_type",
                          type.enum_def->underlying_type);
  }

  auto &field = AddField(struct_def, name, type);

  if (token_ == '=') {
    Next();
    ParseSingleValue(field.value);
  }

  field.doc_comment = dc;
  ParseMetaData(field);
  field.deprecated = field.attributes.Lookup("deprecated") != nullptr;
  if (field.deprecated && struct_def.fixed)
    Error("can't deprecate fields in a struct");
  auto nested = field.attributes.Lookup("nested_flatbuffer");
  if (nested) {
    if (nested->type.base_type != BASE_TYPE_STRING)
      Error("nested_flatbuffer attribute must be a string (the root type)");
    if (field.value.type.base_type != BASE_TYPE_VECTOR ||
        field.value.type.element != BASE_TYPE_UCHAR)
      Error("nested_flatbuffer attribute may only apply to a vector of ubyte");
    // This will cause an error if the root type of the nested flatbuffer
    // wasn't defined elsewhere.
    LookupCreateStruct(nested->constant);
  }

  if (typefield) {
    // If this field is a union, and it has a manually assigned id,
    // the automatically added type field should have an id as well (of N - 1).
    auto attr = field.attributes.Lookup("id");
    if (attr) {
      auto id = atoi(attr->constant.c_str());
      auto val = new Value();
      val->type = attr->type;
      val->constant = NumToString(id - 1);
      typefield->attributes.Add("id", val);
    }
  }

  Expect(';');
}

void Parser::ParseAnyValue(Value &val, FieldDef *field) {
  switch (val.type.base_type) {
    case BASE_TYPE_UNION: {
      assert(field);
      if (!field_stack_.size() ||
          field_stack_.back().second->value.type.base_type != BASE_TYPE_UTYPE)
        Error("missing type field before this union value: " + field->name);
      auto enum_idx = atot<unsigned char>(
                                    field_stack_.back().first.constant.c_str());
      auto enum_val = val.type.enum_def->ReverseLookup(enum_idx);
      if (!enum_val) Error("illegal type id for: " + field->name);
      val.constant = NumToString(ParseTable(*enum_val->struct_def));
      break;
    }
    case BASE_TYPE_STRUCT:
      val.constant = NumToString(ParseTable(*val.type.struct_def));
      break;
    case BASE_TYPE_STRING: {
      auto s = attribute_;
      Expect(kTokenStringConstant);
      val.constant = NumToString(builder_.CreateString(s).o);
      break;
    }
    case BASE_TYPE_VECTOR: {
      Expect('[');
      val.constant = NumToString(ParseVector(val.type.VectorType()));
      break;
    }
    default:
      ParseSingleValue(val);
      break;
  }
}

void Parser::SerializeStruct(const StructDef &struct_def, const Value &val) {
  auto off = atot<uoffset_t>(val.constant.c_str());
  assert(struct_stack_.size() - off == struct_def.bytesize);
  builder_.Align(struct_def.minalign);
  builder_.PushBytes(&struct_stack_[off], struct_def.bytesize);
  struct_stack_.resize(struct_stack_.size() - struct_def.bytesize);
  builder_.AddStructOffset(val.offset, builder_.GetSize());
}

uoffset_t Parser::ParseTable(const StructDef &struct_def) {
  Expect('{');
  size_t fieldn = 0;
  if (!IsNext('}')) for (;;) {
    std::string name = attribute_;
    if (!IsNext(kTokenStringConstant)) Expect(kTokenIdentifier);
    auto field = struct_def.fields.Lookup(name);
    if (!field) Error("unknown field: " + name);
    if (struct_def.fixed && (fieldn >= struct_def.fields.vec.size()
                            || struct_def.fields.vec[fieldn] != field)) {
       Error("struct field appearing out of order: " + name);
    }
    Expect(':');
    Value val = field->value;
    ParseAnyValue(val, field);
    field_stack_.push_back(std::make_pair(val, field));
    fieldn++;
    if (IsNext('}')) break;
    Expect(',');
  }
  if (struct_def.fixed && fieldn != struct_def.fields.vec.size())
    Error("incomplete struct initialization: " + struct_def.name);
  auto start = struct_def.fixed
                 ? builder_.StartStruct(struct_def.minalign)
                 : builder_.StartTable();

  for (size_t size = struct_def.sortbysize ? sizeof(largest_scalar_t) : 1;
       size;
       size /= 2) {
    // Go through elements in reverse, since we're building the data backwards.
    for (auto it = field_stack_.rbegin();
             it != field_stack_.rbegin() + fieldn; ++it) {
      auto &value = it->first;
      auto field = it->second;
      if (!struct_def.sortbysize || size == SizeOf(value.type.base_type)) {
        switch (value.type.base_type) {
          #define FLATBUFFERS_TD(ENUM, IDLTYPE, CTYPE, JTYPE, GTYPE) \
            case BASE_TYPE_ ## ENUM: \
              builder_.Pad(field->padding); \
              if (struct_def.fixed) { \
                builder_.PushElement(atot<CTYPE>(value.constant.c_str())); \
              } else { \
                builder_.AddElement(value.offset, \
                             atot<CTYPE>(       value.constant.c_str()), \
                             atot<CTYPE>(field->value.constant.c_str())); \
              } \
              break;
            FLATBUFFERS_GEN_TYPES_SCALAR(FLATBUFFERS_TD);
          #undef FLATBUFFERS_TD
          #define FLATBUFFERS_TD(ENUM, IDLTYPE, CTYPE, JTYPE, GTYPE) \
            case BASE_TYPE_ ## ENUM: \
              builder_.Pad(field->padding); \
              if (IsStruct(field->value.type)) { \
                SerializeStruct(*field->value.type.struct_def, value); \
              } else { \
                builder_.AddOffset(value.offset, \
                  atot<CTYPE>(value.constant.c_str())); \
              } \
              break;
            FLATBUFFERS_GEN_TYPES_POINTER(FLATBUFFERS_TD);
          #undef FLATBUFFERS_TD
        }
      }
    }
  }
  for (size_t i = 0; i < fieldn; i++) field_stack_.pop_back();

  if (struct_def.fixed) {
    builder_.ClearOffsets();
    builder_.EndStruct();
    // Temporarily store this struct in a side buffer, since this data has to
    // be stored in-line later in the parent object.
    auto off = struct_stack_.size();
    struct_stack_.insert(struct_stack_.end(),
                         builder_.GetBufferPointer(),
                         builder_.GetBufferPointer() + struct_def.bytesize);
    builder_.PopBytes(struct_def.bytesize);
    return static_cast<uoffset_t>(off);
  } else {
    return builder_.EndTable(
      start,
      static_cast<voffset_t>(struct_def.fields.vec.size()));
  }
}

uoffset_t Parser::ParseVector(const Type &type) {
  int count = 0;
  if (token_ != ']') for (;;) {
    Value val;
    val.type = type;
    ParseAnyValue(val, NULL);
    field_stack_.push_back(std::make_pair(val, nullptr));
    count++;
    if (token_ == ']') break;
    Expect(',');
  }
  Next();

  builder_.StartVector(count * InlineSize(type) / InlineAlignment(type),
                       InlineAlignment(type));
  for (int i = 0; i < count; i++) {
    // start at the back, since we're building the data backwards.
    auto &val = field_stack_.back().first;
    switch (val.type.base_type) {
      #define FLATBUFFERS_TD(ENUM, IDLTYPE, CTYPE, JTYPE, GTYPE) \
        case BASE_TYPE_ ## ENUM: \
          if (IsStruct(val.type)) SerializeStruct(*val.type.struct_def, val); \
          else builder_.PushElement(atot<CTYPE>(val.constant.c_str())); \
          break;
        FLATBUFFERS_GEN_TYPES(FLATBUFFERS_TD)
      #undef FLATBUFFERS_TD
    }
    field_stack_.pop_back();
  }

  builder_.ClearOffsets();
  return builder_.EndVector(count);
}

void Parser::ParseMetaData(Definition &def) {
  if (IsNext('(')) {
    for (;;) {
      auto name = attribute_;
      Expect(kTokenIdentifier);
      auto e = new Value();
      def.attributes.Add(name, e);
      if (IsNext(':')) {
        ParseSingleValue(*e);
      }
      if (IsNext(')')) break;
      Expect(',');
    }
  }
}

bool Parser::TryTypedValue(int dtoken,
                           bool check,
                           Value &e,
                           BaseType req) {
  bool match = dtoken == token_;
  if (match) {
    e.constant = attribute_;
    if (!check) {
      if (e.type.base_type == BASE_TYPE_NONE) {
        e.type.base_type = req;
      } else {
        Error(std::string("type mismatch: expecting: ") +
              kTypeNames[e.type.base_type] +
              ", found: " +
              kTypeNames[req]);
      }
    }
    Next();
  }
  return match;
}

int64_t Parser::ParseIntegerFromString(Type &type) {
  int64_t result = 0;
  // Parse one or more enum identifiers, separated by spaces.
  const char *next = attribute_.c_str();
  do {
    const char *divider = strchr(next, ' ');
    std::string word;
    if (divider) {
      word = std::string(next, divider);
      next = divider + strspn(divider, " ");
    } else {
      word = next;
      next += word.length();
    }
    if (type.enum_def) {  // The field has an enum type
      auto enum_val = type.enum_def->vals.Lookup(word);
      if (!enum_val)
        Error("unknown enum value: " + word +
              ", for enum: " + type.enum_def->name);
      result |= enum_val->value;
    } else {  // No enum type, probably integral field.
      if (!IsInteger(type.base_type))
        Error("not a valid value for this field: " + word);
      // TODO: could check if its a valid number constant here.
      const char *dot = strchr(word.c_str(), '.');
      if (!dot) Error("enum values need to be qualified by an enum type");
      std::string enum_def_str(word.c_str(), dot);
      std::string enum_val_str(dot + 1, word.c_str() + word.length());
      auto enum_def = enums_.Lookup(enum_def_str);
      if (!enum_def) Error("unknown enum: " + enum_def_str);
      auto enum_val = enum_def->vals.Lookup(enum_val_str);
      if (!enum_val) Error("unknown enum value: " + enum_val_str);
      result |= enum_val->value;
    }
  } while(*next);
  return result;
}

void Parser::ParseSingleValue(Value &e) {
  // First check if this could be a string/identifier enum value:
  if (e.type.base_type != BASE_TYPE_STRING &&
      e.type.base_type != BASE_TYPE_NONE &&
      (token_ == kTokenIdentifier || token_ == kTokenStringConstant)) {
      e.constant = NumToString(ParseIntegerFromString(e.type));
      Next();
  } else if (TryTypedValue(kTokenIntegerConstant,
                    IsScalar(e.type.base_type),
                    e,
                    BASE_TYPE_INT) ||
      TryTypedValue(kTokenFloatConstant,
                    IsFloat(e.type.base_type),
                    e,
                    BASE_TYPE_FLOAT) ||
      TryTypedValue(kTokenStringConstant,
                    e.type.base_type == BASE_TYPE_STRING,
                    e,
                    BASE_TYPE_STRING)) {
  } else {
    Error("cannot parse value starting with: " + TokenToString(token_));
  }
}

StructDef *Parser::LookupCreateStruct(const std::string &name) {
  auto struct_def = structs_.Lookup(name);
  if (!struct_def) {
    // Rather than failing, we create a "pre declared" StructDef, due to
    // circular references, and check for errors at the end of parsing.
    struct_def = new StructDef();
    structs_.Add(name, struct_def);
    struct_def->name = name;
    struct_def->predecl = true;
    struct_def->defined_namespace = namespaces_.back();
  }
  return struct_def;
}

void Parser::ParseEnum(bool is_union) {
  std::string dc = doc_comment_;
  Next();
  std::string name = attribute_;
  Expect(kTokenIdentifier);
  auto &enum_def = *new EnumDef();
  enum_def.name = name;
  enum_def.doc_comment = dc;
  enum_def.is_union = is_union;
  if (enums_.Add(name, &enum_def)) Error("enum already exists: " + name);
  if (is_union) {
    enum_def.underlying_type.base_type = BASE_TYPE_UTYPE;
    enum_def.underlying_type.enum_def = &enum_def;
  } else {
    // Give specialized error message, since this type spec used to
    // be optional in the first FlatBuffers release.
    if (!IsNext(':')) Error("must specify the underlying integer type for this"
                            " enum (e.g. \': short\', which was the default).");
    // Specify the integer type underlying this enum.
    ParseType(enum_def.underlying_type);
    if (!IsInteger(enum_def.underlying_type.base_type))
      Error("underlying enum type must be integral");
    // Make this type refer back to the enum it was derived from.
    enum_def.underlying_type.enum_def = &enum_def;
  }
  ParseMetaData(enum_def);
  Expect('{');
  if (is_union) enum_def.vals.Add("NONE", new EnumVal("NONE", 0));
  do {
    std::string name = attribute_;
    std::string dc = doc_comment_;
    Expect(kTokenIdentifier);
    auto prevsize = enum_def.vals.vec.size();
    auto value = enum_def.vals.vec.size()
      ? enum_def.vals.vec.back()->value + 1
      : 0;
    auto &ev = *new EnumVal(name, value);
    if (enum_def.vals.Add(name, &ev))
      Error("enum value already exists: " + name);
    ev.doc_comment = dc;
    if (is_union) {
      ev.struct_def = LookupCreateStruct(name);
    }
    if (IsNext('=')) {
      ev.value = atoi(attribute_.c_str());
      Expect(kTokenIntegerConstant);
      if (prevsize && enum_def.vals.vec[prevsize - 1]->value >= ev.value)
        Error("enum values must be specified in ascending order");
    }
  } while (IsNext(',') && token_ != '}');
  Expect('}');
  if (enum_def.attributes.Lookup("bit_flags")) {
    for (auto it = enum_def.vals.vec.begin(); it != enum_def.vals.vec.end();
         ++it) {
      if (static_cast<size_t>((*it)->value) >=
           SizeOf(enum_def.underlying_type.base_type) * 8)
        Error("bit flag out of range of underlying integral type");
      (*it)->value = 1LL << (*it)->value;
    }
  }
}

void Parser::ParseDecl() {
  std::string dc = doc_comment_;
  bool fixed = IsNext(kTokenStruct);
  if (!fixed) Expect(kTokenTable);
  std::string name = attribute_;
  Expect(kTokenIdentifier);
  auto &struct_def = *LookupCreateStruct(name);
  if (!struct_def.predecl) Error("datatype already exists: " + name);
  struct_def.predecl = false;
  struct_def.name = name;
  struct_def.doc_comment = dc;
  struct_def.fixed = fixed;
  // Move this struct to the back of the vector just in case it was predeclared,
  // to preserve declartion order.
  remove(structs_.vec.begin(), structs_.vec.end(), &struct_def);
  structs_.vec.back() = &struct_def;
  ParseMetaData(struct_def);
  struct_def.sortbysize =
    struct_def.attributes.Lookup("original_order") == nullptr && !fixed;
  Expect('{');
  while (token_ != '}') ParseField(struct_def);
  auto force_align = struct_def.attributes.Lookup("force_align");
  if (fixed && force_align) {
    auto align = static_cast<size_t>(atoi(force_align->constant.c_str()));
    if (force_align->type.base_type != BASE_TYPE_INT ||
        align < struct_def.minalign ||
        align > 256 ||
        align & (align - 1))
      Error("force_align must be a power of two integer ranging from the"
            "struct\'s natural alignment to 256");
    struct_def.minalign = align;
  }
  struct_def.PadLastField(struct_def.minalign);
  // Check if this is a table that has manual id assignments
  auto &fields = struct_def.fields.vec;
  if (!struct_def.fixed && fields.size()) {
    size_t num_id_fields = 0;
    for (auto it = fields.begin(); it != fields.end(); ++it) {
      if ((*it)->attributes.Lookup("id")) num_id_fields++;
    }
    // If any fields have ids..
    if (num_id_fields) {
      // Then all fields must have them.
      if (num_id_fields != fields.size())
        Error("either all fields or no fields must have an 'id' attribute");
      // Simply sort by id, then the fields are the same as if no ids had
      // been specified.
      std::sort(fields.begin(), fields.end(),
        [](const FieldDef *a, const FieldDef *b) -> bool {
          auto a_id = atoi(a->attributes.Lookup("id")->constant.c_str());
          auto b_id = atoi(b->attributes.Lookup("id")->constant.c_str());
          return a_id < b_id;
      });
      // Verify we have a contiguous set, and reassign vtable offsets.
      for (int i = 0; i < static_cast<int>(fields.size()); i++) {
        if (i != atoi(fields[i]->attributes.Lookup("id")->constant.c_str()))
          Error("field id\'s must be consecutive from 0, id " +
                NumToString(i) + " missing or set twice");
        fields[i]->value.offset = FieldIndexToOffset(static_cast<voffset_t>(i));
      }
    }
  }
<<<<<<< HEAD
=======
  // Check that no identifiers clash with auto generated fields.
  // This is not an ideal situation, but should occur very infrequently,
  // and allows us to keep using very readable names for type & length fields
  // without inducing compile errors.
  auto CheckClash = [&fields, &struct_def](const char *suffix,
                                           BaseType basetype) {
    auto len = strlen(suffix);
    for (auto it = fields.begin(); it != fields.end(); ++it) {
      auto &name = (*it)->name;
      if (name.length() > len &&
          name.compare(name.length() - len, len, suffix) == 0 &&
          (*it)->value.type.base_type != BASE_TYPE_UTYPE) {
        auto field = struct_def.fields.Lookup(
                       name.substr(0, name.length() - len));
        if (field && field->value.type.base_type == basetype)
          Error("Field " + name +
                " would clash with generated functions for field " +
                field->name);
      }
    }
  };
  CheckClash("_type", BASE_TYPE_UNION);
  CheckClash("Type", BASE_TYPE_UNION);
  CheckClash("_length", BASE_TYPE_VECTOR);
  CheckClash("Length", BASE_TYPE_VECTOR);
>>>>>>> 8e40902d
  Expect('}');
}

bool Parser::SetRootType(const char *name) {
  root_struct_def = structs_.Lookup(name);
  return root_struct_def != nullptr;
}

void Parser::MarkGenerated() {
  // Since the Parser object retains definitions across files, we must
  // ensure we only output code for definitions once, in the file they are first
  // declared. This function marks all existing definitions as having already
  // been generated.
  for (auto it = enums_.vec.begin();
           it != enums_.vec.end(); ++it) {
    (*it)->generated = true;
  }
  for (auto it = structs_.vec.begin();
           it != structs_.vec.end(); ++it) {
    (*it)->generated = true;
  }
}

bool Parser::Parse(const char *source, const char *filepath) {
  included_files_[filepath] = true;
  // This is the starting point to reset to if we interrupted our parsing
  // to deal with an include:
  restart_parse_after_include:
  source_ = cursor_ = source;
  line_ = 1;
  error_.clear();
  builder_.Clear();
  try {
    Next();
    // Includes must come first:
    while (IsNext(kTokenInclude)) {
      auto name = attribute_;
      Expect(kTokenStringConstant);
      auto path = StripFileName(filepath);
      if (path.length()) name = path + kPathSeparator + name;
      if (included_files_.find(name) == included_files_.end()) {
        // We found an include file that we have not parsed yet.
        // Load it and parse it.
        std::string contents;
        if (!LoadFile(name.c_str(), true, &contents))
          Error("unable to load include file: " + name);
        Parse(contents.c_str(), name.c_str());
        // Any errors, we're done.
        if (error_.length()) return false;
        // We do not want to output code for any included files:
        MarkGenerated();
        // This is the easiest way to continue this file after an include:
        // instead of saving and restoring all the state, we simply start the
        // file anew. This will cause it to encounter the same include statement
        // again, but this time it will skip it, because it was entered into
        // included_files_.
        goto restart_parse_after_include;
      }
      Expect(';');
    }
    // Now parse all other kinds of declarations:
    while (token_ != kTokenEof) {
      if (token_ == kTokenNameSpace) {
        Next();
<<<<<<< HEAD
        name_space_.clear();
=======
        auto ns = new Namespace();
        namespaces_.push_back(ns);
>>>>>>> 8e40902d
        for (;;) {
          ns->components.push_back(attribute_);
          Expect(kTokenIdentifier);
          if (!IsNext('.')) break;
        }
        Expect(';');
      } else if (token_ == '{') {
        if (!root_struct_def) Error("no root type set to parse json with");
        if (builder_.GetSize()) {
          Error("cannot have more than one json object in a file");
        }
        builder_.Finish(Offset<Table>(ParseTable(*root_struct_def)));
      } else if (token_ == kTokenEnum) {
        ParseEnum(false);
      } else if (token_ == kTokenUnion) {
        ParseEnum(true);
      } else if (token_ == kTokenRootType) {
        Next();
        auto root_type = attribute_;
        Expect(kTokenIdentifier);
        if (!SetRootType(root_type.c_str()))
          Error("unknown root type: " + root_type);
        if (root_struct_def->fixed)
          Error("root type must be a table");
        Expect(';');
      } else if (token_ == kTokenFileIdentifier) {
        Next();
        file_identifier_ = attribute_;
        Expect(kTokenStringConstant);
        if (file_identifier_.length() !=
            FlatBufferBuilder::kFileIdentifierLength)
          Error("file_identifier must be exactly " +
                NumToString(FlatBufferBuilder::kFileIdentifierLength) +
                " characters");
        Expect(';');
      } else if (token_ == kTokenFileExtension) {
        Next();
        file_extension_ = attribute_;
        Expect(kTokenStringConstant);
        Expect(';');
<<<<<<< HEAD
=======
      } else if(token_ == kTokenInclude) {
        Error("includes must come before declarations");
>>>>>>> 8e40902d
      } else {
        ParseDecl();
      }
    }
    for (auto it = structs_.vec.begin(); it != structs_.vec.end(); ++it) {
      if ((*it)->predecl)
        Error("type referenced but not defined: " + (*it)->name);
    }
    for (auto it = enums_.vec.begin(); it != enums_.vec.end(); ++it) {
      auto &enum_def = **it;
      if (enum_def.is_union) {
        for (auto it = enum_def.vals.vec.begin();
             it != enum_def.vals.vec.end();
             ++it) {
          auto &val = **it;
          if (val.struct_def && val.struct_def->fixed)
            Error("only tables can be union elements: " + val.name);
        }
      }
    }
  } catch (const std::string &msg) {
    error_ = "line " + NumToString(line_) + ": " + msg;
    return false;
  }
  assert(!struct_stack_.size());
  return true;
}

}  // namespace flatbuffers<|MERGE_RESOLUTION|>--- conflicted
+++ resolved
@@ -83,12 +83,8 @@
   TD(NameSpace, 265, "namespace") \
   TD(RootType, 266, "root_type") \
   TD(FileIdentifier, 267, "file_identifier") \
-<<<<<<< HEAD
-  TD(FileExtension, 268, "file_extension")
-=======
   TD(FileExtension, 268, "file_extension") \
   TD(Include, 269, "include")
->>>>>>> 8e40902d
 #ifdef __GNUC__
 __extension__  // Stop GCC complaining about trailing comma with -Wpendantic.
 #endif
@@ -225,10 +221,7 @@
           if (attribute_ == "union")     { token_ = kTokenUnion;     return; }
           if (attribute_ == "namespace") { token_ = kTokenNameSpace; return; }
           if (attribute_ == "root_type") { token_ = kTokenRootType;  return; }
-<<<<<<< HEAD
-=======
           if (attribute_ == "include")   { token_ = kTokenInclude;  return; }
->>>>>>> 8e40902d
           if (attribute_ == "file_identifier") {
             token_ = kTokenFileIdentifier;
             return;
@@ -807,8 +800,6 @@
       }
     }
   }
-<<<<<<< HEAD
-=======
   // Check that no identifiers clash with auto generated fields.
   // This is not an ideal situation, but should occur very infrequently,
   // and allows us to keep using very readable names for type & length fields
@@ -834,7 +825,6 @@
   CheckClash("Type", BASE_TYPE_UNION);
   CheckClash("_length", BASE_TYPE_VECTOR);
   CheckClash("Length", BASE_TYPE_VECTOR);
->>>>>>> 8e40902d
   Expect('}');
 }
 
@@ -899,12 +889,8 @@
     while (token_ != kTokenEof) {
       if (token_ == kTokenNameSpace) {
         Next();
-<<<<<<< HEAD
-        name_space_.clear();
-=======
         auto ns = new Namespace();
         namespaces_.push_back(ns);
->>>>>>> 8e40902d
         for (;;) {
           ns->components.push_back(attribute_);
           Expect(kTokenIdentifier);
@@ -945,11 +931,8 @@
         file_extension_ = attribute_;
         Expect(kTokenStringConstant);
         Expect(';');
-<<<<<<< HEAD
-=======
       } else if(token_ == kTokenInclude) {
         Error("includes must come before declarations");
->>>>>>> 8e40902d
       } else {
         ParseDecl();
       }
