--- conflicted
+++ resolved
@@ -71,16 +71,10 @@
   const CSharpOpts opts_;
 
  public:
-<<<<<<< HEAD
   CSharpGenerator(const Parser &parser, const IDLOptions &opts,
                   const std::string &path, const std::string &file_name)
-      : BaseGenerator(parser, path, file_name, "", ".", "cs"),
+      : BaseGenerator(parser, path, file_name, opts.cs_global_alias ? "global::" : "", ".", "cs"),
         opts_(opts),
-=======
-  CSharpGenerator(const Parser &parser, const std::string &path,
-                  const std::string &file_name)
-      : BaseGenerator(parser, path, file_name, parser.opts.cs_global_alias ? "global::" : "", ".", "cs"),
->>>>>>> 6f7a57ea
         cur_name_space_(nullptr) {
     // clang-format off
 
