/*
 * Copyright 2014 Google Inc. All rights reserved.
 *
 * Licensed under the Apache License, Version 2.0 (the "License");
 * you may not use this file except in compliance with the License.
 * You may obtain a copy of the License at
 *
 *     http://www.apache.org/licenses/LICENSE-2.0
 *
 * Unless required by applicable law or agreed to in writing, software
 * distributed under the License is distributed on an "AS IS" BASIS,
 * WITHOUT WARRANTIES OR CONDITIONS OF ANY KIND, either express or implied.
 * See the License for the specific language governing permissions and
 * limitations under the License.
 */

// independent from idl_parser, since this code is not needed for most clients

#include <unordered_set>

#include "flatbuffers/code_generators.h"
#include "flatbuffers/flatbuffers.h"
#include "flatbuffers/idl.h"
#include "flatbuffers/util.h"

#if defined(FLATBUFFERS_CPP98_STL)
#  include <cctype>
#endif  // defined(FLATBUFFERS_CPP98_STL)

namespace flatbuffers {

static TypedFloatConstantGenerator CSharpFloatGen("Double.", "Single.", "NaN",
                                                  "PositiveInfinity",
                                                  "NegativeInfinity");
static CommentConfig comment_config = {
  nullptr,
  "///",
  nullptr,
};

namespace csharp {
class CSharpGenerator : public BaseGenerator {
  struct FieldArrayLength {
    std::string name;
    int length;
  };

 public:
  CSharpGenerator(const Parser &parser, const std::string &path,
                  const std::string &file_name)
<<<<<<< HEAD
      : BaseGenerator(parser, path, file_name, "global::", ".", "cs"),
        cur_name_space_(nullptr) {}
=======
      : BaseGenerator(parser, path, file_name, "", ".", "cs"),
        cur_name_space_(nullptr) {
    // clang-format off

    // List of keywords retrieved from here:
    // https://docs.microsoft.com/en-us/dotnet/csharp/language-reference/keywords/

    // One per line to ease comparisons to that list are easier

    static const char *const keywords[] = {
      "abstract",
      "as",
      "base",
      "bool",
      "break",
      "byte",
      "case",
      "catch",
      "char",
      "checked",
      "class",
      "const",
      "continue",
      "decimal",
      "default",
      "delegate",
      "do",
      "double",
      "else",
      "enum",
      "event",
      "explicit",
      "extern",
      "false",
      "finally",
      "fixed",
      "float",
      "for",
      "foreach",
      "goto",
      "if",
      "implicit",
      "in",
      "int",
      "interface",
      "internal",
      "is",
      "lock",
      "long",
      "namespace",
      "new",
      "null",
      "object",
      "operator",
      "out",
      "override",
      "params",
      "private",
      "protected",
      "public",
      "readonly",
      "ref",
      "return",
      "sbyte",
      "sealed",
      "short",
      "sizeof",
      "stackalloc",
      "static",
      "string",
      "struct",
      "switch",
      "this",
      "throw",
      "true",
      "try",
      "typeof",
      "uint",
      "ulong",
      "unchecked",
      "unsafe",
      "ushort",
      "using",
      "virtual",
      "void",
      "volatile",
      "while",
      nullptr,
      // clang-format on
    };

    for (auto kw = keywords; *kw; kw++) keywords_.insert(*kw);
  }
>>>>>>> d6f51ea1

  CSharpGenerator &operator=(const CSharpGenerator &);

  bool generate() {
    std::string one_file_code;
    cur_name_space_ = parser_.current_namespace_;

    for (auto it = parser_.enums_.vec.begin(); it != parser_.enums_.vec.end();
         ++it) {
      std::string enumcode;
      auto &enum_def = **it;
      if (!parser_.opts.one_file) cur_name_space_ = enum_def.defined_namespace;
      GenEnum(enum_def, &enumcode, parser_.opts);
      if (parser_.opts.one_file) {
        one_file_code += enumcode;
      } else {
        if (!SaveType(enum_def.name, *enum_def.defined_namespace, enumcode,
                      false, parser_.opts))
          return false;
      }
    }

    for (auto it = parser_.structs_.vec.begin();
         it != parser_.structs_.vec.end(); ++it) {
      std::string declcode;
      auto &struct_def = **it;
      if (!parser_.opts.one_file)
        cur_name_space_ = struct_def.defined_namespace;
      GenStruct(struct_def, &declcode, parser_.opts);
      if (parser_.opts.one_file) {
        one_file_code += declcode;
      } else {
        if (!SaveType(struct_def.name, *struct_def.defined_namespace, declcode,
                      true, parser_.opts))
          return false;
      }
    }

    if (parser_.opts.one_file) {
      return SaveType(file_name_, *parser_.current_namespace_, one_file_code,
                      true, parser_.opts);
    }
    return true;
  }

 private:
  std::unordered_set<std::string> keywords_;

  std::string EscapeKeyword(const std::string &name) const {
    return keywords_.find(name) == keywords_.end() ? name : name + "_";
  }

  std::string Name(const FieldDef &field) const {
    std::string name = MakeCamel(field.name, true);
    return EscapeKeyword(name);
  }

  std::string Name(const Definition &def) const {
    return EscapeKeyword(def.name);
  }

  std::string NamespacedName(const Definition &def) const {
    return WrapInNameSpace(def.defined_namespace, Name(def));
  }

  std::string Name(const EnumVal &ev) const { return EscapeKeyword(ev.name); }

  // Save out the generated code for a single class while adding
  // declaration boilerplate.
  bool SaveType(const std::string &defname, const Namespace &ns,
                const std::string &classcode, bool needs_includes,
                const IDLOptions &options) const {
    if (!classcode.length()) return true;

    std::string code =
        "// <auto-generated>\n"
        "//  " +
        std::string(FlatBuffersGeneratedWarning()) +
        "\n"
        "// </auto-generated>\n\n";

    std::string namespace_name = FullNamespace(".", ns);
    if (!namespace_name.empty()) {
      code += "namespace " + namespace_name + "\n{\n\n";
    }
    if (needs_includes) {
      code += "using global::System;\n";
      code += "using global::System.Collections.Generic;\n";
      code += "using global::FlatBuffers;\n\n";
    }
    code += classcode;
    if (!namespace_name.empty()) { code += "\n}\n"; }
    auto filename = NamespaceDir(ns) + defname;
    if (options.one_file) { filename += options.filename_suffix; }
    filename +=
        options.filename_extension.empty() ? ".cs" : options.filename_extension;
    return SaveFile(filename.c_str(), code, false);
  }

  const Namespace *CurrentNameSpace() const { return cur_name_space_; }

  std::string GenTypeBasic(const Type &type, bool enableLangOverrides) const {
    // clang-format off
    static const char * const csharp_typename[] = {
      #define FLATBUFFERS_TD(ENUM, IDLTYPE, CTYPE, JTYPE, GTYPE, NTYPE, ...) \
        #NTYPE,
        FLATBUFFERS_GEN_TYPES(FLATBUFFERS_TD)
      #undef FLATBUFFERS_TD
    };
    // clang-format on

    if (enableLangOverrides) {
      if (IsEnum(type)) return NamespacedName(*type.enum_def);
      if (type.base_type == BASE_TYPE_STRUCT) {
        return "Offset<" + NamespacedName(*type.struct_def) + ">";
      }
    }

    return csharp_typename[type.base_type];
  }

  inline std::string GenTypeBasic(const Type &type) const {
    return GenTypeBasic(type, true);
  }

  std::string GenTypePointer(const Type &type) const {
    switch (type.base_type) {
      case BASE_TYPE_STRING: return "string";
      case BASE_TYPE_VECTOR: return GenTypeGet(type.VectorType());
      case BASE_TYPE_STRUCT: return NamespacedName(*type.struct_def);
      case BASE_TYPE_UNION: return "TTable";
      default: return "Table";
    }
  }

  std::string GenTypeGet(const Type &type) const {
    return IsScalar(type.base_type)
               ? GenTypeBasic(type)
               : (IsArray(type) ? GenTypeGet(type.VectorType())
                                : GenTypePointer(type));
  }

  std::string GenOffsetType(const StructDef &struct_def) const {
    return "Offset<" + NamespacedName(struct_def) + ">";
  }

  std::string GenOffsetConstruct(const StructDef &struct_def,
                                 const std::string &variable_name) const {
    return "new Offset<" + NamespacedName(struct_def) + ">(" + variable_name +
           ")";
  }

  // Casts necessary to correctly read serialized data
  std::string DestinationCast(const Type &type) const {
    if (IsSeries(type)) {
      return DestinationCast(type.VectorType());
    } else {
      if (IsEnum(type)) return "(" + NamespacedName(*type.enum_def) + ")";
    }
    return "";
  }

  // Cast statements for mutator method parameters.
  // In Java, parameters representing unsigned numbers need to be cast down to
  // their respective type. For example, a long holding an unsigned int value
  // would be cast down to int before being put onto the buffer. In C#, one cast
  // directly cast an Enum to its underlying type, which is essential before
  // putting it onto the buffer.
  std::string SourceCast(const Type &type) const {
    if (IsSeries(type)) {
      return SourceCast(type.VectorType());
    } else {
      if (IsEnum(type)) return "(" + GenTypeBasic(type, false) + ")";
    }
    return "";
  }

  std::string SourceCastBasic(const Type &type) const {
    return IsScalar(type.base_type) ? SourceCast(type) : "";
  }

  std::string GenEnumDefaultValue(const FieldDef &field) const {
    auto &value = field.value;
    FLATBUFFERS_ASSERT(value.type.enum_def);
    auto &enum_def = *value.type.enum_def;
    auto enum_val = enum_def.FindByValue(value.constant);
    return enum_val ? (NamespacedName(enum_def) + "." + Name(*enum_val))
                    : value.constant;
  }

  std::string GenDefaultValue(const FieldDef &field,
                              bool enableLangOverrides) const {
    // If it is an optional scalar field, the default is null
    if (field.IsScalarOptional()) { return "null"; }

    auto &value = field.value;
    if (enableLangOverrides) {
      // handles both enum case and vector of enum case
      if (value.type.enum_def != nullptr &&
          value.type.base_type != BASE_TYPE_UNION) {
        return GenEnumDefaultValue(field);
      }
    }

    auto longSuffix = "";
    switch (value.type.base_type) {
      case BASE_TYPE_BOOL: return value.constant == "0" ? "false" : "true";
      case BASE_TYPE_ULONG: return value.constant;
      case BASE_TYPE_UINT:
      case BASE_TYPE_LONG: return value.constant + longSuffix;
      default:
        if (IsFloat(value.type.base_type))
          return CSharpFloatGen.GenFloatConstant(field);
        else
          return value.constant;
    }
  }

  std::string GenDefaultValue(const FieldDef &field) const {
    return GenDefaultValue(field, true);
  }

  std::string GenDefaultValueBasic(const FieldDef &field,
                                   bool enableLangOverrides) const {
    auto &value = field.value;
    if (!IsScalar(value.type.base_type)) {
      if (enableLangOverrides) {
        switch (value.type.base_type) {
          case BASE_TYPE_STRING: return "default(StringOffset)";
          case BASE_TYPE_STRUCT:
            return "default(Offset<" + NamespacedName(*value.type.struct_def) +
                   ">)";
          case BASE_TYPE_VECTOR: return "default(VectorOffset)";
          default: break;
        }
      }
      return "0";
    }
    return GenDefaultValue(field, enableLangOverrides);
  }

  std::string GenDefaultValueBasic(const FieldDef &field) const {
    return GenDefaultValueBasic(field, true);
  }

  void GenEnum(EnumDef &enum_def, std::string *code_ptr,
               const IDLOptions &opts) const {
    std::string &code = *code_ptr;
    if (enum_def.generated) return;

    // Generate enum definitions of the form:
    // public static (final) int name = value;
    // In Java, we use ints rather than the Enum feature, because we want them
    // to map directly to how they're used in C/C++ and file formats.
    // That, and Java Enums are expensive, and not universally liked.
    GenComment(enum_def.doc_comment, code_ptr, &comment_config);

    if (opts.cs_gen_json_serializer && opts.generate_object_based_api) {
      code +=
          "[Newtonsoft.Json.JsonConverter(typeof(Newtonsoft.Json.Converters."
          "StringEnumConverter))]\n";
    }
    // In C# this indicates enumeration values can be treated as bit flags.
    if (enum_def.attributes.Lookup("bit_flags")) {
      code += "[System.FlagsAttribute]\n";
    }
    if (enum_def.attributes.Lookup("private")) {
      code += "internal ";
    } else {
      code += "public ";
    }
    code += "enum " + Name(enum_def);
    code += " : " + GenTypeBasic(enum_def.underlying_type, false);
    code += "\n{\n";
    for (auto it = enum_def.Vals().begin(); it != enum_def.Vals().end(); ++it) {
      auto &ev = **it;
      GenComment(ev.doc_comment, code_ptr, &comment_config, "  ");
      code += "  ";
      code += Name(ev) + " = ";
      code += enum_def.ToString(ev);
      code += ",\n";
    }
    // Close the class
    code += "};\n\n";

    if (opts.generate_object_based_api) {
      GenEnum_ObjectAPI(enum_def, code_ptr, opts);
    }
  }

  bool HasUnionStringValue(const EnumDef &enum_def) const {
    if (!enum_def.is_union) return false;
    for (auto it = enum_def.Vals().begin(); it != enum_def.Vals().end(); ++it) {
      auto &val = **it;
      if (IsString(val.union_type)) { return true; }
    }
    return false;
  }

  // Returns the function name that is able to read a value of the given type.
  std::string GenGetter(const Type &type) const {
    switch (type.base_type) {
      case BASE_TYPE_STRING: return "__p.__string";
      case BASE_TYPE_STRUCT: return "__p.__struct";
      case BASE_TYPE_UNION: return "__p.__union";
      case BASE_TYPE_VECTOR: return GenGetter(type.VectorType());
      case BASE_TYPE_ARRAY: return GenGetter(type.VectorType());
      default: {
        std::string getter = "__p.bb.Get";
        if (type.base_type == BASE_TYPE_BOOL) {
          getter = "0!=" + getter;
        } else if (GenTypeBasic(type, false) != "byte") {
          getter += MakeCamel(GenTypeBasic(type, false));
        }
        return getter;
      }
    }
  }

  // Returns the function name that is able to read a value of the given type.
  std::string GenGetterForLookupByKey(flatbuffers::FieldDef *key_field,
                                      const std::string &data_buffer,
                                      const char *num = nullptr) const {
    auto type = key_field->value.type;
    auto dest_mask = "";
    auto dest_cast = DestinationCast(type);
    auto getter = data_buffer + ".Get";
    if (GenTypeBasic(type, false) != "byte") {
      getter += MakeCamel(GenTypeBasic(type, false));
    }
    getter = dest_cast + getter + "(" + GenOffsetGetter(key_field, num) + ")" +
             dest_mask;
    return getter;
  }

  // Direct mutation is only allowed for scalar fields.
  // Hence a setter method will only be generated for such fields.
  std::string GenSetter(const Type &type) const {
    if (IsScalar(type.base_type)) {
      std::string setter = "__p.bb.Put";
      if (GenTypeBasic(type, false) != "byte" &&
          type.base_type != BASE_TYPE_BOOL) {
        setter += MakeCamel(GenTypeBasic(type, false));
      }
      return setter;
    } else {
      return "";
    }
  }

  // Returns the method name for use with add/put calls.
  std::string GenMethod(const Type &type) const {
    return IsScalar(type.base_type) ? MakeCamel(GenTypeBasic(type, false))
                                    : (IsStruct(type) ? "Struct" : "Offset");
  }

  // Recursively generate arguments for a constructor, to deal with nested
  // structs.
  void GenStructArgs(const StructDef &struct_def, std::string *code_ptr,
                     const char *nameprefix, size_t array_count = 0) const {
    std::string &code = *code_ptr;
    for (auto it = struct_def.fields.vec.begin();
         it != struct_def.fields.vec.end(); ++it) {
      auto &field = **it;
      const auto &field_type = field.value.type;
      const auto array_field = IsArray(field_type);
      const auto &type = array_field ? field_type.VectorType() : field_type;
      const auto array_cnt = array_field ? (array_count + 1) : array_count;
      if (IsStruct(type)) {
        // Generate arguments for a struct inside a struct. To ensure names
        // don't clash, and to make it obvious these arguments are constructing
        // a nested struct, prefix the name with the field name.
        GenStructArgs(*field_type.struct_def, code_ptr,
                      (nameprefix + (EscapeKeyword(field.name) + "_")).c_str(),
                      array_cnt);
      } else {
        code += ", ";
        code += GenTypeBasic(type);
        if (field.IsScalarOptional()) { code += "?"; }
        if (array_cnt > 0) {
          code += "[";
          for (size_t i = 1; i < array_cnt; i++) code += ",";
          code += "]";
        }
        code += " ";
        code += nameprefix;
        code += Name(field);
      }
    }
  }

  // Recusively generate struct construction statements of the form:
  // builder.putType(name);
  // and insert manual padding.
  void GenStructBody(const StructDef &struct_def, std::string *code_ptr,
                     const char *nameprefix, size_t index = 0,
                     bool in_array = false) const {
    std::string &code = *code_ptr;
    std::string indent((index + 1) * 2, ' ');
    code += indent + "  builder.Prep(";
    code += NumToString(struct_def.minalign) + ", ";
    code += NumToString(struct_def.bytesize) + ");\n";
    for (auto it = struct_def.fields.vec.rbegin();
         it != struct_def.fields.vec.rend(); ++it) {
      auto &field = **it;
      const auto &field_type = field.value.type;
      if (field.padding) {
        code += indent + "  builder.Pad(";
        code += NumToString(field.padding) + ");\n";
      }
      if (IsStruct(field_type)) {
        GenStructBody(*field_type.struct_def, code_ptr,
                      (nameprefix + (field.name + "_")).c_str(), index,
                      in_array);
      } else {
        const auto &type =
            IsArray(field_type) ? field_type.VectorType() : field_type;
        const auto index_var = "_idx" + NumToString(index);
        if (IsArray(field_type)) {
          code += indent + "  for (int " + index_var + " = ";
          code += NumToString(field_type.fixed_length);
          code += "; " + index_var + " > 0; " + index_var + "--) {\n";
          in_array = true;
        }
        if (IsStruct(type)) {
          GenStructBody(*field_type.struct_def, code_ptr,
                        (nameprefix + (field.name + "_")).c_str(), index + 1,
                        in_array);
        } else {
          code += IsArray(field_type) ? "  " : "";
          code += indent + "  builder.Put";
          code += GenMethod(type) + "(";
          code += SourceCast(type);
          auto argname = nameprefix + Name(field);
          code += argname;
          size_t array_cnt = index + (IsArray(field_type) ? 1 : 0);
          if (array_cnt > 0) {
            code += "[";
            for (size_t i = 0; in_array && i < array_cnt; i++) {
              code += "_idx" + NumToString(i) + "-1";
              if (i != (array_cnt - 1)) code += ",";
            }
            code += "]";
          }
          code += ");\n";
        }
        if (IsArray(field_type)) { code += indent + "  }\n"; }
      }
    }
  }
  std::string GenOffsetGetter(flatbuffers::FieldDef *key_field,
                              const char *num = nullptr) const {
    std::string key_offset =
        "Table.__offset(" + NumToString(key_field->value.offset) + ", ";
    if (num) {
      key_offset += num;
      key_offset += ".Value, builder.DataBuffer)";
    } else {
      key_offset += "bb.Length";
      key_offset += " - tableOffset, bb)";
    }
    return key_offset;
  }

  std::string GenLookupKeyGetter(flatbuffers::FieldDef *key_field) const {
    std::string key_getter = "      ";
    key_getter += "int tableOffset = Table.";
    key_getter += "__indirect(vectorLocation + 4 * (start + middle)";
    key_getter += ", bb);\n      ";
    if (IsString(key_field->value.type)) {
      key_getter += "int comp = Table.";
      key_getter += "CompareStrings(";
      key_getter += GenOffsetGetter(key_field);
      key_getter += ", byteKey, bb);\n";
    } else {
      auto get_val = GenGetterForLookupByKey(key_field, "bb");
      key_getter += "int comp = " + get_val + ".CompareTo(key);\n";
    }
    return key_getter;
  }

  std::string GenKeyGetter(flatbuffers::FieldDef *key_field) const {
    std::string key_getter = "";
    auto data_buffer = "builder.DataBuffer";
    if (IsString(key_field->value.type)) {
      key_getter += "Table.CompareStrings(";
      key_getter += GenOffsetGetter(key_field, "o1") + ", ";
      key_getter += GenOffsetGetter(key_field, "o2") + ", " + data_buffer + ")";
    } else {
      auto field_getter = GenGetterForLookupByKey(key_field, data_buffer, "o1");
      key_getter += field_getter;
      field_getter = GenGetterForLookupByKey(key_field, data_buffer, "o2");
      key_getter += ".CompareTo(" + field_getter + ")";
    }
    return key_getter;
  }

  void GenStruct(StructDef &struct_def, std::string *code_ptr,
                 const IDLOptions &opts) const {
    if (struct_def.generated) return;
    std::string &code = *code_ptr;

    // Generate a struct accessor class, with methods of the form:
    // public type name() { return bb.getType(i + offset); }
    // or for tables of the form:
    // public type name() {
    //   int o = __offset(offset); return o != 0 ? bb.getType(o + i) : default;
    // }
    GenComment(struct_def.doc_comment, code_ptr, &comment_config);
    if (struct_def.attributes.Lookup("private")) {
      code += "internal ";
    } else {
      code += "public ";
    }
    if (struct_def.attributes.Lookup("csharp_partial")) {
      // generate a partial class for this C# struct/table
      code += "partial ";
    }
    code += "struct " + struct_def.name;
    code += " : IFlatbufferObject";
    code += "\n{\n";
    code += "  private ";
    code += struct_def.fixed ? "Struct" : "Table";
    code += " __p;\n";

    code += "  public ByteBuffer ByteBuffer { get { return __p.bb; } }\n";

    if (!struct_def.fixed) {
      // Generate verson check method.
      // Force compile time error if not using the same version runtime.
      code += "  public static void ValidateVersion() {";
      code += " FlatBufferConstants.";
      code += "FLATBUFFERS_2_0_0(); ";
      code += "}\n";

      // Generate a special accessor for the table that when used as the root
      // of a FlatBuffer
      std::string method_name = "GetRootAs" + struct_def.name;
      std::string method_signature =
          "  public static " + struct_def.name + " " + method_name;

      // create convenience method that doesn't require an existing object
      code += method_signature + "(ByteBuffer _bb) ";
      code += "{ return " + method_name + "(_bb, new " + struct_def.name +
              "()); }\n";

      // create method that allows object reuse
      code +=
          method_signature + "(ByteBuffer _bb, " + struct_def.name + " obj) { ";
      code += "return (obj.__assign(_bb.GetInt(_bb.Position";
      code += ") + _bb.Position";
      code += ", _bb)); }\n";
      if (parser_.root_struct_def_ == &struct_def) {
        if (parser_.file_identifier_.length()) {
          // Check if a buffer has the identifier.
          code += "  public static ";
          code += "bool " + struct_def.name;
          code += "BufferHasIdentifier(ByteBuffer _bb) { return ";
          code += "Table.__has_identifier(_bb, \"";
          code += parser_.file_identifier_;
          code += "\"); }\n";
        }
      }
    }
    // Generate the __init method that sets the field in a pre-existing
    // accessor object. This is to allow object reuse.
    code += "  public void __init(int _i, ByteBuffer _bb) ";
    code += "{ ";
    code += "__p = new ";
    code += struct_def.fixed ? "Struct" : "Table";
    code += "(_i, _bb); ";
    code += "}\n";
    code +=
        "  public " + struct_def.name + " __assign(int _i, ByteBuffer _bb) ";
    code += "{ __init(_i, _bb); return this; }\n\n";
    for (auto it = struct_def.fields.vec.begin();
         it != struct_def.fields.vec.end(); ++it) {
      auto &field = **it;
      if (field.deprecated) continue;
      GenComment(field.doc_comment, code_ptr, &comment_config, "  ");
      std::string type_name = GenTypeGet(field.value.type);
      std::string type_name_dest = GenTypeGet(field.value.type);
      std::string conditional_cast = "";
      std::string optional = "";
      if (!struct_def.fixed &&
          (field.value.type.base_type == BASE_TYPE_STRUCT ||
           field.value.type.base_type == BASE_TYPE_UNION ||
           (IsVector(field.value.type) &&
            (field.value.type.element == BASE_TYPE_STRUCT ||
             field.value.type.element == BASE_TYPE_UNION)))) {
        optional = "?";
        conditional_cast = "(" + type_name_dest + optional + ")";
      }
      if (field.IsScalarOptional()) { optional = "?"; }
      std::string dest_mask = "";
      std::string dest_cast = DestinationCast(field.value.type);
      std::string src_cast = SourceCast(field.value.type);
      std::string field_name_camel = Name(field);
      if (field_name_camel == struct_def.name) { field_name_camel += "_"; }
      std::string method_start =
          "  public " + type_name_dest + optional + " " + field_name_camel;
      std::string obj = "(new " + type_name + "())";

      // Most field accessors need to retrieve and test the field offset first,
      // this is the prefix code for that:
      auto offset_prefix =
          IsArray(field.value.type)
              ? " { return "
              : (" { int o = __p.__offset(" + NumToString(field.value.offset) +
                 "); return o != 0 ? ");
      // Generate the accessors that don't do object reuse.
      if (field.value.type.base_type == BASE_TYPE_STRUCT) {
      } else if (IsVector(field.value.type) &&
                 field.value.type.element == BASE_TYPE_STRUCT) {
      } else if (field.value.type.base_type == BASE_TYPE_UNION ||
                 (IsVector(field.value.type) &&
                  field.value.type.VectorType().base_type == BASE_TYPE_UNION)) {
        method_start += "<TTable>";
        type_name = type_name_dest;
      }
      std::string getter = dest_cast + GenGetter(field.value.type);
      code += method_start;
      std::string default_cast = "";
      // only create default casts for c# scalars or vectors of scalars
      if ((IsScalar(field.value.type.base_type) ||
           (IsVector(field.value.type) &&
            IsScalar(field.value.type.element)))) {
        // For scalars, default value will be returned by GetDefaultValue().
        // If the scalar is an enum, GetDefaultValue() returns an actual c# enum
        // that doesn't need to be casted. However, default values for enum
        // elements of vectors are integer literals ("0") and are still casted
        // for clarity.
        // If the scalar is optional and enum, we still need the cast.
        if ((field.value.type.enum_def == nullptr ||
             IsVector(field.value.type)) ||
            (IsEnum(field.value.type) && field.IsScalarOptional())) {
          default_cast = "(" + type_name_dest + optional + ")";
        }
      }
      std::string member_suffix = "; ";
      if (IsScalar(field.value.type.base_type)) {
        code += " { get";
        member_suffix += "} ";
        if (struct_def.fixed) {
          code += " { return " + getter;
          code += "(__p.bb_pos + ";
          code += NumToString(field.value.offset) + ")";
          code += dest_mask;
        } else {
          code += offset_prefix + getter;
          code += "(o + __p.bb_pos)" + dest_mask;
          code += " : " + default_cast;
          code += GenDefaultValue(field);
        }
      } else {
        switch (field.value.type.base_type) {
          case BASE_TYPE_STRUCT:
            code += " { get";
            member_suffix += "} ";
            if (struct_def.fixed) {
              code += " { return " + obj + ".__assign(" + "__p.";
              code += "bb_pos + " + NumToString(field.value.offset) + ", ";
              code += "__p.bb)";
            } else {
              code += offset_prefix + conditional_cast;
              code += obj + ".__assign(";
              code += field.value.type.struct_def->fixed
                          ? "o + __p.bb_pos"
                          : "__p.__indirect(o + __p.bb_pos)";
              code += ", __p.bb) : null";
            }
            break;
          case BASE_TYPE_STRING:
            code += " { get";
            member_suffix += "} ";
            code += offset_prefix + getter + "(o + " + "__p.";
            code += "bb_pos) : null";
            break;
          case BASE_TYPE_ARRAY: FLATBUFFERS_FALLTHROUGH();  // fall thru
          case BASE_TYPE_VECTOR: {
            auto vectortype = field.value.type.VectorType();
            if (vectortype.base_type == BASE_TYPE_UNION) {
              conditional_cast = "(TTable?)";
              getter += "<TTable>";
            }
            code += "(";
            if (vectortype.base_type == BASE_TYPE_STRUCT) {
              getter = obj + ".__assign";
            } else if (vectortype.base_type == BASE_TYPE_UNION) {
            }
            code += "int j)";
            const auto body = offset_prefix + conditional_cast + getter + "(";
            if (vectortype.base_type == BASE_TYPE_UNION) {
              code += " where TTable : struct, IFlatbufferObject" + body;
            } else {
              code += body;
            }
            std::string index = "__p.";
            if (IsArray(field.value.type)) {
              index += "bb_pos + " + NumToString(field.value.offset) + " + ";
            } else {
              index += "__vector(o) + ";
            }
            index += "j * " + NumToString(InlineSize(vectortype));
            if (vectortype.base_type == BASE_TYPE_STRUCT) {
              code += vectortype.struct_def->fixed
                          ? index
                          : "__p.__indirect(" + index + ")";
              code += ", __p.bb";
            } else {
              code += index;
            }
            code += ")" + dest_mask;
            if (!IsArray(field.value.type)) {
              code += " : ";
              code +=
                  field.value.type.element == BASE_TYPE_BOOL
                      ? "false"
                      : (IsScalar(field.value.type.element) ? default_cast + "0"
                                                            : "null");
            }
            if (vectortype.base_type == BASE_TYPE_UNION &&
                HasUnionStringValue(*vectortype.enum_def)) {
              code += member_suffix;
              code += "}\n";
              code += "  public string " + Name(field) + "AsString(int j)";
              code += offset_prefix + GenGetter(Type(BASE_TYPE_STRING));
              code += "(" + index + ") : null";
            }
            break;
          }
          case BASE_TYPE_UNION:
            code += "() where TTable : struct, IFlatbufferObject";
            code += offset_prefix + "(TTable?)" + getter;
            code += "<TTable>(o + __p.bb_pos) : null";
            if (HasUnionStringValue(*field.value.type.enum_def)) {
              code += member_suffix;
              code += "}\n";
              code += "  public string " + Name(field) + "AsString()";
              code += offset_prefix + GenGetter(Type(BASE_TYPE_STRING));
              code += "(o + __p.bb_pos) : null";
            }
            // As<> accesors for Unions
            // Loop through all the possible union types and generate an As
            // accessor that casts to the correct type.
            for (auto uit = field.value.type.enum_def->Vals().begin();
                 uit != field.value.type.enum_def->Vals().end(); ++uit) {
              auto val = *uit;
              if (val->union_type.base_type == BASE_TYPE_NONE) { continue; }
              auto union_field_type_name = GenTypeGet(val->union_type);
              code += member_suffix + "}\n";
              if (val->union_type.base_type == BASE_TYPE_STRUCT &&
                  val->union_type.struct_def->attributes.Lookup("private")) {
                code += "  internal ";
              } else {
                code += "  public ";
              }
              code += union_field_type_name + " ";
              code += field_name_camel + "As" + val->name + "() { return ";
              code += field_name_camel;
              if (IsString(val->union_type)) {
                code += "AsString()";
              } else {
                code += "<" + union_field_type_name + ">().Value";
              }
            }
            break;
          default: FLATBUFFERS_ASSERT(0);
        }
      }
      code += member_suffix;
      code += "}\n";
      if (IsVector(field.value.type)) {
        code += "  public int " + Name(field);
        code += "Length";
        code += " { get";
        code += offset_prefix;
        code += "__p.__vector_len(o) : 0; ";
        code += "} ";
        code += "}\n";
        // See if we should generate a by-key accessor.
        if (field.value.type.element == BASE_TYPE_STRUCT &&
            !field.value.type.struct_def->fixed) {
          auto &sd = *field.value.type.struct_def;
          auto &fields = sd.fields.vec;
          for (auto kit = fields.begin(); kit != fields.end(); ++kit) {
            auto &key_field = **kit;
            if (key_field.key) {
              auto qualified_name = NamespacedName(sd);
              code += "  public " + qualified_name + "? ";
              code += Name(field) + "ByKey(";
              code += GenTypeGet(key_field.value.type) + " key)";
              code += offset_prefix;
              code += qualified_name + ".__lookup_by_key(";
              code += "__p.__vector(o), key, ";
              code += "__p.bb) : null; ";
              code += "}\n";
              break;
            }
          }
        }
      }
      // Generate a ByteBuffer accessor for strings & vectors of scalars.
      if ((IsVector(field.value.type) &&
           IsScalar(field.value.type.VectorType().base_type)) ||
          IsString(field.value.type)) {
        code += "#if ENABLE_SPAN_T\n";
        code += "  public Span<" + GenTypeBasic(field.value.type.VectorType()) +
                "> Get";
        code += Name(field);
        code += "Bytes() { return ";
        code += "__p.__vector_as_span<" +
                GenTypeBasic(field.value.type.VectorType()) + ">(";
        code += NumToString(field.value.offset);
        code +=
            ", " + NumToString(SizeOf(field.value.type.VectorType().base_type));
        code += "); }\n";
        code += "#else\n";
        code += "  public ArraySegment<byte>? Get";
        code += Name(field);
        code += "Bytes() { return ";
        code += "__p.__vector_as_arraysegment(";
        code += NumToString(field.value.offset);
        code += "); }\n";
        code += "#endif\n";

        // For direct blockcopying the data into a typed array
        code += "  public ";
        code += GenTypeBasic(field.value.type.VectorType());
        code += "[] Get";
        code += Name(field);
        code += "Array() { ";
        if (IsEnum(field.value.type.VectorType())) {
          // Since __vector_as_array does not work for enum types,
          // fill array using an explicit loop.
          code += "int o = __p.__offset(";
          code += NumToString(field.value.offset);
          code += "); if (o == 0) return null; int p = ";
          code += "__p.__vector(o); int l = ";
          code += "__p.__vector_len(o); ";
          code += GenTypeBasic(field.value.type.VectorType());
          code += "[] a = new ";
          code += GenTypeBasic(field.value.type.VectorType());
          code += "[l]; for (int i = 0; i < l; i++) { a[i] = " + getter;
          code += "(p + i * ";
          code += NumToString(InlineSize(field.value.type.VectorType()));
          code += "); } return a;";
        } else {
          code += "return ";
          code += "__p.__vector_as_array<";
          code += GenTypeBasic(field.value.type.VectorType());
          code += ">(";
          code += NumToString(field.value.offset);
          code += ");";
        }
        code += " }\n";
      }
      // generate object accessors if is nested_flatbuffer
      if (field.nested_flatbuffer) {
        auto nested_type_name = NamespacedName(*field.nested_flatbuffer);
        auto nested_method_name =
            Name(field) + "As" + field.nested_flatbuffer->name;
        auto get_nested_method_name = nested_method_name;
        get_nested_method_name = "Get" + nested_method_name;
        conditional_cast = "(" + nested_type_name + "?)";
        obj = "(new " + nested_type_name + "())";
        code += "  public " + nested_type_name + "? ";
        code += get_nested_method_name + "(";
        code += ") { int o = __p.__offset(";
        code += NumToString(field.value.offset) + "); ";
        code += "return o != 0 ? " + conditional_cast + obj + ".__assign(";
        code += "__p.";
        code += "__indirect(__p.__vector(o)), ";
        code += "__p.bb) : null; }\n";
      }
      // Generate mutators for scalar fields or vectors of scalars.
      if (parser_.opts.mutable_buffer) {
        auto is_series = (IsSeries(field.value.type));
        const auto &underlying_type =
            is_series ? field.value.type.VectorType() : field.value.type;
        // Boolean parameters have to be explicitly converted to byte
        // representation.
        auto setter_parameter =
            underlying_type.base_type == BASE_TYPE_BOOL
                ? "(byte)(" + EscapeKeyword(field.name) + " ? 1 : 0)"
                : EscapeKeyword(field.name);
        auto mutator_prefix = MakeCamel("mutate", true);
        // A vector mutator also needs the index of the vector element it should
        // mutate.
        auto mutator_params = (is_series ? "(int j, " : "(") +
                              GenTypeGet(underlying_type) + " " +
                              EscapeKeyword(field.name) + ") { ";
        auto setter_index =
            is_series
                ? "__p." +
                      (IsArray(field.value.type)
                           ? "bb_pos + " + NumToString(field.value.offset)
                           : "__vector(o)") +
                      +" + j * " + NumToString(InlineSize(underlying_type))
                : (struct_def.fixed
                       ? "__p.bb_pos + " + NumToString(field.value.offset)
                       : "o + __p.bb_pos");
        if (IsScalar(underlying_type.base_type) && !IsUnion(field.value.type)) {
          code += "  public ";
          code += struct_def.fixed ? "void " : "bool ";
          code += mutator_prefix + Name(field);
          code += mutator_params;
          if (struct_def.fixed) {
            code += GenSetter(underlying_type) + "(" + setter_index + ", ";
            code += src_cast + setter_parameter + "); }\n";
          } else {
            code += "int o = __p.__offset(";
            code += NumToString(field.value.offset) + ");";
            code += " if (o != 0) { " + GenSetter(underlying_type);
            code += "(" + setter_index + ", " + src_cast + setter_parameter +
                    "); return true; } else { return false; } }\n";
          }
        }
      }
      if (parser_.opts.java_primitive_has_method &&
          IsScalar(field.value.type.base_type) && !struct_def.fixed) {
        auto vt_offset_constant = "  public static final int VT_" +
                                  MakeScreamingCamel(field.name) + " = " +
                                  NumToString(field.value.offset) + ";";

        code += vt_offset_constant;
        code += "\n";
      }
    }
    code += "\n";
    auto struct_has_create = false;
    std::set<flatbuffers::FieldDef *> field_has_create_set;
    flatbuffers::FieldDef *key_field = nullptr;
    if (struct_def.fixed) {
      struct_has_create = true;
      // create a struct constructor function
      code += "  public static " + GenOffsetType(struct_def) + " ";
      code += "Create";
      code += struct_def.name + "(FlatBufferBuilder builder";
      GenStructArgs(struct_def, code_ptr, "");
      code += ") {\n";
      GenStructBody(struct_def, code_ptr, "");
      code += "    return ";
      code += GenOffsetConstruct(struct_def, "builder.Offset");
      code += ";\n  }\n";
    } else {
      // Generate a method that creates a table in one go. This is only possible
      // when the table has no struct fields, since those have to be created
      // inline, and there's no way to do so in Java.
      bool has_no_struct_fields = true;
      int num_fields = 0;
      for (auto it = struct_def.fields.vec.begin();
           it != struct_def.fields.vec.end(); ++it) {
        auto &field = **it;
        if (field.deprecated) continue;
        if (IsStruct(field.value.type)) {
          has_no_struct_fields = false;
        } else {
          num_fields++;
        }
      }
      // JVM specifications restrict default constructor params to be < 255.
      // Longs and doubles take up 2 units, so we set the limit to be < 127.
      if ((has_no_struct_fields || opts.generate_object_based_api) &&
          num_fields && num_fields < 127) {
        struct_has_create = true;
        // Generate a table constructor of the form:
        // public static int createName(FlatBufferBuilder builder, args...)
        code += "  public static " + GenOffsetType(struct_def) + " ";
        code += "Create" + struct_def.name;
        code += "(FlatBufferBuilder builder";
        for (auto it = struct_def.fields.vec.begin();
             it != struct_def.fields.vec.end(); ++it) {
          auto &field = **it;
          if (field.deprecated) continue;
          code += ",\n      ";
          if (IsStruct(field.value.type) && opts.generate_object_based_api) {
            code += WrapInNameSpace(
                field.value.type.struct_def->defined_namespace,
                GenTypeName_ObjectAPI(field.value.type.struct_def->name, opts));
            code += " ";
            code += EscapeKeyword(field.name);
            code += " = null";
          } else {
            code += GenTypeBasic(field.value.type);
            if (field.IsScalarOptional()) { code += "?"; }
            code += " ";
            code += EscapeKeyword(field.name);
            if (!IsScalar(field.value.type.base_type)) code += "Offset";

            code += " = ";
            code += GenDefaultValueBasic(field);
          }
        }
        code += ") {\n    builder.";
        code += "StartTable(";
        code += NumToString(struct_def.fields.vec.size()) + ");\n";
        for (size_t size = struct_def.sortbysize ? sizeof(largest_scalar_t) : 1;
             size; size /= 2) {
          for (auto it = struct_def.fields.vec.rbegin();
               it != struct_def.fields.vec.rend(); ++it) {
            auto &field = **it;
            if (!field.deprecated &&
                (!struct_def.sortbysize ||
                 size == SizeOf(field.value.type.base_type))) {
              code += "    " + struct_def.name + ".";
              code += "Add";
              code += Name(field) + "(builder, ";
              if (IsStruct(field.value.type) &&
                  opts.generate_object_based_api) {
                code += GenTypePointer(field.value.type) + ".Pack(builder, " +
                        EscapeKeyword(field.name) + ")";
              } else {
                code += EscapeKeyword(field.name);
                if (!IsScalar(field.value.type.base_type)) code += "Offset";
              }

              code += ");\n";
            }
          }
        }
        code += "    return " + struct_def.name + ".";
        code += "End" + struct_def.name;
        code += "(builder);\n  }\n\n";
      }
      // Generate a set of static methods that allow table construction,
      // of the form:
      // public static void addName(FlatBufferBuilder builder, short name)
      // { builder.addShort(id, name, default); }
      // Unlike the Create function, these always work.
      code += "  public static void Start";
      code += struct_def.name;
      code += "(FlatBufferBuilder builder) { builder.";
      code += "StartTable(";
      code += NumToString(struct_def.fields.vec.size()) + "); }\n";
      for (auto it = struct_def.fields.vec.begin();
           it != struct_def.fields.vec.end(); ++it) {
        auto &field = **it;
        if (field.deprecated) continue;
        if (field.key) key_field = &field;
        code += "  public static void Add";
        code += Name(field);
        code += "(FlatBufferBuilder builder, ";
        code += GenTypeBasic(field.value.type);
        auto argname = MakeCamel(field.name, false);
        if (!IsScalar(field.value.type.base_type)) argname += "Offset";
        if (field.IsScalarOptional()) { code += "?"; }
        code += " " + EscapeKeyword(argname) + ") { builder.Add";
        code += GenMethod(field.value.type) + "(";
        code += NumToString(it - struct_def.fields.vec.begin()) + ", ";
        code += SourceCastBasic(field.value.type);
        code += EscapeKeyword(argname);
        if (!IsScalar(field.value.type.base_type) &&
            field.value.type.base_type != BASE_TYPE_UNION) {
          code += ".Value";
        }
        if (!field.IsScalarOptional()) {
          // When the scalar is optional, use the builder method that doesn't
          // supply a default value. Otherwise, we to continue to use the
          // default value method.
          code += ", ";
          code += GenDefaultValue(field, false);
        }
        code += "); }\n";
        if (IsVector(field.value.type)) {
          auto vector_type = field.value.type.VectorType();
          auto alignment = InlineAlignment(vector_type);
          auto elem_size = InlineSize(vector_type);
          if (!IsStruct(vector_type)) {
            field_has_create_set.insert(&field);
            code += "  public static VectorOffset ";
            code += "Create";
            code += Name(field);
            code += "Vector(FlatBufferBuilder builder, ";
            code += GenTypeBasic(vector_type) + "[] data) ";
            code += "{ builder.StartVector(";
            code += NumToString(elem_size);
            code += ", data.Length, ";
            code += NumToString(alignment);
            code += "); for (int i = data.";
            code += "Length - 1; i >= 0; i--) builder.";
            code += "Add";
            code += GenMethod(vector_type);
            code += "(";
            code += SourceCastBasic(vector_type);
            code += "data[i]";
            if (vector_type.base_type == BASE_TYPE_STRUCT ||
                IsString(vector_type))
              code += ".Value";
            code += "); return ";
            code += "builder.EndVector(); }\n";

            code += "  public static VectorOffset ";
            code += "Create";
            code += Name(field);
            code += "VectorBlock(FlatBufferBuilder builder, ";
            code += GenTypeBasic(vector_type) + "[] data) ";
            code += "{ builder.StartVector(";
            code += NumToString(elem_size);
            code += ", data.Length, ";
            code += NumToString(alignment);
            code += "); builder.Add(data); return builder.EndVector(); }\n";
          }
          // Generate a method to start a vector, data to be added manually
          // after.
          code += "  public static void Start";
          code += Name(field);
          code += "Vector(FlatBufferBuilder builder, int numElems) ";
          code += "{ builder.StartVector(";
          code += NumToString(elem_size);
          code += ", numElems, " + NumToString(alignment);
          code += "); }\n";
        }
      }
      code += "  public static " + GenOffsetType(struct_def) + " ";
      code += "End" + struct_def.name;
      code += "(FlatBufferBuilder builder) {\n    int o = builder.";
      code += "EndTable();\n";
      for (auto it = struct_def.fields.vec.begin();
           it != struct_def.fields.vec.end(); ++it) {
        auto &field = **it;
        if (!field.deprecated && field.IsRequired()) {
          code += "    builder.Required(o, ";
          code += NumToString(field.value.offset);
          code += ");  // " + field.name + "\n";
        }
      }
      code += "    return " + GenOffsetConstruct(struct_def, "o") + ";\n  }\n";
      if (parser_.root_struct_def_ == &struct_def) {
        std::string size_prefix[] = { "", "SizePrefixed" };
        for (int i = 0; i < 2; ++i) {
          code += "  public static void ";
          code += "Finish" + size_prefix[i] + struct_def.name;
          code +=
              "Buffer(FlatBufferBuilder builder, " + GenOffsetType(struct_def);
          code += " offset) {";
          code += " builder.Finish" + size_prefix[i] + "(offset";
          code += ".Value";

          if (parser_.file_identifier_.length())
            code += ", \"" + parser_.file_identifier_ + "\"";
          code += "); }\n";
        }
      }
    }
    // Only generate key compare function for table,
    // because `key_field` is not set for struct
    if (struct_def.has_key && !struct_def.fixed) {
      FLATBUFFERS_ASSERT(key_field);
      code += "\n  public static VectorOffset ";
      code += "CreateSortedVectorOf" + struct_def.name;
      code += "(FlatBufferBuilder builder, ";
      code += "Offset<" + struct_def.name + ">";
      code += "[] offsets) {\n";
      code += "    Array.Sort(offsets, (Offset<" + struct_def.name +
              "> o1, Offset<" + struct_def.name + "> o2) => " +
              GenKeyGetter(key_field);
      code += ");\n";
      code += "    return builder.CreateVectorOfTables(offsets);\n  }\n";

      code += "\n  public static " + struct_def.name + "?";
      code += " __lookup_by_key(";
      code += "int vectorLocation, ";
      code += GenTypeGet(key_field->value.type);
      code += " key, ByteBuffer bb) {\n";
      if (IsString(key_field->value.type)) {
        code += "    byte[] byteKey = ";
        code += "System.Text.Encoding.UTF8.GetBytes(key);\n";
      }
      code += "    int span = ";
      code += "bb.GetInt(vectorLocation - 4);\n";
      code += "    int start = 0;\n";
      code += "    while (span != 0) {\n";
      code += "      int middle = span / 2;\n";
      code += GenLookupKeyGetter(key_field);
      code += "      if (comp > 0) {\n";
      code += "        span = middle;\n";
      code += "      } else if (comp < 0) {\n";
      code += "        middle++;\n";
      code += "        start += middle;\n";
      code += "        span -= middle;\n";
      code += "      } else {\n";
      code += "        return ";
      code += "new " + struct_def.name + "()";
      code += ".__assign(tableOffset, bb);\n";
      code += "      }\n    }\n";
      code += "    return null;\n";
      code += "  }\n";
    }

    if (opts.generate_object_based_api) {
      GenPackUnPack_ObjectAPI(struct_def, code_ptr, opts, struct_has_create,
                              field_has_create_set);
    }
    code += "};\n\n";

    if (opts.generate_object_based_api) {
      GenStruct_ObjectAPI(struct_def, code_ptr, opts);
    }
  }

  void GenVectorAccessObject(StructDef &struct_def,
                             std::string *code_ptr) const {
    auto &code = *code_ptr;
    // Generate a vector of structs accessor class.
    code += "\n";
    code += "  ";
    if (!struct_def.attributes.Lookup("private")) code += "public ";
    code += "static struct Vector : BaseVector\n{\n";

    // Generate the __assign method that sets the field in a pre-existing
    // accessor object. This is to allow object reuse.
    std::string method_indent = "    ";
    code += method_indent + "public Vector ";
    code += "__assign(int _vector, int _element_size, ByteBuffer _bb) { ";
    code += "__reset(_vector, _element_size, _bb); return this; }\n\n";

    auto type_name = struct_def.name;
    auto method_start = method_indent + "public " + type_name + " Get";
    // Generate the accessors that don't do object reuse.
    code += method_start + "(int j) { return Get";
    code += "(new " + type_name + "(), j); }\n";
    code += method_start + "(" + type_name + " obj, int j) { ";
    code += " return obj.__assign(";
    code += struct_def.fixed ? "__p.__element(j)"
                             : "__p.__indirect(__p.__element(j), bb)";
    code += ", __p.bb); }\n";
    // See if we should generate a by-key accessor.
    if (!struct_def.fixed) {
      auto &fields = struct_def.fields.vec;
      for (auto kit = fields.begin(); kit != fields.end(); ++kit) {
        auto &key_field = **kit;
        if (key_field.key) {
          auto nullable_annotation =
              parser_.opts.gen_nullable ? "@Nullable " : "";
          code += method_indent + nullable_annotation;
          code += "public " + type_name + "? ";
          code += "GetByKey(";
          code += GenTypeGet(key_field.value.type) + " key) { ";
          code += " return __lookup_by_key(null, ";
          code += "__p.__vector(), key, ";
          code += "__p.bb); ";
          code += "}\n";
          code += method_indent + nullable_annotation;
          code += "public " + type_name + "?" + " ";
          code += "GetByKey(";
          code += type_name + "? obj, ";
          code += GenTypeGet(key_field.value.type) + " key) { ";
          code += " return __lookup_by_key(obj, ";
          code += "__p.__vector(), key, ";
          code += "__p.bb); ";
          code += "}\n";
          break;
        }
      }
    }
    code += "  }\n";
  }

  void GenEnum_ObjectAPI(EnumDef &enum_def, std::string *code_ptr,
                         const IDLOptions &opts) const {
    auto &code = *code_ptr;
    if (enum_def.generated) return;
    if (!enum_def.is_union) return;
    if (enum_def.attributes.Lookup("private")) {
      code += "internal ";
    } else {
      code += "public ";
    }
    auto union_name = enum_def.name + "Union";
    code += "class " + union_name + " {\n";
    // Type
    code += "  public " + enum_def.name + " Type { get; set; }\n";
    // Value
    code += "  public object Value { get; set; }\n";
    code += "\n";
    // Constructor
    code += "  public " + union_name + "() {\n";
    code += "    this.Type = " + enum_def.name + "." +
            enum_def.Vals()[0]->name + ";\n";
    code += "    this.Value = null;\n";
    code += "  }\n\n";
    // As<T>
    code += "  public T As<T>() where T : class { return this.Value as T; }\n";
    // As, From
    for (auto it = enum_def.Vals().begin(); it != enum_def.Vals().end(); ++it) {
      auto &ev = **it;
      if (ev.union_type.base_type == BASE_TYPE_NONE) continue;
      auto type_name = GenTypeGet_ObjectAPI(ev.union_type, opts);
      std::string accessibility =
          (ev.union_type.base_type == BASE_TYPE_STRUCT &&
           ev.union_type.struct_def->attributes.Lookup("private"))
              ? "internal"
              : "public";
      // As
      code += "  " + accessibility + " " + type_name + " As" + ev.name +
              "() { return this.As<" + type_name + ">(); }\n";
      // From
      auto lower_ev_name = ev.name;
      std::transform(lower_ev_name.begin(), lower_ev_name.end(),
                     lower_ev_name.begin(), CharToLower);
      code += "  " + accessibility + " static " + union_name + " From" +
              ev.name + "(" + type_name + " _" + lower_ev_name +
              ") { return new " + union_name + "{ Type = " + Name(enum_def) +
              "." + Name(ev) + ", Value = _" + lower_ev_name + " }; }\n";
    }
    code += "\n";
    // Pack()
    code += "  public static int Pack(FlatBuffers.FlatBufferBuilder builder, " +
            union_name + " _o) {\n";
    code += "    switch (_o.Type) {\n";
    for (auto it = enum_def.Vals().begin(); it != enum_def.Vals().end(); ++it) {
      auto &ev = **it;
      if (ev.union_type.base_type == BASE_TYPE_NONE) {
        code += "      default: return 0;\n";
      } else {
        code += "      case " + Name(enum_def) + "." + Name(ev) + ": return ";
        if (IsString(ev.union_type)) {
          code += "builder.CreateString(_o.As" + ev.name + "()).Value;\n";
        } else {
          code += GenTypeGet(ev.union_type) + ".Pack(builder, _o.As" + ev.name +
                  "()).Value;\n";
        }
      }
    }
    code += "    }\n";
    code += "  }\n";
    code += "}\n\n";
    // JsonConverter
    if (opts.cs_gen_json_serializer) {
      if (enum_def.attributes.Lookup("private")) {
        code += "internal ";
      } else {
        code += "public ";
      }
      code += "class " + union_name +
              "_JsonConverter : Newtonsoft.Json.JsonConverter {\n";
      code += "  public override bool CanConvert(System.Type objectType) {\n";
      code += "    return objectType == typeof(" + union_name +
              ") || objectType == typeof(System.Collections.Generic.List<" +
              union_name + ">);\n";
      code += "  }\n";
      code +=
          "  public override void WriteJson(Newtonsoft.Json.JsonWriter writer, "
          "object value, "
          "Newtonsoft.Json.JsonSerializer serializer) {\n";
      code += "    var _olist = value as System.Collections.Generic.List<" +
              union_name + ">;\n";
      code += "    if (_olist != null) {\n";
      code += "      writer.WriteStartArray();\n";
      code +=
          "      foreach (var _o in _olist) { this.WriteJson(writer, _o, "
          "serializer); }\n";
      code += "      writer.WriteEndArray();\n";
      code += "    } else {\n";
      code += "      this.WriteJson(writer, value as " + union_name +
              ", serializer);\n";
      code += "    }\n";
      code += "  }\n";
      code += "  public void WriteJson(Newtonsoft.Json.JsonWriter writer, " +
              union_name +
              " _o, "
              "Newtonsoft.Json.JsonSerializer serializer) {\n";
      code += "    if (_o == null) return;\n";
      code += "    serializer.Serialize(writer, _o.Value);\n";
      code += "  }\n";
      code +=
          "  public override object ReadJson(Newtonsoft.Json.JsonReader "
          "reader, "
          "System.Type objectType, "
          "object existingValue, Newtonsoft.Json.JsonSerializer serializer) "
          "{\n";
      code +=
          "    var _olist = existingValue as System.Collections.Generic.List<" +
          union_name + ">;\n";
      code += "    if (_olist != null) {\n";
      code += "      for (var _j = 0; _j < _olist.Count; ++_j) {\n";
      code += "        reader.Read();\n";
      code +=
          "        _olist[_j] = this.ReadJson(reader, _olist[_j], "
          "serializer);\n";
      code += "      }\n";
      code += "      reader.Read();\n";
      code += "      return _olist;\n";
      code += "    } else {\n";
      code += "      return this.ReadJson(reader, existingValue as " +
              union_name + ", serializer);\n";
      code += "    }\n";
      code += "  }\n";
      code += "  public " + union_name +
              " ReadJson(Newtonsoft.Json.JsonReader reader, " + union_name +
              " _o, Newtonsoft.Json.JsonSerializer serializer) {\n";
      code += "    if (_o == null) return null;\n";
      code += "    switch (_o.Type) {\n";
      for (auto it = enum_def.Vals().begin(); it != enum_def.Vals().end();
           ++it) {
        auto &ev = **it;
        if (ev.union_type.base_type == BASE_TYPE_NONE) {
          code += "      default: break;\n";
        } else {
          auto type_name = GenTypeGet_ObjectAPI(ev.union_type, opts);
          code += "      case " + Name(enum_def) + "." + Name(ev) +
                  ": _o.Value = serializer.Deserialize<" + type_name +
                  ">(reader); break;\n";
        }
      }
      code += "    }\n";
      code += "    return _o;\n";
      code += "  }\n";
      code += "}\n\n";
    }
  }

  std::string GenTypeName_ObjectAPI(const std::string &name,
                                    const IDLOptions &opts) const {
    return opts.object_prefix + name + opts.object_suffix;
  }

  void GenUnionUnPack_ObjectAPI(const EnumDef &enum_def, std::string *code_ptr,
                                const std::string &camel_name,
                                bool is_vector) const {
    auto &code = *code_ptr;
    std::string varialbe_name = "_o." + camel_name;
    std::string type_suffix = "";
    std::string func_suffix = "()";
    std::string indent = "    ";
    if (is_vector) {
      varialbe_name = "_o_" + camel_name;
      type_suffix = "(_j)";
      func_suffix = "(_j)";
      indent = "      ";
    }
    if (is_vector) {
      code += indent + "var " + varialbe_name + " = new ";
    } else {
      code += indent + varialbe_name + " = new ";
    }
    code += NamespacedName(enum_def) + "Union();\n";
    code += indent + varialbe_name + ".Type = this." + camel_name + "Type" +
            type_suffix + ";\n";
    code +=
        indent + "switch (this." + camel_name + "Type" + type_suffix + ") {\n";
    for (auto eit = enum_def.Vals().begin(); eit != enum_def.Vals().end();
         ++eit) {
      auto &ev = **eit;
      if (ev.union_type.base_type == BASE_TYPE_NONE) {
        code += indent + "  default: break;\n";
      } else {
        code += indent + "  case " + NamespacedName(enum_def) + "." + ev.name +
                ":\n";
        code += indent + "    " + varialbe_name + ".Value = this." + camel_name;
        if (IsString(ev.union_type)) {
          code += "AsString" + func_suffix + ";\n";
        } else {
          code += "<" + GenTypeGet(ev.union_type) + ">" + func_suffix;
          code += ".HasValue ? this." + camel_name;
          code += "<" + GenTypeGet(ev.union_type) + ">" + func_suffix +
                  ".Value.UnPack() : null;\n";
        }
        code += indent + "    break;\n";
      }
    }
    code += indent + "}\n";
    if (is_vector) {
      code += indent + "_o." + camel_name + ".Add(" + varialbe_name + ");\n";
    }
  }

  void GenPackUnPack_ObjectAPI(
      StructDef &struct_def, std::string *code_ptr, const IDLOptions &opts,
      bool struct_has_create,
      const std::set<FieldDef *> &field_has_create) const {
    auto &code = *code_ptr;
    auto struct_name = GenTypeName_ObjectAPI(struct_def.name, opts);
    // UnPack()
    code += "  public " + struct_name + " UnPack() {\n";
    code += "    var _o = new " + struct_name + "();\n";
    code += "    this.UnPackTo(_o);\n";
    code += "    return _o;\n";
    code += "  }\n";
    // UnPackTo()
    code += "  public void UnPackTo(" + struct_name + " _o) {\n";
    for (auto it = struct_def.fields.vec.begin();
         it != struct_def.fields.vec.end(); ++it) {
      auto &field = **it;
      if (field.deprecated) continue;
      auto camel_name = Name(field);
      auto start = "    _o." + camel_name + " = ";
      switch (field.value.type.base_type) {
        case BASE_TYPE_STRUCT: {
          auto fixed = struct_def.fixed && field.value.type.struct_def->fixed;
          if (fixed) {
            code += start + "this." + camel_name + ".UnPack();\n";
          } else {
            code += start + "this." + camel_name + ".HasValue ? this." +
                    camel_name + ".Value.UnPack() : null;\n";
          }
          break;
        }
        case BASE_TYPE_ARRAY: {
          auto type_name = GenTypeGet_ObjectAPI(field.value.type, opts);
          auto length_str = NumToString(field.value.type.fixed_length);
          auto unpack_method = field.value.type.struct_def == nullptr
                                   ? ""
                                   : field.value.type.struct_def->fixed
                                         ? ".UnPack()"
                                         : "?.UnPack()";
          code += start + "new " + type_name.substr(0, type_name.length() - 1) +
                  length_str + "];\n";
          code += "    for (var _j = 0; _j < " + length_str + "; ++_j) { _o." +
                  camel_name + "[_j] = this." + camel_name + "(_j)" +
                  unpack_method + "; }\n";
          break;
        }
        case BASE_TYPE_VECTOR:
          if (field.value.type.element == BASE_TYPE_UNION) {
            code += start + "new " +
                    GenTypeGet_ObjectAPI(field.value.type, opts) + "();\n";
            code += "    for (var _j = 0; _j < this." + camel_name +
                    "Length; ++_j) {\n";
            GenUnionUnPack_ObjectAPI(*field.value.type.enum_def, code_ptr,
                                     camel_name, true);
            code += "    }\n";
          } else if (field.value.type.element != BASE_TYPE_UTYPE) {
            auto fixed = field.value.type.struct_def == nullptr;
            code += start + "new " +
                    GenTypeGet_ObjectAPI(field.value.type, opts) + "();\n";
            code += "    for (var _j = 0; _j < this." + camel_name +
                    "Length; ++_j) {";
            code += "_o." + camel_name + ".Add(";
            if (fixed) {
              code += "this." + camel_name + "(_j)";
            } else {
              code += "this." + camel_name + "(_j).HasValue ? this." +
                      camel_name + "(_j).Value.UnPack() : null";
            }
            code += ");}\n";
          }
          break;
        case BASE_TYPE_UTYPE: break;
        case BASE_TYPE_UNION: {
          GenUnionUnPack_ObjectAPI(*field.value.type.enum_def, code_ptr,
                                   camel_name, false);
          break;
        }
        default: {
          code += start + "this." + camel_name + ";\n";
          break;
        }
      }
    }
    code += "  }\n";
    // Pack()
    code += "  public static " + GenOffsetType(struct_def) +
            " Pack(FlatBufferBuilder builder, " + struct_name + " _o) {\n";
    code += "    if (_o == null) return default(" + GenOffsetType(struct_def) +
            ");\n";
    for (auto it = struct_def.fields.vec.begin();
         it != struct_def.fields.vec.end(); ++it) {
      auto &field = **it;
      if (field.deprecated) continue;
      auto camel_name = Name(field);
      // pre
      switch (field.value.type.base_type) {
        case BASE_TYPE_STRUCT: {
          if (!field.value.type.struct_def->fixed) {
            code += "    var _" + field.name + " = _o." + camel_name +
                    " == null ? default(" +
                    GenOffsetType(*field.value.type.struct_def) +
                    ") : " + GenTypeGet(field.value.type) +
                    ".Pack(builder, _o." + camel_name + ");\n";
          } else if (struct_def.fixed && struct_has_create) {
            std::vector<FieldArrayLength> array_lengths;
            FieldArrayLength tmp_array_length = {
              field.name,
              field.value.type.fixed_length,
            };
            array_lengths.push_back(tmp_array_length);
            GenStructPackDecl_ObjectAPI(*field.value.type.struct_def, code_ptr,
                                        array_lengths);
          }
          break;
        }
        case BASE_TYPE_STRING: {
          std::string create_string =
              field.shared ? "CreateSharedString" : "CreateString";
          code += "    var _" + field.name + " = _o." + camel_name +
                  " == null ? default(StringOffset) : "
                  "builder." +
                  create_string + "(_o." + camel_name + ");\n";
          break;
        }
        case BASE_TYPE_VECTOR: {
          if (field_has_create.find(&field) != field_has_create.end()) {
            auto property_name = camel_name;
            auto gen_for_loop = true;
            std::string array_name = "__" + field.name;
            std::string array_type = "";
            std::string to_array = "";
            switch (field.value.type.element) {
              case BASE_TYPE_STRING: {
                std::string create_string =
                    field.shared ? "CreateSharedString" : "CreateString";
                array_type = "StringOffset";
                to_array += "builder." + create_string + "(_o." +
                            property_name + "[_j])";
                break;
              }
              case BASE_TYPE_STRUCT:
                array_type = "Offset<" + GenTypeGet(field.value.type) + ">";
                to_array = GenTypeGet(field.value.type) + ".Pack(builder, _o." +
                           property_name + "[_j])";
                break;
              case BASE_TYPE_UTYPE:
                property_name = camel_name.substr(0, camel_name.size() - 4);
                array_type = NamespacedName(*field.value.type.enum_def);
                to_array = "_o." + property_name + "[_j].Type";
                break;
              case BASE_TYPE_UNION:
                array_type = "int";
                to_array = NamespacedName(*field.value.type.enum_def) +
                           "Union.Pack(builder,  _o." + property_name + "[_j])";
                break;
              default: gen_for_loop = false; break;
            }
            code += "    var _" + field.name + " = default(VectorOffset);\n";
            code += "    if (_o." + property_name + " != null) {\n";
            if (gen_for_loop) {
              code += "      var " + array_name + " = new " + array_type +
                      "[_o." + property_name + ".Count];\n";
              code += "      for (var _j = 0; _j < " + array_name +
                      ".Length; ++_j) { ";
              code += array_name + "[_j] = " + to_array + "; }\n";
            } else {
              code += "      var " + array_name + " = _o." + property_name +
                      ".ToArray();\n";
            }
            code += "      _" + field.name + " = Create" + camel_name +
                    "Vector(builder, " + array_name + ");\n";
            code += "    }\n";
          } else {
            auto pack_method =
                field.value.type.struct_def == nullptr
                    ? "builder.Add" + GenMethod(field.value.type.VectorType()) +
                          "(_o." + camel_name + "[_j]);"
                    : GenTypeGet(field.value.type) + ".Pack(builder, _o." +
                          camel_name + "[_j]);";
            code += "    var _" + field.name + " = default(VectorOffset);\n";
            code += "    if (_o." + camel_name + " != null) {\n";
            code += "      Start" + camel_name + "Vector(builder, _o." +
                    camel_name + ".Count);\n";
            code += "      for (var _j = _o." + camel_name +
                    ".Count - 1; _j >= 0; --_j) { " + pack_method + " }\n";
            code += "      _" + field.name + " = builder.EndVector();\n";
            code += "    }\n";
          }
          break;
        }
        case BASE_TYPE_ARRAY: {
          if (field.value.type.struct_def != nullptr) {
            std::vector<FieldArrayLength> array_lengths;
            FieldArrayLength tmp_array_length = {
              field.name,
              field.value.type.fixed_length,
            };
            array_lengths.push_back(tmp_array_length);
            GenStructPackDecl_ObjectAPI(*field.value.type.struct_def, code_ptr,
                                        array_lengths);
          } else {
            code += "    var _" + field.name + " = _o." + camel_name + ";\n";
          }
          break;
        }
        case BASE_TYPE_UNION: {
          code += "    var _" + field.name + "_type = _o." + camel_name +
                  " == null ? " + NamespacedName(*field.value.type.enum_def) +
                  ".NONE : " + "_o." + camel_name + ".Type;\n";
          code +=
              "    var _" + field.name + " = _o." + camel_name +
              " == null ? 0 : " + GenTypeGet_ObjectAPI(field.value.type, opts) +
              ".Pack(builder, _o." + camel_name + ");\n";
          break;
        }
        default: break;
      }
    }
    if (struct_has_create) {
      // Create
      code += "    return Create" + struct_def.name + "(\n";
      code += "      builder";
      for (auto it = struct_def.fields.vec.begin();
           it != struct_def.fields.vec.end(); ++it) {
        auto &field = **it;
        if (field.deprecated) continue;
        auto camel_name = Name(field);
        switch (field.value.type.base_type) {
          case BASE_TYPE_STRUCT: {
            if (struct_def.fixed) {
              GenStructPackCall_ObjectAPI(*field.value.type.struct_def,
                                          code_ptr,
                                          "      _" + field.name + "_");
            } else {
              code += ",\n";
              if (field.value.type.struct_def->fixed) {
                if (opts.generate_object_based_api)
                  code += "      _o." + camel_name;
                else
                  code += "      " + GenTypeGet(field.value.type) +
                          ".Pack(builder, _o." + camel_name + ")";
              } else {
                code += "      _" + field.name;
              }
            }
            break;
          }
          case BASE_TYPE_ARRAY: {
            if (field.value.type.struct_def != nullptr) {
              GenStructPackCall_ObjectAPI(*field.value.type.struct_def,
                                          code_ptr,
                                          "      _" + field.name + "_");
            } else {
              code += ",\n";
              code += "      _" + field.name;
            }
            break;
          }
          case BASE_TYPE_UNION: FLATBUFFERS_FALLTHROUGH();   // fall thru
          case BASE_TYPE_UTYPE: FLATBUFFERS_FALLTHROUGH();   // fall thru
          case BASE_TYPE_STRING: FLATBUFFERS_FALLTHROUGH();  // fall thru
          case BASE_TYPE_VECTOR: {
            code += ",\n";
            code += "      _" + field.name;
            break;
          }
          default:  // scalar
            code += ",\n";
            code += "      _o." + camel_name;
            break;
        }
      }
      code += ");\n";
    } else {
      // Start, End
      code += "    Start" + struct_def.name + "(builder);\n";
      for (auto it = struct_def.fields.vec.begin();
           it != struct_def.fields.vec.end(); ++it) {
        auto &field = **it;
        if (field.deprecated) continue;
        auto camel_name = Name(field);
        switch (field.value.type.base_type) {
          case BASE_TYPE_STRUCT: {
            if (field.value.type.struct_def->fixed) {
              code += "    Add" + camel_name + "(builder, " +
                      GenTypeGet(field.value.type) + ".Pack(builder, _o." +
                      camel_name + "));\n";
            } else {
              code +=
                  "    Add" + camel_name + "(builder, _" + field.name + ");\n";
            }
            break;
          }
          case BASE_TYPE_STRING: FLATBUFFERS_FALLTHROUGH();  // fall thru
          case BASE_TYPE_ARRAY: FLATBUFFERS_FALLTHROUGH();   // fall thru
          case BASE_TYPE_VECTOR: {
            code +=
                "    Add" + camel_name + "(builder, _" + field.name + ");\n";
            break;
          }
          case BASE_TYPE_UTYPE: break;
          case BASE_TYPE_UNION: {
            code += "    Add" + camel_name + "Type(builder, _" + field.name +
                    "_type);\n";
            code +=
                "    Add" + camel_name + "(builder, _" + field.name + ");\n";
            break;
          }
          // scalar
          default: {
            code +=
                "    Add" + camel_name + "(builder, _o." + camel_name + ");\n";
            break;
          }
        }
      }
      code += "    return End" + struct_def.name + "(builder);\n";
    }
    code += "  }\n";
  }

  void GenStructPackDecl_ObjectAPI(
      const StructDef &struct_def, std::string *code_ptr,
      std::vector<FieldArrayLength> &array_lengths) const {
    auto &code = *code_ptr;
    for (auto it = struct_def.fields.vec.begin();
         it != struct_def.fields.vec.end(); ++it) {
      auto &field = **it;
      auto is_array = IsArray(field.value.type);
      const auto &field_type =
          is_array ? field.value.type.VectorType() : field.value.type;
      FieldArrayLength tmp_array_length = {
        field.name,
        field_type.fixed_length,
      };
      array_lengths.push_back(tmp_array_length);
      if (field_type.struct_def != nullptr) {
        GenStructPackDecl_ObjectAPI(*field_type.struct_def, code_ptr,
                                    array_lengths);
      } else {
        std::vector<FieldArrayLength> array_only_lengths;
        for (size_t i = 0; i < array_lengths.size(); ++i) {
          if (array_lengths[i].length > 0) {
            array_only_lengths.push_back(array_lengths[i]);
          }
        }
        std::string name;
        for (size_t i = 0; i < array_lengths.size(); ++i) {
          name += "_" + array_lengths[i].name;
        }
        code += "    var " + name + " = ";
        if (array_only_lengths.size() > 0) {
          code += "new " + GenTypeBasic(field_type) + "[";
          for (size_t i = 0; i < array_only_lengths.size(); ++i) {
            if (i != 0) { code += ","; }
            code += NumToString(array_only_lengths[i].length);
          }
          code += "];\n";
          code += "    ";
          // initialize array
          for (size_t i = 0; i < array_only_lengths.size(); ++i) {
            auto idx = "idx" + NumToString(i);
            code += "for (var " + idx + " = 0; " + idx + " < " +
                    NumToString(array_only_lengths[i].length) + "; ++" + idx +
                    ") {";
          }
          for (size_t i = 0; i < array_only_lengths.size(); ++i) {
            auto idx = "idx" + NumToString(i);
            if (i == 0) {
              code += name + "[" + idx;
            } else {
              code += "," + idx;
            }
          }
          code += "] = _o";
          for (size_t i = 0, j = 0; i < array_lengths.size(); ++i) {
            code += "." + MakeCamel(array_lengths[i].name, true);
            if (array_lengths[i].length <= 0) continue;
            code += "[idx" + NumToString(j++) + "]";
          }
          code += ";";
          for (size_t i = 0; i < array_only_lengths.size(); ++i) {
            code += "}";
          }
        } else {
          code += "_o";
          for (size_t i = 0; i < array_lengths.size(); ++i) {
            code += "." + MakeCamel(array_lengths[i].name, true);
          }
          code += ";";
        }
        code += "\n";
      }
      array_lengths.pop_back();
    }
  }

  void GenStructPackCall_ObjectAPI(const StructDef &struct_def,
                                   std::string *code_ptr,
                                   std::string prefix) const {
    auto &code = *code_ptr;
    for (auto it = struct_def.fields.vec.begin();
         it != struct_def.fields.vec.end(); ++it) {
      auto &field = **it;
      const auto &field_type = field.value.type;
      if (field_type.struct_def != nullptr) {
        GenStructPackCall_ObjectAPI(*field_type.struct_def, code_ptr,
                                    prefix + field.name + "_");
      } else {
        code += ",\n";
        code += prefix + field.name;
      }
    }
  }

  std::string GenTypeGet_ObjectAPI(flatbuffers::Type type,
                                   const IDLOptions &opts) const {
    auto type_name = GenTypeGet(type);
    // Replace to ObjectBaseAPI Type Name
    switch (type.base_type) {
      case BASE_TYPE_STRUCT: FLATBUFFERS_FALLTHROUGH();  // fall thru
      case BASE_TYPE_ARRAY: FLATBUFFERS_FALLTHROUGH();   // fall thru
      case BASE_TYPE_VECTOR: {
        if (type.struct_def != nullptr) {
          auto type_name_length = type.struct_def->name.length();
          auto new_type_name =
              GenTypeName_ObjectAPI(type.struct_def->name, opts);
          type_name.replace(type_name.length() - type_name_length,
                            type_name_length, new_type_name);
        } else if (type.element == BASE_TYPE_UNION) {
          type_name = NamespacedName(*type.enum_def) + "Union";
        }
        break;
      }

      case BASE_TYPE_UNION: {
        type_name = NamespacedName(*type.enum_def) + "Union";
        break;
      }
      default: break;
    }

    switch (type.base_type) {
      case BASE_TYPE_ARRAY: {
        type_name = type_name + "[]";
        break;
      }
      case BASE_TYPE_VECTOR: {
        type_name = "List<" + type_name + ">";
        break;
      }
      default: break;
    }
    return type_name;
  }

  void GenStruct_ObjectAPI(StructDef &struct_def, std::string *code_ptr,
                           const IDLOptions &opts) const {
    auto &code = *code_ptr;
    if (struct_def.attributes.Lookup("private")) {
      code += "internal ";
    } else {
      code += "public ";
    }
    if (struct_def.attributes.Lookup("csharp_partial")) {
      // generate a partial class for this C# struct/table
      code += "partial ";
    }
    auto class_name = GenTypeName_ObjectAPI(struct_def.name, opts);
    code += "class " + class_name;
    code += "\n{\n";
    // Generate Properties
    for (auto it = struct_def.fields.vec.begin();
         it != struct_def.fields.vec.end(); ++it) {
      auto &field = **it;
      if (field.deprecated) continue;
      if (field.value.type.base_type == BASE_TYPE_UTYPE) continue;
      if (field.value.type.element == BASE_TYPE_UTYPE) continue;
      auto type_name = GenTypeGet_ObjectAPI(field.value.type, opts);
      if (field.IsScalarOptional()) type_name += "?";
      auto camel_name = Name(field);
      if (opts.cs_gen_json_serializer) {
        if (IsUnion(field.value.type)) {
          auto utype_name = NamespacedName(*field.value.type.enum_def);
          code +=
              "  [Newtonsoft.Json.JsonProperty(\"" + field.name + "_type\")]\n";
          if (IsVector(field.value.type)) {
            code += "  private " + utype_name + "[] " + camel_name + "Type {\n";
            code += "    get {\n";
            code += "      if (this." + camel_name + " == null) return null;\n";
            code += "      var _o = new " + utype_name + "[this." + camel_name +
                    ".Count];\n";
            code +=
                "      for (var _j = 0; _j < _o.Length; ++_j) { _o[_j] = "
                "this." +
                camel_name + "[_j].Type; }\n";
            code += "      return _o;\n";
            code += "    }\n";
            code += "    set {\n";
            code += "      this." + camel_name + " = new List<" + utype_name +
                    "Union>();\n";
            code += "      for (var _j = 0; _j < value.Length; ++_j) {\n";
            code += "        var _o = new " + utype_name + "Union();\n";
            code += "        _o.Type = value[_j];\n";
            code += "        this." + camel_name + ".Add(_o);\n";
            code += "      }\n";
            code += "    }\n";
            code += "  }\n";
          } else {
            code += "  private " + utype_name + " " + camel_name + "Type {\n";
            code += "    get {\n";
            code += "      return this." + camel_name + " != null ? this." +
                    camel_name + ".Type : " + utype_name + ".NONE;\n";
            code += "    }\n";
            code += "    set {\n";
            code += "      this." + camel_name + " = new " + utype_name +
                    "Union();\n";
            code += "      this." + camel_name + ".Type = value;\n";
            code += "    }\n";
            code += "  }\n";
          }
        }
        code += "  [Newtonsoft.Json.JsonProperty(\"" + field.name + "\")]\n";
        if (IsUnion(field.value.type)) {
          auto union_name =
              (IsVector(field.value.type))
                  ? GenTypeGet_ObjectAPI(field.value.type.VectorType(), opts)
                  : type_name;
          code += "  [Newtonsoft.Json.JsonConverter(typeof(" + union_name +
                  "_JsonConverter))]\n";
        }
        if (field.attributes.Lookup("hash")) {
          code += "  [Newtonsoft.Json.JsonIgnore()]\n";
        }
      }
      code += "  public " + type_name + " " + camel_name + " { get; set; }\n";
    }
    // Generate Constructor
    code += "\n";
    code += "  public " + class_name + "() {\n";
    for (auto it = struct_def.fields.vec.begin();
         it != struct_def.fields.vec.end(); ++it) {
      auto &field = **it;
      if (field.deprecated) continue;
      if (field.value.type.base_type == BASE_TYPE_UTYPE) continue;
      if (field.value.type.element == BASE_TYPE_UTYPE) continue;
      code += "    this." + Name(field) + " = ";
      auto type_name = GenTypeGet_ObjectAPI(field.value.type, opts);
      if (IsScalar(field.value.type.base_type)) {
        code += GenDefaultValue(field) + ";\n";
      } else {
        switch (field.value.type.base_type) {
          case BASE_TYPE_STRUCT: {
            if (IsStruct(field.value.type)) {
              code += "new " + type_name + "();\n";
            } else {
              code += "null;\n";
            }
            break;
          }
          case BASE_TYPE_ARRAY: {
            code += "new " + type_name.substr(0, type_name.length() - 1) +
                    NumToString(field.value.type.fixed_length) + "];\n";
            break;
          }
          default: {
            code += "null;\n";
            break;
          }
        }
      }
    }
    code += "  }\n";
    // Generate Serialization
    if (opts.cs_gen_json_serializer &&
        parser_.root_struct_def_ == &struct_def) {
      code += "\n";
      code += "  public static " + class_name +
              " DeserializeFromJson(string jsonText) {\n";
      code += "    return Newtonsoft.Json.JsonConvert.DeserializeObject<" +
              class_name + ">(jsonText);\n";
      code += "  }\n";
      code += "  public string SerializeToJson() {\n";
      code +=
          "    return Newtonsoft.Json.JsonConvert.SerializeObject(this, "
          "Newtonsoft.Json.Formatting.Indented);\n";
      code += "  }\n";
    }
    if (parser_.root_struct_def_ == &struct_def) {
      code += "  public static " + class_name +
              " DeserializeFromBinary(byte[] fbBuffer) {\n";
      code += "    return " + struct_def.name + ".GetRootAs" + struct_def.name +
              "(new ByteBuffer(fbBuffer)).UnPack();\n";
      code += "  }\n";
      code += "  public byte[] SerializeToBinary() {\n";
      code += "    var fbb = new FlatBufferBuilder(0x10000);\n";
      code += "    " + struct_def.name + ".Finish" + struct_def.name +
              "Buffer(fbb, " + struct_def.name + ".Pack(fbb, this));\n";
      code += "    return fbb.DataBuffer.ToSizedArray();\n";
      code += "  }\n";
    }
    code += "}\n\n";
  }

  // This tracks the current namespace used to determine if a type need to be
  // prefixed by its namespace
  const Namespace *cur_name_space_;
};
}  // namespace csharp

bool GenerateCSharp(const Parser &parser, const std::string &path,
                    const std::string &file_name) {
  csharp::CSharpGenerator generator(parser, path, file_name);
  return generator.generate();
}

}  // namespace flatbuffers<|MERGE_RESOLUTION|>--- conflicted
+++ resolved
@@ -48,11 +48,7 @@
  public:
   CSharpGenerator(const Parser &parser, const std::string &path,
                   const std::string &file_name)
-<<<<<<< HEAD
       : BaseGenerator(parser, path, file_name, "global::", ".", "cs"),
-        cur_name_space_(nullptr) {}
-=======
-      : BaseGenerator(parser, path, file_name, "", ".", "cs"),
         cur_name_space_(nullptr) {
     // clang-format off
 
@@ -145,7 +141,6 @@
 
     for (auto kw = keywords; *kw; kw++) keywords_.insert(*kw);
   }
->>>>>>> d6f51ea1
 
   CSharpGenerator &operator=(const CSharpGenerator &);
 
