--- conflicted
+++ resolved
@@ -86,11 +86,7 @@
     static const char *ctypename[] = {
     // clang-format off
       #define FLATBUFFERS_TD(ENUM, IDLTYPE, \
-<<<<<<< HEAD
-        CTYPE, JTYPE, GTYPE, NTYPE, PTYPE, RTYPE, JLTYPE) \
-=======
-        CTYPE, JTYPE, GTYPE, NTYPE, PTYPE, RTYPE, KTYPE) \
->>>>>>> 6beb9f49
+        CTYPE, JTYPE, GTYPE, NTYPE, PTYPE, RTYPE, KTYPE, JLTYPE) \
         #PTYPE,
       FLATBUFFERS_GEN_TYPES(FLATBUFFERS_TD)
       #undef FLATBUFFERS_TD
