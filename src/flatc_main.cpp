--- conflicted
+++ resolved
@@ -61,16 +61,12 @@
       flatbuffers::JavaCSharpMakeRule },
     { flatbuffers::GenerateJSTS, "-s", "--js", "JavaScript", true, nullptr,
       flatbuffers::IDLOptions::kJs,
-<<<<<<< HEAD
-      "Generate JavaScript code for tables/structs", flatbuffers::JSTSMakeRule },
+      "Generate JavaScript code for tables/structs",
+      flatbuffers::JSTSMakeRule },
     { flatbuffers::GenerateJulia, nullptr, "--julia", "Julia", true, nullptr,
       flatbuffers::IDLOptions::kJulia,
       "Generate Julia modules for tables/structs",
       flatbuffers::GeneralMakeRule },
-=======
-      "Generate JavaScript code for tables/structs",
-      flatbuffers::JSTSMakeRule },
->>>>>>> 6beb9f49
     { flatbuffers::GenerateDart, "-d", "--dart", "Dart", true, nullptr,
       flatbuffers::IDLOptions::kDart,
       "Generate Dart classes for tables/structs", flatbuffers::DartMakeRule },
