/*
 * Copyright 2018 Dan Field
 *
 * Licensed under the Apache License, Version 2.0 (the "License");
 * you may not use this file except in compliance with the License.
 * You may obtain a copy of the License at
 *
 *     http://www.apache.org/licenses/LICENSE-2.0
 *
 * Unless required by applicable law or agreed to in writing, software
 * distributed under the License is distributed on an "AS IS" BASIS,
 * WITHOUT WARRANTIES OR CONDITIONS OF ANY KIND, either express or implied.
 * See the License for the specific language governing permissions and
 * limitations under the License.
 */

// independent from idl_parser, since this code is not needed for most clients
#include "idl_gen_dart.h"

#include <cassert>
#include <cmath>

#include "flatbuffers/code_generators.h"
#include "flatbuffers/flatbuffers.h"
#include "flatbuffers/idl.h"
#include "flatbuffers/util.h"
#include "idl_namer.h"

namespace flatbuffers {

namespace dart {

namespace {

static Namer::Config DartDefaultConfig() {
  return {/*types=*/Case::kUpperCamel,
          /*constants=*/Case::kScreamingSnake,
          /*methods=*/Case::kLowerCamel,
          /*functions=*/Case::kUnknown,  // unused.
          /*fields=*/Case::kLowerCamel,
          /*variables=*/Case::kLowerCamel,
          /*variants=*/Case::kKeep,
          /*enum_variant_seperator=*/".",
          /*escape_keywords=*/Namer::Config::Escape::AfterConvertingCase,
          /*namespaces=*/Case::kSnake2,
          /*namespace_seperator=*/".",
          /*object_prefix=*/"",
          /*object_suffix=*/"T",
          /*keyword_prefix=*/"$",
          /*keyword_suffix=*/"",
          /*filenames=*/Case::kKeep,
          /*directories=*/Case::kKeep,
          /*output_path=*/"",
          /*filename_suffix=*/"_generated",
          /*filename_extension=*/".dart"};
}

static std::set<std::string> DartKeywords() {
  // see https://www.dartlang.org/guides/language/language-tour#keywords
  // yield*, async*, and sync* shouldn't be proble
  return {
      "abstract",  "else",       "import",    "show",    "as",
      "enum",      "in",         "static",    "assert",  "export",
      "interface", "super",      "async",     "extends", "is",
      "switch",    "await",      "extension", "late",    "sync",
      "break",     "external",   "library",   "this",    "case",
      "factory",   "mixin",      "throw",     "catch",   "false",
      "new",       "true",       "class",     "final",   "null",
      "try",       "const",      "finally",   "on",      "typedef",
      "continue",  "for",        "operator",  "var",     "covariant",
      "Function",  "part",       "void",      "default", "get",
      "required",  "while",      "deferred",  "hide",    "rethrow",
      "with",      "do",         "if",        "return",  "yield",
      "dynamic",   "implements", "set",
  };
}
}  // namespace

const std::string _kFb = "fb";

// Iterate through all definitions we haven't generate code for (enums, structs,
// and tables) and output them to a single file.
class DartGenerator : public BaseGenerator {
 public:
  typedef std::map<std::string, std::string> namespace_code_map;

  DartGenerator(const Parser& parser, const std::string& path,
                const std::string& file_name)
      : BaseGenerator(parser, path, file_name, "", ".", "dart"),
        namer_(WithFlagOptions(DartDefaultConfig(), parser.opts, path),
               DartKeywords()) {}

  template <typename T>
  void import_generator(const std::string& current_namespace,
                        const std::vector<T*>& definitions,
                        const std::string& included,
                        std::set<std::string>& imports) {
    for (const auto& item : definitions) {
      if (item->file == included) {
        std::string component = namer_.Namespace(*item->defined_namespace);
        std::string filebase =
            flatbuffers::StripPath(flatbuffers::StripExtension(item->file));
        std::string filename =
            namer_.File(filebase + (component.empty() ? "" : "_" + component));

        std::string rename_namespace =
            component == current_namespace ? "" : component;
        imports.emplace(
            "import './" + filename + "'" +
            (rename_namespace.empty()
                 ? ";\n"
                 : " as " + ImportAliasName(rename_namespace) + ";\n"));
      }
    }
  }

  // Iterate through all definitions we haven't generate code for (enums,
  // structs, and tables) and output them to a single file.
  bool generate() {
    std::string code;
    namespace_code_map namespace_code;
    GenerateEnums(namespace_code);
    GenerateStructs(namespace_code);

    for (auto kv = namespace_code.begin(); kv != namespace_code.end(); ++kv) {
      code.clear();
      code = code + "// " + FlatBuffersGeneratedWarning() + "\n";
      code = code +
             "// ignore_for_file: unused_import, unused_field, unused_element, "
             "unused_local_variable, constant_identifier_names\n\n";

      if (!kv->first.empty()) {
        code += "library " + kv->first + ";\n\n";
      }

      code += "import 'dart:typed_data' show Uint8List;\n";
      code += "import 'package:flat_buffers/flat_buffers.dart' as " + _kFb +
              ";\n\n";

      for (auto kv2 = namespace_code.begin(); kv2 != namespace_code.end();
           ++kv2) {
        if (kv2->first != kv->first) {
          code += "import './" + Filename(kv2->first, /*path=*/false) +
                  "' as " + ImportAliasName(kv2->first) + ";\n";
        }
      }

      code += "\n";
      std::set<std::string> imports;
      for (const auto& included_file : parser_.GetIncludedFiles()) {
        if (included_file.filename == parser_.file_being_parsed_) continue;

        import_generator(kv->first, parser_.structs_.vec,
                         included_file.filename, imports);
        import_generator(kv->first, parser_.enums_.vec, included_file.filename,
                         imports);
      }

      for (const auto& import_code : imports) {
        code += import_code;
      }

      code += "\n";
      code += kv->second;

      if (!parser_.opts.file_saver->SaveFile(Filename(kv->first).c_str(), code,
                                             false)) {
        return false;
      }
    }
    return true;
  }

  std::string Filename(const std::string& suffix, bool path = true) const {
    return (path ? path_ : "") +
           namer_.File(file_name_ + (suffix.empty() ? "" : "_" + suffix));
  }

 private:
  static std::string ImportAliasName(const std::string& ns) {
    std::string ret;
    ret.assign(ns);
    size_t pos = ret.find('.');
    while (pos != std::string::npos) {
      ret.replace(pos, 1, "_");
      pos = ret.find('.', pos + 1);
    }

    return ret;
  }

  void GenerateEnums(namespace_code_map& namespace_code) {
    for (auto it = parser_.enums_.vec.begin(); it != parser_.enums_.vec.end();
         ++it) {
      auto& enum_def = **it;
      GenEnum(enum_def, namespace_code);
    }
  }

  void GenerateStructs(namespace_code_map& namespace_code) {
    for (auto it = parser_.structs_.vec.begin();
         it != parser_.structs_.vec.end(); ++it) {
      auto& struct_def = **it;
      GenStruct(struct_def, namespace_code);
    }
  }

  // Generate a documentation comment, if available.
  static void GenDocComment(const std::vector<std::string>& dc,
                            const char* indent, std::string& code) {
    for (auto it = dc.begin(); it != dc.end(); ++it) {
      if (indent) code += indent;
      code += "/// " + *it + "\n";
    }
  }

  // Generate an enum declaration and an enum string lookup table.
  void GenEnum(EnumDef& enum_def, namespace_code_map& namespace_code) {
    if (enum_def.generated) return;
    std::string& code =
        namespace_code[namer_.Namespace(*enum_def.defined_namespace)];
    GenDocComment(enum_def.doc_comment, "", code);

    const std::string enum_type =
        namer_.Type(enum_def) + (enum_def.is_union ? "TypeId" : "");
    const bool is_bit_flags =
        enum_def.attributes.Lookup("bit_flags") != nullptr;

    // The flatbuffer schema language allows bit flag enums to potentially have
    // a default value of zero, even if it's not a valid enum value...
    const bool auto_default = is_bit_flags && !enum_def.FindByValue("0");

    code += "enum " + enum_type + " {\n";
    for (auto it = enum_def.Vals().begin(); it != enum_def.Vals().end(); ++it) {
      auto& ev = **it;
      const auto enum_var = namer_.Variant(ev);
      if (it != enum_def.Vals().begin()) code += ",\n";
      code += "  " + enum_var + "(" + enum_def.ToString(ev) + ")";
    }
    if (auto_default) {
      code += ",\n  _default(0)";
    }
    code += ";\n\n";

    code += "  final int value;\n";
    code += "  const " + enum_type + "(this.value);\n\n";
    code += "  factory " + enum_type + ".fromValue(int value) {\n";
    code += "    switch (value) {\n";
    for (auto it = enum_def.Vals().begin(); it != enum_def.Vals().end(); ++it) {
      auto& ev = **it;
      const auto enum_var = namer_.Variant(ev);
      code += "      case " + enum_def.ToString(ev) + ":";
      code += " return " + enum_type + "." + enum_var + ";\n";
    }
    if (auto_default) {
      code += "      case 0: return " + enum_type + "._default;\n";
    }
    code += "      default: throw StateError(";
    code += "'Invalid value $value for bit flag enum');\n";
    code += "    }\n";
    code += "  }\n\n";

    code += "  static " + enum_type + "? _createOrNull(int? value) =>\n";
    code +=
        "      value == null ? null : " + enum_type + ".fromValue(value);\n\n";

    // This is meaningless for bit_flags, however, note that unlike "regular"
    // dart enums this enum can still have holes.
    if (!is_bit_flags) {
      code += "  static const int minValue = " +
              enum_def.ToString(*enum_def.MinValue()) + ";\n";
      code += "  static const int maxValue = " +
              enum_def.ToString(*enum_def.MaxValue()) + ";\n";
    }

    code += "  static const " + _kFb + ".Reader<" + enum_type + "> reader = _" +
            enum_type + "Reader();\n";
    code += "}\n\n";

    GenEnumReader(enum_def, enum_type, code);

    if (enum_def.is_union) {
      GenUnionReader(enum_def, enum_type, code);
    }
  }

  void GenEnumReader(EnumDef& enum_def, const std::string& enum_type,
                     std::string& code) {
    code += "class _" + enum_type + "Reader extends " + _kFb + ".Reader<" +
            enum_type + "> {\n";
    code += "  const _" + enum_type + "Reader();\n\n";
    code += "  @override\n";
    code += "  int get size => " + EnumSize(enum_def.underlying_type) + ";\n\n";
    code += "  @override\n";
    code += "  " + enum_type + " read(" + _kFb +
            ".BufferContext bc, int offset) =>\n";
    code += "      " + enum_type + ".fromValue(const " + _kFb + "." +
            GenType(enum_def.underlying_type) + "Reader().read(bc, offset));\n";
    code += "}\n\n";
  }

  void GenUnionReader(EnumDef& enum_def, const std::string& enum_type,
                      std::string& code) {
    code += "class _" + enum_def.name + "Reader extends " + _kFb +
            ".UnionReader {\n";
    code += "  _" + enum_def.name + "Reader(" + enum_type +
            "? type) : super(_get(type));\n\n";
    code += "  static " + _kFb + ".Reader? _get(" + enum_type + "? type) {\n";
    code += "    switch (type?.value) {\n";
    for (auto en_it = enum_def.Vals().begin() + 1;
         en_it != enum_def.Vals().end(); ++en_it) {
      const auto& ev = **en_it;

      code += "      case " + enum_def.ToString(ev) + ": return ";
      if (ev.union_type.base_type == BASE_TYPE_STRING) {
        code += _kFb + ".StringReader()";

      } else if (ev.union_type.struct_def) {
        code += NamespaceAliasFromUnionType(enum_def.defined_namespace,
                                            ev.union_type) +
                ".reader";
      } else {
        assert(0);
        code += "null";
      }
      code += ";\n";
    }
    code += "      default: return null;\n";
    code += "    }\n";
    code += "  }\n";
    code += "}\n\n";
  }

  std::string GenType(const Type& type) {
    switch (type.base_type) {
      case BASE_TYPE_BOOL:
        return "Bool";
      case BASE_TYPE_CHAR:
        return "Int8";
      case BASE_TYPE_UTYPE:
      case BASE_TYPE_UCHAR:
        return "Uint8";
      case BASE_TYPE_SHORT:
        return "Int16";
      case BASE_TYPE_USHORT:
        return "Uint16";
      case BASE_TYPE_INT:
        return "Int32";
      case BASE_TYPE_UINT:
        return "Uint32";
      case BASE_TYPE_LONG:
        return "Int64";
      case BASE_TYPE_ULONG:
        return "Uint64";
      case BASE_TYPE_FLOAT:
        return "Float32";
      case BASE_TYPE_DOUBLE:
        return "Float64";
      case BASE_TYPE_STRING:
        return "String";
      case BASE_TYPE_VECTOR:
        return GenType(type.VectorType());
      case BASE_TYPE_STRUCT:
        return namer_.Type(*type.struct_def);
      case BASE_TYPE_UNION:
        return namer_.Type(*type.enum_def) + "TypeId";
      default:
        return "Table";
    }
  }

  static std::string EnumSize(const Type& type) {
    switch (type.base_type) {
      case BASE_TYPE_BOOL:
      case BASE_TYPE_CHAR:
      case BASE_TYPE_UTYPE:
      case BASE_TYPE_UCHAR:
        return "1";
      case BASE_TYPE_SHORT:
      case BASE_TYPE_USHORT:
        return "2";
      case BASE_TYPE_INT:
      case BASE_TYPE_UINT:
      case BASE_TYPE_FLOAT:
        return "4";
      case BASE_TYPE_LONG:
      case BASE_TYPE_ULONG:
      case BASE_TYPE_DOUBLE:
        return "8";
      default:
        return "1";
    }
  }

  std::string GenReaderTypeName(const Type& type, Namespace* current_namespace,
                                const FieldDef& def,
                                bool parent_is_vector = false, bool lazy = true,
                                bool constConstruct = true) {
    std::string prefix = (constConstruct ? "const " : "") + _kFb;
    if (IsVector(type)) {
      std::string code = prefix + ".";
      if (type.VectorType().base_type == BASE_TYPE_UNION) {
        code = _kFb + ".UnionListReader";
      } else {
        code += "ListReader<" +
                GenDartTypeName(type.VectorType(), current_namespace, def) +
                ">";
      }
      code += "(" + GenReaderTypeName(type.VectorType(), current_namespace, def,
                                      true, true, false);
      if (!lazy) code += ", lazy: false";
      return code + ")";
    } else if (type.base_type == BASE_TYPE_UNION) {
      return "(index) => _" + type.enum_def->name + "Reader(" + def.name +
             "Type?[index])";
    } else if (type.base_type == BASE_TYPE_BOOL) {
      return prefix + ".BoolReader()";
    } else if (IsString(type)) {
      return prefix + ".StringReader()";
    } else if (IsScalar(type.base_type)) {
      if (type.enum_def && parent_is_vector) {
        return GenDartTypeName(type, current_namespace, def) + ".reader";
      }
      return prefix + "." + GenType(type) + "Reader()";
    } else {
      return GenDartTypeName(type, current_namespace, def) + ".reader";
    }
  }

  std::string GenDartTypeName(const Type& type, Namespace* current_namespace,
                              const FieldDef& def,
                              std::string struct_type_suffix = "") {
    if (IsVector(type)) {
      return "List<" +
             GenDartTypeName(type.VectorType(), current_namespace, def,
                             struct_type_suffix) +
             ">";
    }

    if (type.enum_def) {
      if (!type.enum_def->is_union) {
        return namer_.Type(*type.enum_def);
      } else if (type.base_type != BASE_TYPE_UNION) {
        return namer_.Type(*type.enum_def) + "TypeId";
      } else {
        return "dynamic";
<<<<<<< HEAD
=======
      } else if (type.base_type != BASE_TYPE_VECTOR) {
        const std::string cur_namespace = namer_.Namespace(*current_namespace);
        std::string enum_namespace =
            namer_.Namespace(*type.enum_def->defined_namespace);
        std::string typeName = namer_.Type(*type.enum_def);
        if (enum_namespace != "" && enum_namespace != cur_namespace) {
          typeName = enum_namespace + "." + typeName;
        }
        return typeName;
>>>>>>> 89430a14
      }
    }

    switch (type.base_type) {
      case BASE_TYPE_BOOL:
        return "bool";
      case BASE_TYPE_LONG:
      case BASE_TYPE_ULONG:
      case BASE_TYPE_INT:
      case BASE_TYPE_UINT:
      case BASE_TYPE_SHORT:
      case BASE_TYPE_USHORT:
      case BASE_TYPE_CHAR:
      case BASE_TYPE_UCHAR:
        return "int";
      case BASE_TYPE_FLOAT:
      case BASE_TYPE_DOUBLE:
        return "double";
      case BASE_TYPE_STRING:
        return "String";
      case BASE_TYPE_STRUCT:
        return MaybeWrapNamespace(
            namer_.Type(*type.struct_def) + struct_type_suffix,
            current_namespace, def);
      default:
        assert(0);
        return "dynamic";
    }
  }

  std::string GenDartTypeName(const Type& type, Namespace* current_namespace,
                              const FieldDef& def, bool nullable,
                              std::string struct_type_suffix) {
    std::string typeName =
        GenDartTypeName(type, current_namespace, def, struct_type_suffix);
    if (nullable && typeName != "dynamic") typeName += "?";
    return typeName;
  }

  std::string MaybeWrapNamespace(const std::string& type_name,
                                 Namespace* current_ns,
                                 const FieldDef& field) const {
    const std::string current_namespace = namer_.Namespace(*current_ns);
    const std::string field_namespace =
        field.value.type.struct_def
            ? namer_.Namespace(*field.value.type.struct_def->defined_namespace)
        : field.value.type.enum_def
            ? namer_.Namespace(*field.value.type.enum_def->defined_namespace)
            : "";

    if (field_namespace != "" && field_namespace != current_namespace) {
      return ImportAliasName(field_namespace) + "." + type_name;
    } else {
      return type_name;
    }
  }

  // Generate an accessor struct with constructor for a flatbuffers struct.
  void GenStruct(const StructDef& struct_def,
                 namespace_code_map& namespace_code) {
    if (struct_def.generated) return;

    std::string& code =
        namespace_code[namer_.Namespace(*struct_def.defined_namespace)];

    const auto& struct_type = namer_.Type(struct_def);

    // Emit constructor

    GenDocComment(struct_def.doc_comment, "", code);

    auto reader_name = "_" + struct_type + "Reader";
    auto builder_name = struct_type + "Builder";
    auto object_builder_name = struct_type + "ObjectBuilder";

    std::string reader_code, builder_code;

    code += "class " + struct_type + " {\n";

    code += "  " + struct_type + "._(this._bc, this._bcOffset);\n";
    if (!struct_def.fixed) {
      code += "  factory " + struct_type + "(List<int> bytes) {\n";
      code +=
          "    final rootRef = " + _kFb + ".BufferContext.fromBytes(bytes);\n";
      code += "    return reader.read(rootRef, 0);\n";
      code += "  }\n";
    }

    code += "\n";
    code += "  static const " + _kFb + ".Reader<" + struct_type +
            "> reader = " + reader_name + "();\n\n";

    code += "  final " + _kFb + ".BufferContext _bc;\n";
    code += "  final int _bcOffset;\n\n";

    std::vector<std::pair<int, FieldDef*>> non_deprecated_fields;
    for (auto it = struct_def.fields.vec.begin();
         it != struct_def.fields.vec.end(); ++it) {
      FieldDef& field = **it;
      if (field.deprecated) continue;
      auto offset = static_cast<int>(it - struct_def.fields.vec.begin());
      non_deprecated_fields.push_back(std::make_pair(offset, &field));
    }

    GenImplementationGetters(struct_def, non_deprecated_fields, code);

    if (parser_.opts.generate_object_based_api) {
      code +=
          "\n" + GenStructObjectAPIUnpack(struct_def, non_deprecated_fields);

      code += "\n  static int pack(fb.Builder fbBuilder, " +
              namer_.ObjectType(struct_def) + "? object) {\n";
      code += "    if (object == null) return 0;\n";
      code += "    return object.pack(fbBuilder);\n";
      code += "  }\n";
    }

    code += "}\n\n";

    if (parser_.opts.generate_object_based_api) {
      code += GenStructObjectAPI(struct_def, non_deprecated_fields);
    }

    GenReader(struct_def, reader_name, reader_code);
    GenBuilder(struct_def, non_deprecated_fields, builder_name, builder_code);
    GenObjectBuilder(struct_def, non_deprecated_fields, object_builder_name,
                     builder_code);

    code += reader_code;
    code += builder_code;
  }

  // Generate an accessor struct with constructor for a flatbuffers struct.
  std::string GenStructObjectAPI(
      const StructDef& struct_def,
      const std::vector<std::pair<int, FieldDef*>>& non_deprecated_fields) {
    std::string code;
    GenDocComment(struct_def.doc_comment, "", code);

    std::string object_type = namer_.ObjectType(struct_def);
    code += "class " + object_type + " implements " + _kFb + ".Packable {\n";

    std::string constructor_args;
    for (auto it = non_deprecated_fields.begin();
         it != non_deprecated_fields.end(); ++it) {
      const FieldDef& field = *it->second;

      const std::string field_name = namer_.Field(field);
      const std::string defaultValue = getDefaultValue(field.value);
      const std::string type_name =
          GenDartTypeName(field.value.type, struct_def.defined_namespace, field,
                          defaultValue.empty() && !struct_def.fixed, "T");

      GenDocComment(field.doc_comment, "  ", code);
      code += "  " + type_name + " " + field_name + ";\n";

      if (!constructor_args.empty()) constructor_args += ",\n";
      constructor_args += "      ";
      constructor_args += (struct_def.fixed ? "required " : "");
      constructor_args += "this." + field_name;
      if (!struct_def.fixed && !defaultValue.empty()) {
        if (IsEnum(field.value.type)) {
          auto& enum_def = *field.value.type.enum_def;
          if (auto val = enum_def.FindByValue(defaultValue)) {
            constructor_args += " = " + namer_.EnumVariant(enum_def, *val);
          } else {
            constructor_args += " = " + namer_.Type(enum_def) + "._default";
          }
        } else {
          constructor_args += " = " + defaultValue;
        }
      }
    }

    if (!constructor_args.empty()) {
      code += "\n  " + object_type + "({\n" + constructor_args + "});\n\n";
    }

    code += GenStructObjectAPIPack(struct_def, non_deprecated_fields);
    code += "\n";
    code += GenToString(object_type, non_deprecated_fields);

    code += "}\n\n";
    return code;
  }

  // Generate function `StructNameT unpack()`
  std::string GenStructObjectAPIUnpack(
      const StructDef& struct_def,
      const std::vector<std::pair<int, FieldDef*>>& non_deprecated_fields) {
    std::string constructor_args;
    for (auto it = non_deprecated_fields.begin();
         it != non_deprecated_fields.end(); ++it) {
      const FieldDef& field = *it->second;

      const std::string field_name = namer_.Field(field);
      if (!constructor_args.empty()) constructor_args += ",\n";
      constructor_args += "      " + field_name + ": ";

      const Type& type = field.value.type;
      std::string defaultValue = getDefaultValue(field.value);
      bool isNullable = defaultValue.empty() && !struct_def.fixed;
      std::string nullableValueAccessOperator = isNullable ? "?" : "";
      if (type.base_type == BASE_TYPE_STRUCT ||
          type.base_type == BASE_TYPE_UNION) {
        if (type.base_type == BASE_TYPE_UNION) {
          constructor_args += field_name + " is String ? " + field_name + " : ";
        }
        constructor_args +=
            field_name + nullableValueAccessOperator + ".unpack()";
      } else if (type.base_type == BASE_TYPE_VECTOR) {
        const auto& vector_type = type.VectorType();

        constructor_args += field_name + nullableValueAccessOperator;
        if (vector_type.base_type == BASE_TYPE_STRUCT ||
            vector_type.base_type == BASE_TYPE_UNION) {
          constructor_args += ".map((e) => ";
          if (vector_type.base_type == BASE_TYPE_UNION) {
            constructor_args += "e is String ? e : ";
          }
          constructor_args += "e.unpack())";
        }
        constructor_args += ".toList()";
      } else {
        constructor_args += field_name;
      }
    }

    const std::string object_type = namer_.ObjectType(struct_def);
    std::string code = "  " + object_type + " unpack() => " + object_type + "(";
    if (!constructor_args.empty()) code += "\n" + constructor_args;
    code += ");\n";
    return code;
  }

  // Generate function `StructNameT pack()`
  std::string GenStructObjectAPIPack(
      const StructDef& struct_def,
      const std::vector<std::pair<int, FieldDef*>>& non_deprecated_fields) {
    std::string code;

    code += "  @override\n";
    code += "  int pack(fb.Builder fbBuilder) {\n";
    code += GenObjectBuilderImplementation(struct_def, non_deprecated_fields,
                                           false, true);
    code += "  }\n";
    return code;
  }

  std::string NamespaceAliasFromUnionType(Namespace* root_namespace,
                                          const Type& type) {
    const std::vector<std::string> qualified_name_parts =
        type.struct_def->defined_namespace->components;
    if (std::equal(root_namespace->components.begin(),
                   root_namespace->components.end(),
                   qualified_name_parts.begin())) {
      return namer_.Type(*type.struct_def);
    }

    std::string ns;

    for (auto it = qualified_name_parts.begin();
         it != qualified_name_parts.end(); ++it) {
      auto& part = *it;

      for (size_t i = 0; i < part.length(); i++) {
        if (i && !isdigit(part[i]) && part[i] == CharToUpper(part[i])) {
          ns += "_";
          ns += CharToLower(part[i]);
        } else {
          ns += CharToLower(part[i]);
        }
      }
      if (it != qualified_name_parts.end() - 1) {
        ns += "_";
      }
    }

    return ns + "." + namer_.Type(*type.struct_def);
  }

  void GenImplementationGetters(
      const StructDef& struct_def,
      const std::vector<std::pair<int, FieldDef*>>& non_deprecated_fields,
      std::string& code) {
    for (auto it = non_deprecated_fields.begin();
         it != non_deprecated_fields.end(); ++it) {
      const FieldDef& field = *it->second;

      const std::string field_name = namer_.Field(field);
      const std::string defaultValue = getDefaultValue(field.value);
      const bool isNullable = defaultValue.empty() && !struct_def.fixed;
      const std::string type_name =
          GenDartTypeName(field.value.type, struct_def.defined_namespace, field,
                          isNullable, "");

      GenDocComment(field.doc_comment, "  ", code);

      code += "  " + type_name + " get " + field_name + " => ";
      if (field.value.type.base_type == BASE_TYPE_UNION) {
        const auto& enum_def = *field.value.type.enum_def;
        code += "_" + enum_def.name + "Reader(" + field_name +
                "Type).vTableGetNullable(_bc, _bcOffset, " +
                NumToString(field.value.offset) + ");\n";
      } else {
        if (field.value.type.enum_def &&
            field.value.type.base_type != BASE_TYPE_VECTOR) {
          code += GenDartTypeName(field.value.type,
                                  struct_def.defined_namespace, field) +
                  (isNullable ? "._createOrNull(" : ".fromValue(");
        }

        code += GenReaderTypeName(field.value.type,
                                  struct_def.defined_namespace, field);
        if (struct_def.fixed) {
          code +=
              ".read(_bc, _bcOffset + " + NumToString(field.value.offset) + ")";
        } else {
          code += ".vTableGet";
          std::string offset = NumToString(field.value.offset);
          if (isNullable) {
            code += "Nullable(_bc, _bcOffset, " + offset + ")";
          } else {
            code += "(_bc, _bcOffset, " + offset + ", " + defaultValue + ")";
          }
        }
        if (field.value.type.enum_def &&
            field.value.type.base_type != BASE_TYPE_VECTOR) {
          code += ")";
        }
        code += ";\n";
      }
    }

    code += "\n";
    code += GenToString(namer_.Type(struct_def), non_deprecated_fields);
  }

  std::string GenToString(
      const std::string& object_name,
      const std::vector<std::pair<int, FieldDef*>>& non_deprecated_fields) {
    std::string code;
    code += "  @override\n";
    code += "  String toString() {\n";
    code += "    return '" + object_name + "{";
    for (auto it = non_deprecated_fields.begin();
         it != non_deprecated_fields.end(); ++it) {
      const std::string field = namer_.Field(*it->second);
      // We need to escape the fact that some fields have $ in the name which is
      // also used in symbol/string substitution.
      std::string escaped_field;
      for (size_t i = 0; i < field.size(); i++) {
        if (field[i] == '$') escaped_field.push_back('\\');
        escaped_field.push_back(field[i]);
      }
      code += escaped_field + ": ${" + field + "}";
      if (it != non_deprecated_fields.end() - 1) {
        code += ", ";
      }
    }
    code += "}';\n";
    code += "  }\n";
    return code;
  }

  std::string getDefaultValue(const Value& value) const {
    if (!value.constant.empty() && value.constant != "0") {
      if (IsBool(value.type.base_type)) {
        return "true";
      }
      if (IsScalar(value.type.base_type)) {
        if (StringIsFlatbufferNan(value.constant)) {
          return "double.nan";
        } else if (StringIsFlatbufferPositiveInfinity(value.constant)) {
          return "double.infinity";
        } else if (StringIsFlatbufferNegativeInfinity(value.constant)) {
          return "double.negativeInfinity";
        }
      }
      return value.constant;
    } else if (IsBool(value.type.base_type)) {
      return "false";
    } else if (IsScalar(value.type.base_type) && !IsUnion(value.type)) {
      return "0";
    } else {
      return "";
    }
  }

  void GenReader(const StructDef& struct_def, const std::string& reader_name,
                 std::string& code) {
    const auto struct_type = namer_.Type(struct_def);

    code += "class " + reader_name + " extends " + _kFb;
    if (struct_def.fixed) {
      code += ".StructReader<";
    } else {
      code += ".TableReader<";
    }
    code += struct_type + "> {\n";
    code += "  const " + reader_name + "();\n\n";

    if (struct_def.fixed) {
      code += "  @override\n";
      code += "  int get size => " + NumToString(struct_def.bytesize) + ";\n\n";
    }
    code += "  @override\n";
    code += "  " + struct_type +
            " createObject(fb.BufferContext bc, int offset) => \n    " +
            struct_type + "._(bc, offset);\n";
    code += "}\n\n";
  }

  void GenBuilder(
      const StructDef& struct_def,
      const std::vector<std::pair<int, FieldDef*>>& non_deprecated_fields,
      const std::string& builder_name, std::string& code) {
    if (non_deprecated_fields.size() == 0) {
      return;
    }

    code += "class " + builder_name + " {\n";
    code += "  " + builder_name + "(this.fbBuilder);\n\n";
    code += "  final " + _kFb + ".Builder fbBuilder;\n\n";

    if (struct_def.fixed) {
      StructBuilderBody(struct_def, non_deprecated_fields, code);
    } else {
      TableBuilderBody(struct_def, non_deprecated_fields, code);
    }

    code += "}\n\n";
  }

  void StructBuilderBody(
      const StructDef& struct_def,
      const std::vector<std::pair<int, FieldDef*>>& non_deprecated_fields,
      std::string& code) {
    code += "  int finish(";
    for (auto it = non_deprecated_fields.begin();
         it != non_deprecated_fields.end(); ++it) {
      const FieldDef& field = *it->second;
      const std::string field_name = namer_.Field(field);

      if (IsStruct(field.value.type)) {
        code += "fb.StructBuilder";
      } else {
        code += GenDartTypeName(field.value.type, struct_def.defined_namespace,
                                field);
      }
      code += " " + field_name;
      if (it != non_deprecated_fields.end() - 1) {
        code += ", ";
      }
    }
    code += ") {\n";

    for (auto it = non_deprecated_fields.rbegin();
         it != non_deprecated_fields.rend(); ++it) {
      const FieldDef& field = *it->second;
      const std::string field_name = namer_.Field(field);

      if (field.padding) {
        code += "    fbBuilder.pad(" + NumToString(field.padding) + ");\n";
      }

      if (IsStruct(field.value.type)) {
        code += "    " + field_name + "();\n";
      } else {
        code += "    fbBuilder.put" + GenType(field.value.type) + "(";
        code += field_name;
        if (field.value.type.enum_def) {
          code += ".value";
        }
        code += ");\n";
      }
    }
    code += "    return fbBuilder.offset;\n";
    code += "  }\n\n";
  }

  void TableBuilderBody(
      const StructDef& struct_def,
      const std::vector<std::pair<int, FieldDef*>>& non_deprecated_fields,
      std::string& code) {
    code += "  void begin() {\n";
    code += "    fbBuilder.startTable(" +
            NumToString(struct_def.fields.vec.size()) + ");\n";
    code += "  }\n\n";

    for (auto it = non_deprecated_fields.begin();
         it != non_deprecated_fields.end(); ++it) {
      const auto& field = *it->second;
      const auto offset = it->first;
      const std::string add_field = namer_.Method("add", field);
      const std::string field_var = namer_.Variable(field);

      if (IsScalar(field.value.type.base_type)) {
        code += "  int " + add_field + "(";
        code += GenDartTypeName(field.value.type, struct_def.defined_namespace,
                                field);
        code += "? " + field_var + ") {\n";
        code += "    fbBuilder.add" + GenType(field.value.type) + "(" +
                NumToString(offset) + ", ";
        code += field_var;
        if (field.value.type.enum_def) {
          code += "?.value";
        }
        code += ");\n";
      } else if (IsStruct(field.value.type)) {
        code += "  int " + add_field + "(int offset) {\n";
        code +=
            "    fbBuilder.addStruct(" + NumToString(offset) + ", offset);\n";
      } else {
        code += "  int " + add_field + "Offset(int? offset) {\n";
        code +=
            "    fbBuilder.addOffset(" + NumToString(offset) + ", offset);\n";
      }
      code += "    return fbBuilder.offset;\n";
      code += "  }\n";
    }

    code += "\n";
    code += "  int finish() {\n";
    code += "    return fbBuilder.endTable();\n";
    code += "  }\n";
  }

  void GenObjectBuilder(
      const StructDef& struct_def,
      const std::vector<std::pair<int, FieldDef*>>& non_deprecated_fields,
      const std::string& builder_name, std::string& code) {
    code += "class " + builder_name + " extends " + _kFb + ".ObjectBuilder {\n";
    for (auto it = non_deprecated_fields.begin();
         it != non_deprecated_fields.end(); ++it) {
      const FieldDef& field = *it->second;

      code += "  final " +
              GenDartTypeName(field.value.type, struct_def.defined_namespace,
                              field, !struct_def.fixed, "ObjectBuilder") +
              " _" + namer_.Variable(field) + ";\n";
    }
    code += "\n";
    code += "  " + builder_name + "(";

    if (non_deprecated_fields.size() != 0) {
      code += "{\n";
      for (auto it = non_deprecated_fields.begin();
           it != non_deprecated_fields.end(); ++it) {
        const FieldDef& field = *it->second;

        code += "    ";
        code += (struct_def.fixed ? "required " : "") +
                GenDartTypeName(field.value.type, struct_def.defined_namespace,
                                field, !struct_def.fixed, "ObjectBuilder") +
                " " + namer_.Variable(field) + ",\n";
      }
      code += "  })\n";
      code += "      : ";
      for (auto it = non_deprecated_fields.begin();
           it != non_deprecated_fields.end(); ++it) {
        const FieldDef& field = *it->second;

        code += "_" + namer_.Variable(field) + " = " + namer_.Variable(field);
        if (it == non_deprecated_fields.end() - 1) {
          code += ";\n\n";
        } else {
          code += ",\n        ";
        }
      }
    } else {
      code += ");\n\n";
    }

    code += "  /// Finish building, and store into the [fbBuilder].\n";
    code += "  @override\n";
    code += "  int finish(" + _kFb + ".Builder fbBuilder) {\n";
    code += GenObjectBuilderImplementation(struct_def, non_deprecated_fields);
    code += "  }\n\n";

    code += "  /// Convenience method to serialize to byte list.\n";
    code += "  @override\n";
    code += "  Uint8List toBytes([String? fileIdentifier]) {\n";
    code += "    final fbBuilder = " + _kFb +
            ".Builder(deduplicateTables: false);\n";
    code += "    fbBuilder.finish(finish(fbBuilder), fileIdentifier);\n";
    code += "    return fbBuilder.buffer;\n";
    code += "  }\n";
    code += "}\n";
  }

  std::string GenObjectBuilderImplementation(
      const StructDef& struct_def,
      const std::vector<std::pair<int, FieldDef*>>& non_deprecated_fields,
      bool prependUnderscore = true, bool pack = false) {
    std::string code;
    for (auto it = non_deprecated_fields.begin();
         it != non_deprecated_fields.end(); ++it) {
      const FieldDef& field = *it->second;

      if (IsScalar(field.value.type.base_type) || IsStruct(field.value.type))
        continue;

      std::string offset_name = namer_.Variable(field) + "Offset";
      std::string field_name =
          (prependUnderscore ? "_" : "") + namer_.Variable(field);
      // custom handling for fixed-sized struct in pack()
      if (pack && IsVector(field.value.type) &&
          field.value.type.VectorType().base_type == BASE_TYPE_STRUCT &&
          field.value.type.struct_def->fixed) {
        code += "    int? " + offset_name + ";\n";
        code += "    if (" + field_name + " != null) {\n";
        code += "      for (var e in " + field_name +
                "!.reversed) { e.pack(fbBuilder); }\n";
        code += "      " + namer_.Variable(field) +
                "Offset = fbBuilder.endStructVector(" + field_name +
                "!.length);\n";
        code += "    }\n";
        continue;
      }

      code += "    final int? " + offset_name;
      if (IsVector(field.value.type)) {
        code += " = " + field_name + " == null ? null\n";
        code += "        : fbBuilder.writeList";
        switch (field.value.type.VectorType().base_type) {
          case BASE_TYPE_STRING:
            code +=
                "(" + field_name + "!.map(fbBuilder.writeString).toList());\n";
            break;
          case BASE_TYPE_STRUCT:
            if (field.value.type.struct_def->fixed) {
              code += "OfStructs(" + field_name + "!);\n";
            } else {
              code += "(" + field_name + "!.map((b) => b." +
                      (pack ? "pack" : "getOrCreateOffset") +
                      "(fbBuilder)).toList());\n";
            }
            break;
          case BASE_TYPE_UNION:
            code += "(" + field_name +
                    "!.map<int>((u) => u is String ? fbBuilder.writeString(u) "
                    ": u." +
                    (pack ? "pack" : "getOrCreateOffset") +
                    "(fbBuilder)).toList());\n";
            break;
          default:
            code +=
                GenType(field.value.type.VectorType()) + "(" + field_name + "!";
            if (field.value.type.enum_def) {
              code += ".map((f) => f.value).toList()";
            }
            code += ");\n";
        }
      } else if (IsString(field.value.type)) {
        code += " = " + field_name + " == null ? null\n";
        code += "        : fbBuilder.writeString(" + field_name + "!);\n";
      } else {
        code += " = ";
        if (field.value.type.base_type == BASE_TYPE_UNION) {
          code += field_name + " is String ? fbBuilder.writeString(" +
                  field_name + ") : ";
        }
        code += field_name + "?." + (pack ? "pack" : "getOrCreateOffset") +
                "(fbBuilder);\n";
      }
    }

    if (struct_def.fixed) {
      code += StructObjectBuilderBody(non_deprecated_fields, prependUnderscore,
                                      pack);
    } else {
      code += TableObjectBuilderBody(struct_def, non_deprecated_fields,
                                     prependUnderscore, pack);
    }
    return code;
  }

  std::string StructObjectBuilderBody(
      const std::vector<std::pair<int, FieldDef*>>& non_deprecated_fields,
      bool prependUnderscore = true, bool pack = false) {
    std::string code;

    for (auto it = non_deprecated_fields.rbegin();
         it != non_deprecated_fields.rend(); ++it) {
      const FieldDef& field = *it->second;
      const std::string field_name = namer_.Field(field);

      if (field.padding) {
        code += "    fbBuilder.pad(" + NumToString(field.padding) + ");\n";
      }

      if (IsStruct(field.value.type)) {
        code += "    ";
        if (prependUnderscore) {
          code += "_";
        }
        code += field_name + (pack ? ".pack" : ".finish") + "(fbBuilder);\n";
      } else {
        code += "    fbBuilder.put" + GenType(field.value.type) + "(";
        if (prependUnderscore) {
          code += "_";
        }
        code += field_name;
        if (field.value.type.enum_def) {
          code += ".value";
        }
        code += ");\n";
      }
    }

    code += "    return fbBuilder.offset;\n";
    return code;
  }

  std::string TableObjectBuilderBody(
      const StructDef& struct_def,
      const std::vector<std::pair<int, FieldDef*>>& non_deprecated_fields,
      bool prependUnderscore = true, bool pack = false) {
    std::string code;
    code += "    fbBuilder.startTable(" +
            NumToString(struct_def.fields.vec.size()) + ");\n";

    for (auto it = non_deprecated_fields.begin();
         it != non_deprecated_fields.end(); ++it) {
      const FieldDef& field = *it->second;
      auto offset = it->first;

      std::string field_var =
          (prependUnderscore ? "_" : "") + namer_.Variable(field);

      if (IsScalar(field.value.type.base_type)) {
        code += "    fbBuilder.add" + GenType(field.value.type) + "(" +
                NumToString(offset) + ", " + field_var;
        if (field.value.type.enum_def) {
          bool isNullable = getDefaultValue(field.value).empty();
          code += (isNullable || !pack) ? "?.value" : ".value";
        }
        code += ");\n";
      } else if (IsStruct(field.value.type)) {
        code += "    if (" + field_var + " != null) {\n";
        code += "      fbBuilder.addStruct(" + NumToString(offset) + ", " +
                field_var + (pack ? "!.pack" : "!.finish") + "(fbBuilder));\n";
        code += "    }\n";
      } else {
        code += "    fbBuilder.addOffset(" + NumToString(offset) + ", " +
                namer_.Variable(field) + "Offset);\n";
      }
    }
    code += "    return fbBuilder.endTable();\n";
    return code;
  }

  const IdlNamer namer_;
};
}  // namespace dart

static bool GenerateDart(const Parser& parser, const std::string& path,
                         const std::string& file_name) {
  dart::DartGenerator generator(parser, path, file_name);
  return generator.generate();
}

static std::string DartMakeRule(const Parser& parser, const std::string& path,
                                const std::string& file_name) {
  auto filebase =
      flatbuffers::StripPath(flatbuffers::StripExtension(file_name));
  dart::DartGenerator generator(parser, path, file_name);
  auto make_rule = generator.Filename("") + ": ";

  auto included_files = parser.GetIncludedFilesRecursive(file_name);
  for (auto it = included_files.begin(); it != included_files.end(); ++it) {
    make_rule += " " + *it;
  }
  return make_rule;
}

namespace {

class DartCodeGenerator : public CodeGenerator {
 public:
  Status GenerateCode(const Parser& parser, const std::string& path,
                      const std::string& filename) override {
    if (!GenerateDart(parser, path, filename)) {
      return Status::ERROR;
    }
    return Status::OK;
  }

  Status GenerateCode(const uint8_t*, int64_t, const CodeGenOptions&) override {
    return Status::NOT_IMPLEMENTED;
  }

  Status GenerateMakeRule(const Parser& parser, const std::string& path,
                          const std::string& filename,
                          std::string& output) override {
    output = DartMakeRule(parser, path, filename);
    return Status::OK;
  }

  Status GenerateGrpcCode(const Parser& parser, const std::string& path,
                          const std::string& filename) override {
    (void)parser;
    (void)path;
    (void)filename;
    return Status::NOT_IMPLEMENTED;
  }

  Status GenerateRootFile(const Parser& parser,
                          const std::string& path) override {
    (void)parser;
    (void)path;
    return Status::NOT_IMPLEMENTED;
  }

  bool IsSchemaOnly() const override { return true; }

  bool SupportsBfbsGeneration() const override { return false; }

  bool SupportsRootFileGeneration() const override { return false; }

  IDLOptions::Language Language() const override { return IDLOptions::kDart; }

  std::string LanguageName() const override { return "Dart"; }
};
}  // namespace

std::unique_ptr<CodeGenerator> NewDartCodeGenerator() {
  return std::unique_ptr<DartCodeGenerator>(new DartCodeGenerator());
}

}  // namespace flatbuffers<|MERGE_RESOLUTION|>--- conflicted
+++ resolved
@@ -438,15 +438,11 @@
     }
 
     if (type.enum_def) {
-      if (!type.enum_def->is_union) {
-        return namer_.Type(*type.enum_def);
-      } else if (type.base_type != BASE_TYPE_UNION) {
+      if (type.enum_def->is_union && type.base_type != BASE_TYPE_UNION) {
         return namer_.Type(*type.enum_def) + "TypeId";
+      } else if (type.enum_def->is_union) {
+        return "dynamic";
       } else {
-        return "dynamic";
-<<<<<<< HEAD
-=======
-      } else if (type.base_type != BASE_TYPE_VECTOR) {
         const std::string cur_namespace = namer_.Namespace(*current_namespace);
         std::string enum_namespace =
             namer_.Namespace(*type.enum_def->defined_namespace);
@@ -455,7 +451,6 @@
           typeName = enum_namespace + "." + typeName;
         }
         return typeName;
->>>>>>> 89430a14
       }
     }
 
