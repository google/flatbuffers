--- conflicted
+++ resolved
@@ -276,11 +276,7 @@
     return SaveFile(filename.c_str(), code, false);
   }
 
-<<<<<<< HEAD
-  const Namespace *CurrentNameSpace() { return cur_name_space_; }
-=======
   const Namespace *CurrentNameSpace() const { return cur_name_space_; }
->>>>>>> 215435ff
 
   std::string FunctionStart(char upper) {
     return std::string() + (lang_.language == IDLOptions::kJava
@@ -1532,13 +1528,8 @@
   code += "\n\n";
 }
     const LanguageParameters & lang_;
-<<<<<<< HEAD
-  // This tracks the current namespace used to determine if a type need to be prefixed by its namespace
-  const Namespace *cur_name_space_;
-=======
     // This tracks the current namespace used to determine if a type need to be prefixed by its namespace
     const Namespace *cur_name_space_;
->>>>>>> 215435ff
 };
 }  // namespace general
 
