--- conflicted
+++ resolved
@@ -235,7 +235,6 @@
 
   // Generate code for a single entry point module.
   void generateEntry() {
-<<<<<<< HEAD
     std::string code;
 
     // add root namespace def if not already existing from defs tracking
@@ -278,48 +277,9 @@
         auto ts_file_path_rel = base_name_rel + ".ts";
         auto type_name = def.first;
         code += "export { " + type_name + " } from '";
-        code += base_name_rel + ".js';\n";
+        std::string import_extension = parser_.opts.ts_no_import_ext ? "" : ".js";
+        code += base_name_rel + import_extension + "';\n";
         export_counter++;
-=======
-    std::string code =
-        "// " + std::string(FlatBuffersGeneratedWarning()) + "\n\n";
-    if (parser_.opts.ts_flat_file) {
-      if (import_flatbuffers_lib_) {
-        code += "import * as flatbuffers from 'flatbuffers';\n";
-        code += "\n";
-      }
-      // Only include import statements when not generating all.
-      if (!parser_.opts.generate_all) {
-        for (const auto &it : flat_file_import_declarations_) {
-          // Note that we do end up generating an import for ourselves, which
-          // should generally be harmless.
-          // TODO: Make it so we don't generate a self-import; this will also
-          // require modifying AddImport to ensure that we don't use
-          // namespace-prefixed names anywhere...
-          std::string file = it.first;
-          if (file.empty()) { continue; }
-          std::string noext = flatbuffers::StripExtension(file);
-          std::string basename = flatbuffers::StripPath(noext);
-          std::string include_file = GeneratedFileName(
-              parser_.opts.include_prefix,
-              parser_.opts.keep_prefix ? noext : basename, parser_.opts);
-          // TODO: what is the right behavior when different include flags are
-          // specified here? Should we always be adding the "./" for a relative
-          // path or turn it off if --include-prefix is specified, or something
-          // else?
-          std::string import_extension = parser_.opts.ts_no_import_ext ? "" : ".js";
-          std::string include_name =
-              "./" + flatbuffers::StripExtension(include_file) + import_extension;
-          code += "import {";
-          for (const auto &pair : it.second) {
-            code += namer_.EscapeKeyword(pair.first) + " as " +
-                    namer_.EscapeKeyword(pair.second) + ", ";
-          }
-          code.resize(code.size() - 2);
-          code += "} from '" + include_name + "';\n";
-        }
-        code += "\n";
->>>>>>> 62e4d2e5
       }
 
       // re-export child namespace(s) in parent
@@ -332,7 +292,6 @@
         export_counter++;
       }
 
-<<<<<<< HEAD
       if (export_counter > 0) SaveFile(it.second.filepath.c_str(), code, false);
     }
   }
@@ -352,15 +311,6 @@
       }*/
       inputpath = path_ + file_name_ + ".ts";
       std::string bundlepath =
-=======
-      if (imports_all_.empty()) {
-        // if the file is empty, add an empty export so that tsc doesn't
-        // complain when running under `--isolatedModules` mode
-        code += "export {}";
-      }
-
-      const std::string path =
->>>>>>> 62e4d2e5
           GeneratedFileName(path_, file_name_, parser_.opts);
       bundlepath = bundlepath.substr(0, bundlepath.size() - 3) + ".js";
       std::string cmd = "esbuild";
