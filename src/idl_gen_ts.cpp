/*
 * Copyright 2014 Google Inc. All rights reserved.
 *
 * Licensed under the Apache License, Version 2.0 (the "License");
 * you may not use this file except in compliance with the License.
 * You may obtain a copy of the License at
 *
 *     http://www.apache.org/licenses/LICENSE-2.0
 *
 * Unless required by applicable law or agreed to in writing, software
 * distributed under the License is distributed on an "AS IS" BASIS,
 * WITHOUT WARRANTIES OR CONDITIONS OF ANY KIND, either express or implied.
 * See the License for the specific language governing permissions and
 * limitations under the License.
 */

// independent from idl_parser, since this code is not needed for most clients
#include <algorithm>
#include <cassert>
#include <unordered_map>
#include <unordered_set>

#include "flatbuffers/code_generators.h"
#include "flatbuffers/flatbuffers.h"
#include "flatbuffers/idl.h"
#include "flatbuffers/util.h"

namespace flatbuffers {

struct ImportDefinition {
  std::string name;
  std::string import_statement;
  std::string export_statement;
  std::string bare_file_path;
  std::string rel_file_path;
  const Definition *dependent;
  const Definition *dependency;
};

enum AnnotationType { kParam = 0, kType = 1, kReturns = 2 };

namespace ts {
// Iterate through all definitions we haven't generate code for (enums, structs,
// and tables) and output them to a single file.
class TsGenerator : public BaseGenerator {
  struct TsOptions {
    bool generate_name_strings;
    bool generate_object_based_api;
    bool mutable_buffer;
    const std::string &object_prefix;
    const std::string &object_suffix;
    explicit TsOptions(const IDLOptions &opts)
        : generate_name_strings(opts.generate_name_strings),
          generate_object_based_api(opts.generate_object_based_api),
          mutable_buffer(opts.mutable_buffer),
          object_prefix(opts.object_prefix),
          object_suffix(opts.object_suffix) {}
  };
  const TsOptions opts_;

 public:
  typedef std::map<std::string, ImportDefinition> import_set;

  TsGenerator(const Parser &parser, const IDLOptions &opts,
              const std::string &path, const std::string &file_name)
      : BaseGenerator(parser, path, file_name, "", ".", "ts"),
        opts_(TsOptions(opts)) {}
  bool generate() {
    generateEnums();
    generateStructs();
    generateEntry();
    return true;
  }

  // Save out the generated code for a single class while adding
  // declaration boilerplate.
  bool SaveType(const Definition &definition, const std::string &classcode,
                import_set &imports, import_set &bare_imports) const {
    if (!classcode.length()) return true;

    std::string code =
        "// " + std::string(FlatBuffersGeneratedWarning()) + "\n\n";

    for (auto it = bare_imports.begin(); it != bare_imports.end(); it++)
      code += it->second.import_statement + "\n";
    if (!bare_imports.empty()) code += "\n";

    for (auto it = imports.begin(); it != imports.end(); it++)
      if (it->second.dependency != &definition)  // do not import itself
        code += it->second.import_statement + "\n";
    if (!imports.empty()) code += "\n\n";

    code += classcode;
    auto filename = NamespaceDir(*definition.defined_namespace, true) +
                    ToDasherizedCase(definition.name) + ".ts";
    return SaveFile(filename.c_str(), code, false);
  }

 private:
  import_set imports_all_;

  // Generate code for all enums.
  void generateEnums() {
    for (auto it = parser_.enums_.vec.begin(); it != parser_.enums_.vec.end();
         ++it) {
      import_set bare_imports;
      import_set imports;
      std::string enumcode;
      auto &enum_def = **it;
      GenEnum(enum_def, &enumcode, imports, false);
      GenEnum(enum_def, &enumcode, imports, true);
      SaveType(enum_def, enumcode, imports, bare_imports);
      imports_all_.insert(imports.begin(), imports.end());
    }
  }

  // Generate code for all structs.
  void generateStructs() {
    for (auto it = parser_.structs_.vec.begin();
         it != parser_.structs_.vec.end(); ++it) {
      import_set bare_imports;
      import_set imports;
      AddImport(bare_imports, "* as flatbuffers", "flatbuffers");
      auto &struct_def = **it;
      std::string declcode;
      GenStruct(struct_def, &declcode, imports);
      SaveType(struct_def, declcode, imports, bare_imports);
      imports_all_.insert(imports.begin(), imports.end());
    }
  }

  // Generate code for a single entry point module.
  void generateEntry() {
    std::string code;
    for (auto it = imports_all_.begin(); it != imports_all_.end(); it++)
      code += it->second.export_statement + "\n";
    std::string path = "./" + path_ + file_name_ + ".ts";
    SaveFile(path.c_str(), code, false);
  }

  // Generate a documentation comment, if available.
  static void GenDocComment(const std::vector<std::string> &dc,
                            std::string *code_ptr,
                            const char *indent = nullptr) {
    if (dc.empty()) {
      // Don't output empty comment blocks with 0 lines of comment content.
      return;
    }

    std::string &code = *code_ptr;
    if (indent) code += indent;
    code += "/**\n";
    for (auto it = dc.begin(); it != dc.end(); ++it) {
      if (indent) code += indent;
      code += " *" + *it + "\n";
    }
    if (indent) code += indent;
    code += " */\n";
  }

  static void GenDocComment(std::string *code_ptr) {
    GenDocComment(std::vector<std::string>(), code_ptr);
  }

  // Generate an enum declaration and an enum string lookup table.
  void GenEnum(EnumDef &enum_def, std::string *code_ptr, import_set &imports,
               bool reverse) {
    if (enum_def.generated) return;
    if (reverse) return;  // FIXME.
    std::string &code = *code_ptr;
    GenDocComment(enum_def.doc_comment, code_ptr);
    std::string ns = GetNameSpace(enum_def);
    std::string enum_def_name = enum_def.name + (reverse ? "Name" : "");
    code += "export enum " + enum_def.name + "{\n";
    for (auto it = enum_def.Vals().begin(); it != enum_def.Vals().end(); ++it) {
      auto &ev = **it;
      if (!ev.doc_comment.empty()) {
        if (it != enum_def.Vals().begin()) { code += '\n'; }
        GenDocComment(ev.doc_comment, code_ptr, "  ");
      }

      // Generate mapping between EnumName: EnumValue(int)
      if (reverse) {
        code += "  '" + enum_def.ToString(ev) + "'";
        code += " = ";
        code += "'" + ev.name + "'";
      } else {
        code += "  " + ev.name;
        code += " = ";
        code += enum_def.ToString(ev);
      }

      code += (it + 1) != enum_def.Vals().end() ? ",\n" : "\n";
    }
    code += "}";

    if (enum_def.is_union) {
      code += GenUnionConvFunc(enum_def.underlying_type, imports);
    }

    code += "\n\n";
  }

  static std::string GenType(const Type &type) {
    switch (type.base_type) {
      case BASE_TYPE_BOOL:
      case BASE_TYPE_CHAR: return "Int8";
      case BASE_TYPE_UTYPE:
      case BASE_TYPE_UCHAR: return "Uint8";
      case BASE_TYPE_SHORT: return "Int16";
      case BASE_TYPE_USHORT: return "Uint16";
      case BASE_TYPE_INT: return "Int32";
      case BASE_TYPE_UINT: return "Uint32";
      case BASE_TYPE_LONG: return "Int64";
      case BASE_TYPE_ULONG: return "Uint64";
      case BASE_TYPE_FLOAT: return "Float32";
      case BASE_TYPE_DOUBLE: return "Float64";
      case BASE_TYPE_STRING: return "String";
      case BASE_TYPE_VECTOR: return GenType(type.VectorType());
      case BASE_TYPE_STRUCT: return type.struct_def->name;
      default: return "flatbuffers.Table";
    }
  }

  std::string GenGetter(const Type &type, const std::string &arguments) {
    switch (type.base_type) {
      case BASE_TYPE_STRING: return GenBBAccess() + ".__string" + arguments;
      case BASE_TYPE_STRUCT: return GenBBAccess() + ".__struct" + arguments;
      case BASE_TYPE_UNION:
        if (!UnionHasStringType(*type.enum_def)) {
          return GenBBAccess() + ".__union" + arguments;
        }
        return GenBBAccess() + ".__union_with_string" + arguments;
      case BASE_TYPE_VECTOR: return GenGetter(type.VectorType(), arguments);
      default: {
        auto getter =
            GenBBAccess() + ".read" + MakeCamel(GenType(type)) + arguments;
        if (type.base_type == BASE_TYPE_BOOL) { getter = "!!" + getter; }
        return getter;
      }
    }
  }

  std::string GenBBAccess() const { return "this.bb!"; }

  std::string GenDefaultValue(const FieldDef &field, const std::string &context,
                              import_set &imports) {
    if (field.IsScalarOptional()) { return "null"; }

    const auto &value = field.value;
    if (value.type.enum_def && value.type.base_type != BASE_TYPE_UNION &&
        value.type.base_type != BASE_TYPE_VECTOR) {
      if (auto val = value.type.enum_def->FindByValue(value.constant)) {
        return AddImport(imports, *value.type.enum_def, *value.type.enum_def) +
               "." + val->name;
      } else {
        return value.constant;
      }
    }

    switch (value.type.base_type) {
      case BASE_TYPE_BOOL: return value.constant == "0" ? "false" : "true";

      case BASE_TYPE_STRING:
      case BASE_TYPE_UNION:
      case BASE_TYPE_STRUCT: {
        return "null";
      }

      case BASE_TYPE_VECTOR: return "[]";

      case BASE_TYPE_LONG:
      case BASE_TYPE_ULONG: {
        int64_t constant = StringToInt(value.constant.c_str());
        std::string createLong = context + ".createLong";
        return createLong + "(" + NumToString(static_cast<int32_t>(constant)) +
               ", " + NumToString(static_cast<int32_t>(constant >> 32)) + ")";
      }

      default: return value.constant;
    }
  }

  std::string GenTypeName(import_set &imports, const Definition &owner,
                          const Type &type, bool input,
                          bool allowNull = false) {
    if (!input) {
      if (IsString(type) || type.base_type == BASE_TYPE_STRUCT) {
        std::string name;
        if (IsString(type)) {
          name = "string|Uint8Array";
        } else {
          name = AddImport(imports, owner, *type.struct_def);
        }
        return allowNull ? (name + "|null") : name;
      }
    }

    switch (type.base_type) {
      case BASE_TYPE_BOOL: return allowNull ? "boolean|null" : "boolean";
      case BASE_TYPE_LONG:
      case BASE_TYPE_ULONG:
        return allowNull ? "flatbuffers.Long|null" : "flatbuffers.Long";
      default:
        if (IsScalar(type.base_type)) {
          if (type.enum_def) {
            const auto enum_name = AddImport(imports, owner, *type.enum_def);
            return allowNull ? (enum_name + "|null") : enum_name;
          }
          return allowNull ? "number|null" : "number";
        }
        return "flatbuffers.Offset";
    }
  }

  // Returns the method name for use with add/put calls.
  static std::string GenWriteMethod(const Type &type) {
    // Forward to signed versions since unsigned versions don't exist
    switch (type.base_type) {
      case BASE_TYPE_UTYPE:
      case BASE_TYPE_UCHAR: return GenWriteMethod(Type(BASE_TYPE_CHAR));
      case BASE_TYPE_USHORT: return GenWriteMethod(Type(BASE_TYPE_SHORT));
      case BASE_TYPE_UINT: return GenWriteMethod(Type(BASE_TYPE_INT));
      case BASE_TYPE_ULONG: return GenWriteMethod(Type(BASE_TYPE_LONG));
      default: break;
    }

    return IsScalar(type.base_type) ? MakeCamel(GenType(type))
                                    : (IsStruct(type) ? "Struct" : "Offset");
  }

  template<typename T> static std::string MaybeAdd(T value) {
    return value != 0 ? " + " + NumToString(value) : "";
  }

  template<typename T> static std::string MaybeScale(T value) {
    return value != 1 ? " * " + NumToString(value) : "";
  }

  void GenStructArgs(import_set &imports, const StructDef &struct_def,
                     std::string *arguments, const std::string &nameprefix) {
    for (auto it = struct_def.fields.vec.begin();
         it != struct_def.fields.vec.end(); ++it) {
      auto &field = **it;
      if (IsStruct(field.value.type)) {
        // Generate arguments for a struct inside a struct. To ensure names
        // don't clash, and to make it obvious these arguments are constructing
        // a nested struct, prefix the name with the field name.
        GenStructArgs(imports, *field.value.type.struct_def, arguments,
                      nameprefix + field.name + "_");
      } else {
        *arguments += ", " + nameprefix + field.name + ": " +
                      GenTypeName(imports, field, field.value.type, true,
                                  field.IsOptional());
      }
    }
  }

  static void GenStructBody(const StructDef &struct_def, std::string *body,
                            const std::string &nameprefix) {
    *body += "  builder.prep(";
    *body += NumToString(struct_def.minalign) + ", ";
    *body += NumToString(struct_def.bytesize) + ");\n";

    for (auto it = struct_def.fields.vec.rbegin();
         it != struct_def.fields.vec.rend(); ++it) {
      auto &field = **it;
      if (field.padding) {
        *body += "  builder.pad(" + NumToString(field.padding) + ");\n";
      }
      if (IsStruct(field.value.type)) {
        // Generate arguments for a struct inside a struct. To ensure names
        // don't clash, and to make it obvious these arguments are constructing
        // a nested struct, prefix the name with the field name.
        GenStructBody(*field.value.type.struct_def, body,
                      nameprefix + field.name + "_");
      } else {
        *body += "  builder.write" + GenWriteMethod(field.value.type) + "(";
        if (field.value.type.base_type == BASE_TYPE_BOOL) { *body += "+"; }
        *body += nameprefix + field.name + ");\n";
      }
    }
  }

  std::string GenerateNewExpression(const std::string &object_name) {
    return "new " + object_name + "()";
  }

  void GenerateRootAccessor(StructDef &struct_def, std::string *code_ptr,
                            std::string &code, const std::string &object_name,
                            bool size_prefixed) {
    if (!struct_def.fixed) {
      GenDocComment(code_ptr);
      std::string sizePrefixed("SizePrefixed");
      code += "static get" + (size_prefixed ? sizePrefixed : "") + "Root" +
              GetPrefixedName(struct_def, "As");
      code += "(bb:flatbuffers.ByteBuffer, obj?:" + object_name +
              "):" + object_name + " {\n";
      if (size_prefixed) {
        code +=
            "  bb.setPosition(bb.position() + "
            "flatbuffers.SIZE_PREFIX_LENGTH);\n";
      }
      code += "  return (obj || " + GenerateNewExpression(object_name);
      code += ").__init(bb.readInt32(bb.position()) + bb.position(), bb);\n";
      code += "}\n\n";
    }
  }

  void GenerateFinisher(StructDef &struct_def, std::string *code_ptr,
                        std::string &code, bool size_prefixed) {
    if (parser_.root_struct_def_ == &struct_def) {
      std::string sizePrefixed("SizePrefixed");
      GenDocComment(code_ptr);

      code += "static finish" + (size_prefixed ? sizePrefixed : "") +
              GetPrefixedName(struct_def) + "Buffer";
      code += "(builder:flatbuffers.Builder, offset:flatbuffers.Offset) {\n";
      code += "  builder.finish(offset";
      if (!parser_.file_identifier_.empty()) {
        code += ", '" + parser_.file_identifier_ + "'";
      }
      if (size_prefixed) {
        if (parser_.file_identifier_.empty()) { code += ", undefined"; }
        code += ", true";
      }
      code += ");\n";
      code += "}\n\n";
    }
  }

  std::string GetObjApiClassName(const StructDef &sd) const {
    return GetObjApiClassName(sd.name);
  }

  std::string GetObjApiClassName(const std::string &name) const {
    return opts_.object_prefix + name + opts_.object_suffix;
  }

  bool UnionHasStringType(const EnumDef &union_enum) {
    return std::any_of(union_enum.Vals().begin(), union_enum.Vals().end(),
                       [](const EnumVal *ev) {
                         return !ev->IsZero() && IsString(ev->union_type);
                       });
  }

  std::string GenUnionGenericTypeTS(const EnumDef &union_enum) {
    // TODO: make it work without any
    // return std::string("T") + (UnionHasStringType(union_enum) ? "|string" :
    // "");
    return std::string("any") +
           (UnionHasStringType(union_enum) ? "|string" : "");
  }

  std::string GenUnionTypeTS(const EnumDef &union_enum, import_set &imports) {
    std::string ret;
    std::set<std::string> type_list;

    for (auto it = union_enum.Vals().begin(); it != union_enum.Vals().end();
         ++it) {
      const auto &ev = **it;
      if (ev.IsZero()) { continue; }

      std::string type = "";
      if (IsString(ev.union_type)) {
        type = "string";  // no need to wrap string type in namespace
      } else if (ev.union_type.base_type == BASE_TYPE_STRUCT) {
        type = AddImport(imports, union_enum, *ev.union_type.struct_def);
      } else {
        FLATBUFFERS_ASSERT(false);
      }
      type_list.insert(type);
    }

    for (auto it = type_list.begin(); it != type_list.end(); ++it) {
      ret += *it + ((std::next(it) == type_list.end()) ? "" : "|");
    }

    return ret;
  }

  std::string AddImport(import_set &imports, const Definition &dependent,
                        const StructDef &dependency) {
    std::string ns;
    const auto &depc_comps = dependency.defined_namespace->components;
    for (auto it = depc_comps.begin(); it != depc_comps.end(); it++) ns += *it;
    std::string unique_name = ns + dependency.name;
    std::string import_name = dependency.name;
    std::string long_import_name;
    if (imports.find(unique_name) != imports.end())
      return imports.find(unique_name)->second.name;
    for (auto it = imports.begin(); it != imports.end(); it++) {
      if (it->second.name == import_name) {
        long_import_name = ns + import_name;
        break;
      }
    }
    std::string import_statement;
    std::string export_statement;
    import_statement += "import { ";
    export_statement += "export { ";
    std::string symbols_expression;
    if (long_import_name.empty()) {
      symbols_expression += import_name;
      if (opts_.generate_object_based_api)
        symbols_expression += ", " + import_name + "T";
    } else {
      symbols_expression += dependency.name + " as " + long_import_name;
      if (opts_.generate_object_based_api)
        symbols_expression +=
            ", " + dependency.name + "T as " + long_import_name + "T";
    }
    import_statement += symbols_expression + " } from '";
    export_statement += symbols_expression + " } from '";
    std::string bare_file_path;
    std::string rel_file_path;
    const auto &dep_comps = dependent.defined_namespace->components;
    for (size_t i = 0; i < dep_comps.size(); i++)
      rel_file_path += i == 0 ? ".." : (kPathSeparator + std::string(".."));
    if (dep_comps.size() == 0) rel_file_path += ".";
    for (auto it = depc_comps.begin(); it != depc_comps.end(); it++)
      bare_file_path += kPathSeparator + ToDasherizedCase(*it);
    bare_file_path += kPathSeparator + ToDasherizedCase(dependency.name);
    rel_file_path += bare_file_path;
    import_statement += rel_file_path + "';";
    export_statement += "." + bare_file_path + "';";
    ImportDefinition import;
    import.name = long_import_name.empty() ? import_name : long_import_name;
    import.bare_file_path = bare_file_path;
    import.rel_file_path = rel_file_path;
    import.import_statement = import_statement;
    import.export_statement = export_statement;
    import.dependency = &dependency;
    import.dependent = &dependent;
    imports.insert(std::make_pair(unique_name, import));
    return import.name;
  }

  // TODO: largely (but not identical) duplicated code from above couln't find a
  // good way to refactor
  std::string AddImport(import_set &imports, const Definition &dependent,
                        const EnumDef &dependency) {
    std::string ns;
    const auto &depc_comps = dependency.defined_namespace->components;
    for (auto it = depc_comps.begin(); it != depc_comps.end(); it++) ns += *it;
    std::string unique_name = ns + dependency.name;
    std::string import_name = dependency.name;
    std::string long_import_name;
    if (imports.find(unique_name) != imports.end())
      return imports.find(unique_name)->second.name;
    for (auto it = imports.begin(); it != imports.end(); it++) {
      if (it->second.name == import_name) {
        long_import_name = ns + import_name;
        break;
      }
    }
    std::string import_statement;
    std::string export_statement;
    import_statement += "import { ";
    export_statement += "export { ";
    std::string symbols_expression;
    if (long_import_name.empty())
      symbols_expression += import_name;
    else
      symbols_expression += dependency.name + " as " + long_import_name;
    if (dependency.is_union) {
      symbols_expression += ", unionTo" + import_name;
      symbols_expression += ", unionListTo" + import_name;
    }
    import_statement += symbols_expression + " } from '";
    export_statement += symbols_expression + " } from '";
    std::string bare_file_path;
    std::string rel_file_path;
    const auto &dep_comps = dependent.defined_namespace->components;
    for (size_t i = 0; i < dep_comps.size(); i++)
      rel_file_path += i == 0 ? ".." : (kPathSeparator + std::string(".."));
    if (dep_comps.size() == 0) rel_file_path += ".";
    for (auto it = depc_comps.begin(); it != depc_comps.end(); it++)
      bare_file_path += kPathSeparator + ToDasherizedCase(*it);
    bare_file_path += kPathSeparator + ToDasherizedCase(dependency.name);
    rel_file_path += bare_file_path;
    import_statement += rel_file_path + "';";
    export_statement += "." + bare_file_path + "';";
    ImportDefinition import;
    import.name = long_import_name.empty() ? import_name : long_import_name;
    import.bare_file_path = bare_file_path;
    import.rel_file_path = rel_file_path;
    import.import_statement = import_statement;
    import.export_statement = export_statement;
    import.dependency = &dependency;
    import.dependent = &dependent;
    imports.insert(std::make_pair(unique_name, import));
    return import.name;
  }

  void AddImport(import_set &imports, std::string import_name,
                 std::string fileName) {
    ImportDefinition import;
    import.name = import_name;
    import.import_statement = "import " + import_name + " from '" + fileName + "';";
    imports.insert(std::make_pair(import_name, import));
  }

  // Generate a TS union type based on a union's enum
  std::string GenObjApiUnionTypeTS(import_set &imports,
                                   const EnumDef &union_enum) {
    std::string ret = "";
    std::set<std::string> type_list;

    for (auto it = union_enum.Vals().begin(); it != union_enum.Vals().end();
         ++it) {
      const auto &ev = **it;
      if (ev.IsZero()) { continue; }

      std::string type = "";
      if (IsString(ev.union_type)) {
        type = "string";  // no need to wrap string type in namespace
      } else if (ev.union_type.base_type == BASE_TYPE_STRUCT) {
        type = GetObjApiClassName(
            AddImport(imports, union_enum, *ev.union_type.struct_def));
      } else {
        FLATBUFFERS_ASSERT(false);
      }
      type_list.insert(type);
    }

    size_t totalPrinted = 0;
    for (auto it = type_list.begin(); it != type_list.end(); ++it) {
      ++totalPrinted;
      ret += *it + ((totalPrinted == type_list.size()) ? "" : "|");
    }

    return ret;
  }

  std::string GenUnionConvFuncName(const EnumDef &enum_def) {
    return "unionTo" + enum_def.name;
  }

  std::string GenUnionListConvFuncName(const EnumDef &enum_def) {
    return "unionListTo" + enum_def.name;
  }

  std::string GenUnionConvFunc(const Type &union_type, import_set &imports) {
    if (union_type.enum_def) {
      const auto &enum_def = *union_type.enum_def;

      const auto valid_union_type = GenUnionTypeTS(enum_def, imports);
      const auto valid_union_type_with_null = valid_union_type + "|null";

      auto ret = "\n\nexport function " + GenUnionConvFuncName(enum_def) +
                 "(\n  type: " + enum_def.name +
                 ",\n  accessor: (obj:" + valid_union_type + ") => " +
                 valid_union_type_with_null +
                 "\n): " + valid_union_type_with_null + " {\n";

      const auto enum_type = AddImport(imports, enum_def, enum_def);

      const auto union_enum_loop = [&](const std::string &accessor_str) {
        ret += "  switch(" + enum_type + "[type]) {\n";
        ret += "    case 'NONE': return null; \n";

        for (auto it = enum_def.Vals().begin(); it != enum_def.Vals().end();
             ++it) {
          const auto &ev = **it;
          if (ev.IsZero()) { continue; }

          ret += "    case '" + ev.name + "': ";

          if (IsString(ev.union_type)) {
            ret += "return " + accessor_str + "'') as string;";
          } else if (ev.union_type.base_type == BASE_TYPE_STRUCT) {
            const auto type =
                AddImport(imports, enum_def, *ev.union_type.struct_def);
            ret += "return " + accessor_str + "new " + type + "())! as " +
                   type + ";";
          } else {
            FLATBUFFERS_ASSERT(false);
          }
          ret += "\n";
        }

        ret += "    default: return null;\n";
        ret += "  }\n";
      };

      union_enum_loop("accessor(");
      ret += "}";

      ret += "\n\nexport function " + GenUnionListConvFuncName(enum_def) +
             "(\n  type: " + enum_def.name +
             ", \n  accessor: (index: number, obj:" + valid_union_type +
             ") => " + valid_union_type_with_null +
             ", \n  index: number\n): " + valid_union_type_with_null + " {\n";
      union_enum_loop("accessor(index, ");
      ret += "}";

      return ret;
    }
    FLATBUFFERS_ASSERT(0);
    return "";
  }

  // Used for generating a short function that returns the correct class
  // based on union enum type. Assume the context is inside the non object api
  // type
  std::string GenUnionValTS(import_set &imports, const std::string &field_name,
                            const Type &union_type,
                            const bool is_array = false) {
    if (union_type.enum_def) {
      const auto &enum_def = *union_type.enum_def;
      const auto enum_type = AddImport(imports, enum_def, enum_def);
      const std::string union_accessor = "this." + field_name;

      const auto union_has_string = UnionHasStringType(enum_def);
      const auto field_binded_method = "this." + field_name + ".bind(this)";

      std::string ret;

      if (!is_array) {
        const auto conversion_function = GenUnionConvFuncName(enum_def);
        const auto target_enum = "this." + field_name + "Type()";

        ret = "(() => {\n";
        ret += "      let temp = " + conversion_function + "(" + target_enum +
               ", " + field_binded_method + ");\n";
        ret += "      if(temp === null) { return null; }\n";
        ret += union_has_string
                   ? "      if(typeof temp === 'string') { return temp; }\n"
                   : "";
        ret += "      return temp.unpack()\n";
        ret += "  })()";
      } else {
        const auto conversion_function = GenUnionListConvFuncName(enum_def);
        const auto target_enum_accesor = "this." + field_name + "Type";
        const auto target_enum_length = target_enum_accesor + "Length()";

        ret = "(() => {\n";
        ret += "    let ret = [];\n";
        ret += "    for(let targetEnumIndex = 0; targetEnumIndex < " +
               target_enum_length +
               "; "
               "++targetEnumIndex) {\n";
        ret += "      let targetEnum = " + target_enum_accesor +
               "(targetEnumIndex);\n";
        ret += "      if(targetEnum === null || " + enum_type +
               "[targetEnum!] === 'NONE') { "
               "continue; }\n\n";
        ret += "      let temp = " + conversion_function + "(targetEnum, " +
               field_binded_method + ", targetEnumIndex);\n";
        ret += "      if(temp === null) { continue; }\n";
        ret += union_has_string ? "      if(typeof temp === 'string') { "
                                  "ret.push(temp); continue; }\n"
                                : "";
        ret += "      ret.push(temp.unpack());\n";
        ret += "    }\n";
        ret += "    return ret;\n";
        ret += "  })()";
      }

      return ret;
    }

    FLATBUFFERS_ASSERT(0);
    return "";
  }

  static std::string GenNullCheckConditional(
      const std::string &nullCheckVar, const std::string &trueVal,
      const std::string &falseVal = "null") {
    return "(" + nullCheckVar + " !== null ? " + trueVal + " : " + falseVal +
           ")";
  }

  std::string GenStructMemberValueTS(const StructDef &struct_def,
                                     const std::string &prefix,
                                     const std::string &delimiter,
                                     const bool nullCheck = true) {
    std::string ret;
    for (auto it = struct_def.fields.vec.begin();
         it != struct_def.fields.vec.end(); ++it) {
      auto &field = **it;

      const auto curr_member_accessor =
          prefix + "." + MakeCamel(field.name, false);
      if (IsStruct(field.value.type)) {
        ret += GenStructMemberValueTS(*field.value.type.struct_def,
                                      curr_member_accessor, delimiter);
      } else {
        if (nullCheck) {
          ret +=
              "(" + prefix + " === null ? 0 : " + curr_member_accessor + "!)";
        } else {
          ret += curr_member_accessor;
        }
      }

      if (std::next(it) != struct_def.fields.vec.end()) { ret += delimiter; }
    }

    return ret;
  }

  void GenObjApi(StructDef &struct_def, std::string &obj_api_unpack_func,
                 std::string &obj_api_class, import_set &imports) {
    const auto class_name = GetObjApiClassName(struct_def);

    std::string unpack_func = "\nunpack(): " + class_name +
                              " {\n  return new " + class_name + "(" +
                              (struct_def.fields.vec.empty() ? "" : "\n");
    std::string unpack_to_func = "\nunpackTo(_o: " + class_name + "): void {" +
                                 +(struct_def.fields.vec.empty() ? "" : "\n");

    std::string constructor_func = "constructor(";
    constructor_func += (struct_def.fields.vec.empty() ? "" : "\n");

    const auto has_create =
        struct_def.fixed || CanCreateFactoryMethod(struct_def);

    std::string pack_func_prototype =
        "\npack(builder:flatbuffers.Builder): flatbuffers.Offset {\n";

    std::string pack_func_offset_decl;
    std::string pack_func_create_call;

    const auto struct_name = AddImport(imports, struct_def, struct_def);

    if (has_create) {
      pack_func_create_call = "  return " + struct_name + ".create" +
                              GetPrefixedName(struct_def) + "(builder" +
                              (struct_def.fields.vec.empty() ? "" : ",\n    ");
    } else {
      pack_func_create_call = "  " + struct_name + ".start" +
                              GetPrefixedName(struct_def) + "(builder);\n";
    }

    if (struct_def.fixed) {
      // when packing struct, nested struct's members instead of the struct's
      // offset are used
      pack_func_create_call +=
          GenStructMemberValueTS(struct_def, "this", ",\n    ", false) + "\n  ";
    }

    for (auto it = struct_def.fields.vec.begin();
         it != struct_def.fields.vec.end(); ++it) {
      auto &field = **it;
      if (field.deprecated) continue;

      const auto field_name = MakeCamel(field.name, false);
      const std::string field_binded_method =
          "this." + field_name + ".bind(this)";

      std::string field_val;
      std::string field_type;
      // a string that declares a variable containing the
      // offset for things that can't be generated inline
      // empty otw
      std::string field_offset_decl;
      // a string that contains values for things that can be created inline or
      // the variable name from field_offset_decl
      std::string field_offset_val;
      const auto field_default_val =
          GenDefaultValue(field, "flatbuffers", imports);

      // Emit a scalar field
      const auto is_string = IsString(field.value.type);
      if (IsScalar(field.value.type.base_type) || is_string) {
        const auto has_null_default = is_string || HasNullDefault(field);

        field_type += GenTypeName(imports, field, field.value.type, false,
                                  has_null_default);
        field_val = "this." + field_name + "()";

        if (field.value.type.base_type != BASE_TYPE_STRING) {
          field_offset_val = "this." + field_name;
        } else {
          field_offset_decl = GenNullCheckConditional(
              "this." + field_name,
              "builder.createString(this." + field_name + "!)", "0");
        }
      }

      // Emit an object field
      else {
        auto is_vector = false;
        switch (field.value.type.base_type) {
          case BASE_TYPE_STRUCT: {
            const auto &sd = *field.value.type.struct_def;
            field_type += GetObjApiClassName(sd);

            const std::string field_accessor = "this." + field_name + "()";
            field_val = GenNullCheckConditional(field_accessor,
                                                field_accessor + "!.unpack()");
            auto packing = GenNullCheckConditional(
                "this." + field_name, "this." + field_name + "!.pack(builder)",
                "0");

            if (sd.fixed) {
              field_offset_val = std::move(packing);
            } else {
              field_offset_decl = std::move(packing);
            }

            break;
          }

          case BASE_TYPE_VECTOR: {
            auto vectortype = field.value.type.VectorType();
            auto vectortypename =
                GenTypeName(imports, struct_def, vectortype, false);
            is_vector = true;

            field_type = "(";

            switch (vectortype.base_type) {
              case BASE_TYPE_STRUCT: {
                const auto &sd = *field.value.type.struct_def;
                field_type += GetObjApiClassName(sd);
                field_type += ")[]";

                field_val = GenBBAccess() + ".createObjList(" +
                            field_binded_method + ", this." + field_name +
                            "Length())";

                if (sd.fixed) {
                  field_offset_decl =
                      "builder.createStructOffsetList(this." + field_name +
                      ", " + AddImport(imports, struct_def, struct_def) +
                      ".start" + MakeCamel(field_name) + "Vector)";
                } else {
                  field_offset_decl =
                      AddImport(imports, struct_def, struct_def) + ".create" +
                      MakeCamel(field_name) +
                      "Vector(builder, builder.createObjectOffsetList(" +
                      "this." + field_name + "))";
                }

                break;
              }

              case BASE_TYPE_STRING: {
                field_type += "string)[]";
                field_val = GenBBAccess() + ".createScalarList(" +
                            field_binded_method + ", this." + field_name +
                            "Length())";
                field_offset_decl =
                    AddImport(imports, struct_def, struct_def) + ".create" +
                    MakeCamel(field_name) +
                    "Vector(builder, builder.createObjectOffsetList(" +
                    "this." + field_name + "))";
                break;
              }

              case BASE_TYPE_UNION: {
                field_type +=
                    GenObjApiUnionTypeTS(imports, *(vectortype.enum_def));
                field_type += ")[]";
                field_val =
                    GenUnionValTS(imports, field_name, vectortype, true);

                field_offset_decl =
                    AddImport(imports, struct_def, struct_def) + ".create" +
                    MakeCamel(field_name) +
                    "Vector(builder, builder.createObjectOffsetList(" +
                    "this." + field_name + "))";

                break;
              }
              default: {
                if (vectortype.enum_def) {
                  field_type += GenTypeName(imports, struct_def, vectortype,
                                            false, HasNullDefault(field));
                } else {
                  field_type += vectortypename;
                }
                field_type += ")[]";
                field_val = GenBBAccess() + ".createScalarList(" +
                            field_binded_method + ", this." + field_name +
                            "Length())";

                field_offset_decl = AddImport(imports, struct_def, struct_def) +
                                    ".create" + MakeCamel(field_name) +
                                    "Vector(builder, this." + field_name + ")";

                break;
              }
            }

            break;
          }

          case BASE_TYPE_UNION: {
            field_type +=
                GenObjApiUnionTypeTS(imports, *(field.value.type.enum_def));

            field_val = GenUnionValTS(imports, field_name, field.value.type);
            field_offset_decl =
                "builder.createObjectOffset(this." + field_name + ")";
            break;
          }

          default: FLATBUFFERS_ASSERT(0); break;
        }

        // length 0 vector is simply empty instead of null
        field_type += is_vector ? "" : "|null";
      }

      if (!field_offset_decl.empty()) {
        field_offset_decl =
            "  const " + field_name + " = " + field_offset_decl + ";";
      }
      if (field_offset_val.empty()) { field_offset_val = field_name; }

      unpack_func += "    " + field_val;
      unpack_to_func += "  _o." + field_name + " = " + field_val + ";";

      constructor_func += "  public " + field_name + ": " + field_type + " = " +
                          field_default_val;

      if (!struct_def.fixed) {
        if (!field_offset_decl.empty()) {
          pack_func_offset_decl += field_offset_decl + "\n";
        }

        if (has_create) {
          pack_func_create_call += field_offset_val;
        } else {
          pack_func_create_call += "  " + struct_name + ".add" +
                                   MakeCamel(field.name) + "(builder, " +
                                   field_offset_val + ");\n";
        }
      }

      if (std::next(it) != struct_def.fields.vec.end()) {
        constructor_func += ",\n";

        if (!struct_def.fixed && has_create) {
          pack_func_create_call += ",\n    ";
        }

        unpack_func += ",\n";
        unpack_to_func += "\n";
      } else {
        constructor_func += "\n";
        if (!struct_def.fixed) {
          pack_func_offset_decl += (pack_func_offset_decl.empty() ? "" : "\n");
          pack_func_create_call += "\n  ";
        }

        unpack_func += "\n  ";
        unpack_to_func += "\n";
      }
    }

    constructor_func += "){}\n\n";

    if (has_create) {
      pack_func_create_call += ");";
    } else {
      pack_func_create_call += "return " + struct_name + ".end" +
                               GetPrefixedName(struct_def) + "(builder);";
    }

    obj_api_class = "\nexport class " + GetObjApiClassName(struct_def) + " {\n";

    obj_api_class += constructor_func;
    obj_api_class += pack_func_prototype + pack_func_offset_decl +
                     pack_func_create_call + "\n}";

    obj_api_class += "\n}\n";

    unpack_func += ");\n}";
    unpack_to_func += "}\n";

    obj_api_unpack_func = unpack_func + "\n\n" + unpack_to_func;
  }

  static bool CanCreateFactoryMethod(const StructDef &struct_def) {
    // to preserve backwards compatibility, we allow the first field to be a
    // struct
    return struct_def.fields.vec.size() < 2 ||
           std::all_of(std::begin(struct_def.fields.vec) + 1,
                       std::end(struct_def.fields.vec),
                       [](const FieldDef *f) -> bool {
                         FLATBUFFERS_ASSERT(f != nullptr);
                         return f->value.type.base_type != BASE_TYPE_STRUCT;
                       });
  }

  // Generate an accessor struct with constructor for a flatbuffers struct.
  void GenStruct(StructDef &struct_def, std::string *code_ptr,
                 import_set &imports) {
    if (struct_def.generated) return;
    std::string &code = *code_ptr;

    std::string object_name;
    std::string object_namespace = GetNameSpace(struct_def);

    // Emit constructor
    object_name = struct_def.name;
    GenDocComment(struct_def.doc_comment, code_ptr);
    code += "export class " + struct_def.name;
    code += " {\n";
    code += "  bb: flatbuffers.ByteBuffer|null = null;\n";
    code += "  bb_pos = 0;\n";

    // Generate the __init method that sets the field in a pre-existing
    // accessor object. This is to allow object reuse.
    code +=
        "__init(i:number, bb:flatbuffers.ByteBuffer):" + object_name + " {\n";
    code += "  this.bb_pos = i;\n";
    code += "  this.bb = bb;\n";
    code += "  return this;\n";
    code += "}\n\n";

    // Generate special accessors for the table that when used as the root of a
    // FlatBuffer
    GenerateRootAccessor(struct_def, code_ptr, code, object_name, false);
    GenerateRootAccessor(struct_def, code_ptr, code, object_name, true);

    // Generate the identifier check method
    if (!struct_def.fixed && parser_.root_struct_def_ == &struct_def &&
        !parser_.file_identifier_.empty()) {
      GenDocComment(code_ptr);
      code +=
          "static bufferHasIdentifier(bb:flatbuffers.ByteBuffer):boolean "
          "{\n";
      code += "  return bb.__has_identifier('" + parser_.file_identifier_;
      code += "');\n}\n\n";
    }

    // Emit field accessors
    for (auto it = struct_def.fields.vec.begin();
         it != struct_def.fields.vec.end(); ++it) {
      auto &field = **it;
      if (field.deprecated) continue;
      auto offset_prefix =
          "  const offset = " + GenBBAccess() + ".__offset(this.bb_pos, " +
          NumToString(field.value.offset) + ");\n  return offset ? ";

      // Emit a scalar field
      const auto is_string = IsString(field.value.type);
      if (IsScalar(field.value.type.base_type) || is_string) {
        const auto has_null_default = is_string || HasNullDefault(field);

        GenDocComment(field.doc_comment, code_ptr);
        std::string prefix = MakeCamel(field.name, false) + "(";
        if (is_string) {
          code += prefix + "):string|null\n";
          code +=
              prefix + "optionalEncoding:flatbuffers.Encoding" + "):" +
              GenTypeName(imports, struct_def, field.value.type, false, true) +
              "\n";
          code += prefix + "optionalEncoding?:any";
        } else {
          code += prefix;
        }
        if (field.value.type.enum_def) {
          code += "):" +
                  GenTypeName(imports, struct_def, field.value.type, false,
                              field.IsOptional()) +
                  " {\n";
        } else {
          code += "):" +
                  GenTypeName(imports, struct_def, field.value.type, false,
                              has_null_default) +
                  " {\n";
        }

        if (struct_def.fixed) {
          code +=
              "  return " +
              GenGetter(field.value.type,
                        "(this.bb_pos" + MaybeAdd(field.value.offset) + ")") +
              ";\n";
        } else {
          std::string index = "this.bb_pos + offset";
          if (is_string) { index += ", optionalEncoding"; }
          code += offset_prefix +
                  GenGetter(field.value.type, "(" + index + ")") + " : " +
                  GenDefaultValue(field, GenBBAccess(), imports);
          code += ";\n";
        }
      }

      // Emit an object field
      else {
        switch (field.value.type.base_type) {
          case BASE_TYPE_STRUCT: {
            const auto type =
                AddImport(imports, struct_def, *field.value.type.struct_def);
            GenDocComment(field.doc_comment, code_ptr);
            code += MakeCamel(field.name, false);
            code += "(obj?:" + type + "):" + type + "|null {\n";

            if (struct_def.fixed) {
              code += "  return (obj || " + GenerateNewExpression(type);
              code += ").__init(this.bb_pos";
              code +=
                  MaybeAdd(field.value.offset) + ", " + GenBBAccess() + ");\n";
            } else {
              code += offset_prefix + "(obj || " + GenerateNewExpression(type) +
                      ").__init(";
              code += field.value.type.struct_def->fixed
                          ? "this.bb_pos + offset"
                          : GenBBAccess() + ".__indirect(this.bb_pos + offset)";
              code += ", " + GenBBAccess() + ") : null;\n";
            }

            break;
          }

          case BASE_TYPE_VECTOR: {
            auto vectortype = field.value.type.VectorType();
            auto vectortypename =
                GenTypeName(imports, struct_def, vectortype, false);
            auto inline_size = InlineSize(vectortype);
            auto index = GenBBAccess() +
                         ".__vector(this.bb_pos + offset) + index" +
                         MaybeScale(inline_size);
            std::string ret_type;
            bool is_union = false;
            switch (vectortype.base_type) {
              case BASE_TYPE_STRUCT: ret_type = vectortypename; break;
              case BASE_TYPE_STRING: ret_type = vectortypename; break;
              case BASE_TYPE_UNION:
                ret_type = "?flatbuffers.Table";
                is_union = true;
                break;
              default: ret_type = vectortypename;
            }
            GenDocComment(field.doc_comment, code_ptr);
            std::string prefix = MakeCamel(field.name, false);
            // TODO: make it work without any
            // if (is_union) { prefix += "<T extends flatbuffers.Table>"; }
            if (is_union) { prefix += ""; }
            prefix += "(index: number";
            if (is_union) {
              const auto union_type =
                  GenUnionGenericTypeTS(*(field.value.type.enum_def));

              vectortypename = union_type;
              code += prefix + ", obj:" + union_type;
            } else if (vectortype.base_type == BASE_TYPE_STRUCT) {
              code += prefix + ", obj?:" + vectortypename;
            } else if (IsString(vectortype)) {
              code += prefix + "):string\n";
              code += prefix + ",optionalEncoding:flatbuffers.Encoding" +
                      "):" + vectortypename + "\n";
              code += prefix + ",optionalEncoding?:any";
            } else {
              code += prefix;
            }
            code += "):" + vectortypename + "|null {\n";

            if (vectortype.base_type == BASE_TYPE_STRUCT) {
              code += offset_prefix + "(obj || " +
                      GenerateNewExpression(vectortypename);
              code += ").__init(";
              code += vectortype.struct_def->fixed
                          ? index
                          : GenBBAccess() + ".__indirect(" + index + ")";
              code += ", " + GenBBAccess() + ")";
            } else {
              if (is_union) {
                index = "obj, " + index;
              } else if (IsString(vectortype)) {
                index += ", optionalEncoding";
              }
              code += offset_prefix + GenGetter(vectortype, "(" + index + ")");
            }
            code += " : ";
            if (field.value.type.element == BASE_TYPE_BOOL) {
              code += "false";
            } else if (field.value.type.element == BASE_TYPE_LONG ||
                       field.value.type.element == BASE_TYPE_ULONG) {
              code += GenBBAccess() + ".createLong(0, 0)";
            } else if (IsScalar(field.value.type.element)) {
              if (field.value.type.enum_def) {
                code += field.value.constant;
              } else {
                code += "0";
              }
            } else {
              code += "null";
            }
            code += ";\n";
            break;
          }

          case BASE_TYPE_UNION: {
            GenDocComment(field.doc_comment, code_ptr);
            code += MakeCamel(field.name, false);

            const auto &union_enum = *(field.value.type.enum_def);
            const auto union_type = GenUnionGenericTypeTS(union_enum);
            code += "<T extends flatbuffers.Table>(obj:" + union_type +
                    "):" + union_type +
                    "|null "
                    "{\n";

            code += offset_prefix +
                    GenGetter(field.value.type, "(obj, this.bb_pos + offset)") +
                    " : null;\n";
            break;
          }
          default: FLATBUFFERS_ASSERT(0);
        }
      }
      code += "}\n\n";

      // Adds the mutable scalar value to the output
      if (IsScalar(field.value.type.base_type) && opts_.mutable_buffer &&
          !IsUnion(field.value.type)) {
        std::string type =
            GenTypeName(imports, struct_def, field.value.type, true);

        code += "mutate_" + field.name + "(value:" + type + "):boolean {\n";

        if (struct_def.fixed) {
          code += "  " + GenBBAccess() + ".write" +
                  MakeCamel(GenType(field.value.type)) + "(this.bb_pos + " +
                  NumToString(field.value.offset) + ", ";
        } else {
          code += "  const offset = " + GenBBAccess() +
                  ".__offset(this.bb_pos, " + NumToString(field.value.offset) +
                  ");\n\n";
          code += "  if (offset === 0) {\n";
          code += "    return false;\n";
          code += "  }\n\n";

          // special case for bools, which are treated as uint8
          code += "  " + GenBBAccess() + ".write" +
                  MakeCamel(GenType(field.value.type)) +
                  "(this.bb_pos + offset, ";
          if (field.value.type.base_type == BASE_TYPE_BOOL) { code += "+"; }
        }

        code += "value);\n";
        code += "  return true;\n";
        code += "}\n\n";
      }

      // Emit vector helpers
      if (IsVector(field.value.type)) {
        // Emit a length helper
        GenDocComment(code_ptr);
        code += MakeCamel(field.name, false);
        code += "Length():number {\n" + offset_prefix;

        code +=
            GenBBAccess() + ".__vector_len(this.bb_pos + offset) : 0;\n}\n\n";

        // For scalar types, emit a typed array helper
        auto vectorType = field.value.type.VectorType();
        if (IsScalar(vectorType.base_type) && !IsLong(vectorType.base_type)) {
          GenDocComment(code_ptr);

          code += MakeCamel(field.name, false);
          code += "Array():" + GenType(vectorType) + "Array|null {\n" +
                  offset_prefix;

          code += "new " + GenType(vectorType) + "Array(" + GenBBAccess() +
                  ".bytes().buffer, " + GenBBAccess() +
                  ".bytes().byteOffset + " + GenBBAccess() +
                  ".__vector(this.bb_pos + offset), " + GenBBAccess() +
                  ".__vector_len(this.bb_pos + offset)) : null;\n}\n\n";
        }
      }
    }

    // Emit the fully qualified name
    if (opts_.generate_name_strings) {
      GenDocComment(code_ptr);
      code += "static getFullyQualifiedName():string {\n";
      code += "  return '" + WrapInNameSpace(struct_def) + "';\n";
      code += "}\n\n";
    }

    // Emit the size of the struct.
    if (struct_def.fixed) {
      GenDocComment(code_ptr);
      code += "static sizeOf():number {\n";
      code += "  return " + NumToString(struct_def.bytesize) + ";\n";
      code += "}\n\n";
    }

    // Emit a factory constructor
    if (struct_def.fixed) {
      std::string arguments;
      GenStructArgs(imports, struct_def, &arguments, "");
      GenDocComment(code_ptr);

      code += "static create" + GetPrefixedName(struct_def) +
              "(builder:flatbuffers.Builder";
      code += arguments + "):flatbuffers.Offset {\n";

      GenStructBody(struct_def, &code, "");
      code += "  return builder.offset();\n}\n\n";
    } else {
      // Generate a method to start building a new object
      GenDocComment(code_ptr);

      code += "static start" + GetPrefixedName(struct_def) +
              "(builder:flatbuffers.Builder) {\n";

      code += "  builder.startObject(" +
              NumToString(struct_def.fields.vec.size()) + ");\n";
      code += "}\n\n";

      // Generate a set of static methods that allow table construction
      for (auto it = struct_def.fields.vec.begin();
           it != struct_def.fields.vec.end(); ++it) {
        auto &field = **it;
        if (field.deprecated) continue;
        const auto argname = GetArgName(field);

        // Generate the field insertion method
        GenDocComment(code_ptr);
        code += "static add" + MakeCamel(field.name);
        code += "(builder:flatbuffers.Builder, " + argname + ":" +
                GetArgType(imports, struct_def, field, false) + ") {\n";
        code += "  builder.addField" + GenWriteMethod(field.value.type) + "(";
        code += NumToString(it - struct_def.fields.vec.begin()) + ", ";
        if (field.value.type.base_type == BASE_TYPE_BOOL) { code += "+"; }
        code += argname + ", ";
        if (!IsScalar(field.value.type.base_type)) {
          code += "0";
        } else if (HasNullDefault(field)) {
          if (IsLong(field.value.type.base_type)) {
            code += "builder.createLong(0, 0)";
          } else {
            code += "0";
          }
        } else {
          if (field.value.type.base_type == BASE_TYPE_BOOL) { code += "+"; }
          code += GenDefaultValue(field, "builder", imports);
        }
        code += ");\n}\n\n";

        if (IsVector(field.value.type)) {
          auto vector_type = field.value.type.VectorType();
          auto alignment = InlineAlignment(vector_type);
          auto elem_size = InlineSize(vector_type);

          // Generate a method to create a vector from a JavaScript array
          if (!IsStruct(vector_type)) {
            GenDocComment(code_ptr);

            const std::string sig_begin =
                "static create" + MakeCamel(field.name) +
                "Vector(builder:flatbuffers.Builder, data:";
            const std::string sig_end = "):flatbuffers.Offset";
            std::string type =
                GenTypeName(imports, struct_def, vector_type, true) + "[]";
            if (type == "number[]") {
              const auto &array_type = GenType(vector_type);
              // the old type should be deprecated in the future
              std::string type_old = "number[]|Uint8Array";
              std::string type_new = "number[]|" + array_type + "Array";
              if (type_old == type_new) {
                type = type_new;
              } else {
                // add function overloads
                code += sig_begin + type_new + sig_end + ";\n";
                code +=
                    "/**\n * @deprecated This Uint8Array overload will "
                    "be removed in the future.\n */\n";
                code += sig_begin + type_old + sig_end + ";\n";
                type = type_new + "|Uint8Array";
              }
            }
            code += sig_begin + type + sig_end + " {\n";
            code += "  builder.startVector(" + NumToString(elem_size);
            code += ", data.length, " + NumToString(alignment) + ");\n";
            code += "  for (let i = data.length - 1; i >= 0; i--) {\n";
            code += "    builder.add" + GenWriteMethod(vector_type) + "(";
            if (vector_type.base_type == BASE_TYPE_BOOL) { code += "+"; }
            code += "data[i]!);\n";
            code += "  }\n";
            code += "  return builder.endVector();\n";
            code += "}\n\n";
          }

          // Generate a method to start a vector, data to be added manually
          // after
          GenDocComment(code_ptr);

          code += "static start" + MakeCamel(field.name);
          code += "Vector(builder:flatbuffers.Builder, numElems:number) {\n";
          code += "  builder.startVector(" + NumToString(elem_size);
          code += ", numElems, " + NumToString(alignment) + ");\n";
          code += "}\n\n";
        }
      }

      // Generate a method to stop building a new object
      GenDocComment(code_ptr);

      code += "static end" + GetPrefixedName(struct_def);
      code += "(builder:flatbuffers.Builder):flatbuffers.Offset {\n";

      code += "  const offset = builder.endObject();\n";
      for (auto it = struct_def.fields.vec.begin();
           it != struct_def.fields.vec.end(); ++it) {
        auto &field = **it;
        if (!field.deprecated && field.IsRequired()) {
          code += "  builder.requiredField(offset, ";
          code += NumToString(field.value.offset);
          code += ") // " + field.name + "\n";
        }
      }
      code += "  return offset;\n";
      code += "}\n\n";

      // Generate the methods to complete buffer construction
      GenerateFinisher(struct_def, code_ptr, code, false);
      GenerateFinisher(struct_def, code_ptr, code, true);

      // Generate a convenient CreateX function
      if (CanCreateFactoryMethod(struct_def)) {
        code += "static create" + GetPrefixedName(struct_def);
        code += "(builder:flatbuffers.Builder";
        for (auto it = struct_def.fields.vec.begin();
             it != struct_def.fields.vec.end(); ++it) {
          const auto &field = **it;
          if (field.deprecated) continue;
          code += ", " + GetArgName(field) + ":" +
                  GetArgType(imports, struct_def, field, true);
        }

        code += "):flatbuffers.Offset {\n";
        code += "  " + struct_def.name + ".start" +
                GetPrefixedName(struct_def) + "(builder);\n";

        std::string methodPrefix = struct_def.name;
        for (auto it = struct_def.fields.vec.begin();
             it != struct_def.fields.vec.end(); ++it) {
          const auto &field = **it;
          if (field.deprecated) continue;

          const auto arg_name = GetArgName(field);

          if (field.IsScalarOptional()) {
            code += "  if (" + arg_name + " !== null)\n  ";
          }

          code += "  " + methodPrefix + ".add" + MakeCamel(field.name) + "(";
          code += "builder, " + arg_name + ");\n";
        }

        code += "  return " + methodPrefix + ".end" +
                GetPrefixedName(struct_def) + "(builder);\n";
        code += "}\n";
      }
    }

    if (!struct_def.fixed && parser_.services_.vec.size() != 0) {
      auto name = GetPrefixedName(struct_def, "");
      code += "\n";
      code += "serialize():Uint8Array {\n";
      code += "  return this.bb!.bytes();\n";
      code += "}\n";

      code += "\n";
      code += "static deserialize(buffer: Uint8Array):" + name + " {\n";
      code += "  return " + AddImport(imports, struct_def, struct_def) +
              ".getRootAs" + name + "(new flatbuffers.ByteBuffer(buffer))\n";
      code += "}\n";
    }

    if (opts_.generate_object_based_api) {
      std::string obj_api_class;
      std::string obj_api_unpack_func;
      GenObjApi(struct_def, obj_api_unpack_func, obj_api_class, imports);

      code += obj_api_unpack_func + "}\n" + obj_api_class;
    } else {
      code += "}\n";
    }
  }

  static bool HasNullDefault(const FieldDef &field) {
    return field.IsOptional() && field.value.constant == "null";
  }

  std::string GetArgType(import_set &imports, const Definition &owner,
                         const FieldDef &field, bool allowNull) {
    return GenTypeName(imports, owner, field.value.type, true,
                       allowNull && field.IsOptional());
  }

  static std::string GetArgName(const FieldDef &field) {
    auto argname = MakeCamel(field.name, false);
    if (!IsScalar(field.value.type.base_type)) { argname += "Offset"; }

    return argname;
  }

  std::string GetPrefixedName(const StructDef &struct_def,
                              const char *prefix = "") {
    return prefix + struct_def.name;
  }
};  // namespace ts
}  // namespace ts

bool GenerateTS(const Parser &parser, const IDLOptions &options,
                const std::string &path, const std::string &file_name) {
  ts::TsGenerator generator(parser, options, path, file_name);
  return generator.generate();
}

<<<<<<< HEAD
std::string TSMakeRule(const Parser &parser, const IDLOptions &options,
                       const std::string &path, const std::string &file_name) {
  FLATBUFFERS_ASSERT(options.lang <= IDLOptions::kMAX);

=======
std::string TSMakeRule(const Parser &parser, const std::string &path,
                       const std::string &file_name) {
>>>>>>> 0a3b017f
  std::string filebase =
      flatbuffers::StripPath(flatbuffers::StripExtension(file_name));
  ts::TsGenerator generator(parser, options, path, file_name);
  std::string make_rule =
      generator.GeneratedFileName(path, filebase, options) + ": ";

  auto included_files = parser.GetIncludedFilesRecursive(file_name);
  for (auto it = included_files.begin(); it != included_files.end(); ++it) {
    make_rule += " " + *it;
  }
  return make_rule;
}

}  // namespace flatbuffers<|MERGE_RESOLUTION|>--- conflicted
+++ resolved
@@ -1611,15 +1611,8 @@
   return generator.generate();
 }
 
-<<<<<<< HEAD
 std::string TSMakeRule(const Parser &parser, const IDLOptions &options,
                        const std::string &path, const std::string &file_name) {
-  FLATBUFFERS_ASSERT(options.lang <= IDLOptions::kMAX);
-
-=======
-std::string TSMakeRule(const Parser &parser, const std::string &path,
-                       const std::string &file_name) {
->>>>>>> 0a3b017f
   std::string filebase =
       flatbuffers::StripPath(flatbuffers::StripExtension(file_name));
   ts::TsGenerator generator(parser, options, path, file_name);
