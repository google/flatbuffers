/*
 * Copyright 2014 Google Inc. All rights reserved.
 *
 * Licensed under the Apache License, Version 2.0 (the "License");
 * you may not use this file except in compliance with the License.
 * You may obtain a copy of the License at
 *
 *     http://www.apache.org/licenses/LICENSE-2.0
 *
 * Unless required by applicable law or agreed to in writing, software
 * distributed under the License is distributed on an "AS IS" BASIS,
 * WITHOUT WARRANTIES OR CONDITIONS OF ANY KIND, either express or implied.
 * See the License for the specific language governing permissions and
 * limitations under the License.
 */

// independent from idl_parser, since this code is not needed for most clients

#include "flatbuffers/flatbuffers.h"
#include "flatbuffers/idl.h"
#include "flatbuffers/util.h"

<<<<<<< HEAD
#ifdef _WIN32
#include <direct.h>
#define mkdir(n, m) _mkdir(n)
#else
#include <sys/stat.h>
#endif

=======
>>>>>>> 8e40902d
namespace flatbuffers {
namespace java {

static std::string GenTypeBasic(const Type &type) {
  static const char *ctypename[] = {
    #define FLATBUFFERS_TD(ENUM, IDLTYPE, CTYPE, JTYPE, GTYPE) #JTYPE,
      FLATBUFFERS_GEN_TYPES(FLATBUFFERS_TD)
    #undef FLATBUFFERS_TD
  };
  return ctypename[type.base_type];
}

static std::string GenTypeGet(const Type &type);

static std::string GenTypePointer(const Type &type) {
  switch (type.base_type) {
    case BASE_TYPE_STRING:
      return "String";
    case BASE_TYPE_VECTOR:
      return GenTypeGet(type.VectorType());
    case BASE_TYPE_STRUCT:
      return type.struct_def->name;
    case BASE_TYPE_UNION:
      // fall through
    default:
      return "Table";
  }
}

static std::string GenTypeGet(const Type &type) {
  return IsScalar(type.base_type)
    ? GenTypeBasic(type)
    : GenTypePointer(type);
}

static void GenComment(const std::string &dc,
                       std::string *code_ptr,
                       const char *prefix = "") {
  std::string &code = *code_ptr;
  if (dc.length()) {
    code += std::string(prefix) + "///" + dc + "\n";
  }
}

static void GenEnum(EnumDef &enum_def, std::string *code_ptr) {
  std::string &code = *code_ptr;
  if (enum_def.generated) return;

  // Generate enum definitions of the form:
  // public static final int name = value;
  // We use ints rather than the Java Enum feature, because we want them
  // to map directly to how they're used in C/C++ and file formats.
  // That, and Java Enums are expensive, and not universally liked.
  GenComment(enum_def.doc_comment, code_ptr);
  code += "public class " + enum_def.name + " {\n";
  for (auto it = enum_def.vals.vec.begin();
       it != enum_def.vals.vec.end();
       ++it) {
    auto &ev = **it;
    GenComment(ev.doc_comment, code_ptr, "  ");
    code += "  public static final " + GenTypeBasic(enum_def.underlying_type);
    code += " " + ev.name + " = ";
    code += NumToString(ev.value) + ";\n";
  }
  code += "};\n\n";
}

// Returns the function name that is able to read a value of the given type.
static std::string GenGetter(const Type &type) {
  switch (type.base_type) {
    case BASE_TYPE_STRING: return "__string";
    case BASE_TYPE_STRUCT: return "__struct";
    case BASE_TYPE_UNION: return "__union";
    case BASE_TYPE_VECTOR: return GenGetter(type.VectorType());
    default:
      return "bb.get" + (SizeOf(type.base_type) > 1
        ? MakeCamel(GenTypeGet(type))
        : "");
  }
}

// Returns the method name for use with add/put calls.
static std::string GenMethod(const FieldDef &field) {
  return IsScalar(field.value.type.base_type)
    ? MakeCamel(GenTypeBasic(field.value.type))
    : (IsStruct(field.value.type) ? "Struct" : "Offset");
}

// Recursively generate arguments for a constructor, to deal with nested
// structs.
static void GenStructArgs(const StructDef &struct_def, std::string *code_ptr,
                          const char *nameprefix) {
  std::string &code = *code_ptr;
  for (auto it = struct_def.fields.vec.begin();
       it != struct_def.fields.vec.end();
       ++it) {
    auto &field = **it;
    if (IsStruct(field.value.type)) {
      // Generate arguments for a struct inside a struct. To ensure names
      // don't clash, and to make it obvious these arguments are constructing
      // a nested struct, prefix the name with the struct name.
      GenStructArgs(*field.value.type.struct_def, code_ptr,
                    (field.value.type.struct_def->name + "_").c_str());
    } else {
      code += ", " + GenTypeBasic(field.value.type) + " " + nameprefix;
      code += MakeCamel(field.name, false);
    }
  }
}

// Recusively generate struct construction statements of the form:
// builder.putType(name);
// and insert manual padding.
static void GenStructBody(const StructDef &struct_def, std::string *code_ptr,
                          const char *nameprefix) {
  std::string &code = *code_ptr;
  code += "    builder.prep(" + NumToString(struct_def.minalign) + ", ";
  code += NumToString(struct_def.bytesize) + ");\n";
  for (auto it = struct_def.fields.vec.rbegin();
       it != struct_def.fields.vec.rend();
       ++it) {
    auto &field = **it;
    if (field.padding)
      code += "    builder.pad(" + NumToString(field.padding) + ");\n";
    if (IsStruct(field.value.type)) {
      GenStructBody(*field.value.type.struct_def, code_ptr,
                    (field.value.type.struct_def->name + "_").c_str());
    } else {
      code += "    builder.put" + GenMethod(field) + "(";
      code += nameprefix + MakeCamel(field.name, false) + ");\n";
    }
  }
}

static void GenStruct(StructDef &struct_def,
                      std::string *code_ptr,
                      StructDef *root_struct_def) {
  if (struct_def.generated) return;
  std::string &code = *code_ptr;

  // Generate a struct accessor class, with methods of the form:
  // public type name() { return bb.getType(i + offset); }
  // or for tables of the form:
  // public type name() {
  //   int o = __offset(offset); return o != 0 ? bb.getType(o + i) : default;
  // }
  GenComment(struct_def.doc_comment, code_ptr);
  code += "public class " + struct_def.name + " extends ";
  code += struct_def.fixed ? "Struct" : "Table";
  code += " {\n";
  if (&struct_def == root_struct_def) {
    // Generate a special accessor for the table that has been declared as
    // the root type.
    code += "  public static " + struct_def.name + " getRootAs";
    code += struct_def.name;
    code += "(ByteBuffer _bb, int offset) { ";
    code += "_bb.order(ByteOrder.LITTLE_ENDIAN); ";
    code += "return (new " + struct_def.name;
    code += "()).__init(_bb.getInt(offset) + offset, _bb); }\n";
  }
  // Generate the __init method that sets the field in a pre-existing
  // accessor object. This is to allow object reuse.
  code += "  public " + struct_def.name;
  code += " __init(int _i, ByteBuffer _bb) ";
  code += "{ bb_pos = _i; bb = _bb; return this; }\n";
  for (auto it = struct_def.fields.vec.begin();
       it != struct_def.fields.vec.end();
       ++it) {
    auto &field = **it;
    if (field.deprecated) continue;
    GenComment(field.doc_comment, code_ptr, "  ");
    std::string type_name = GenTypeGet(field.value.type);
    std::string method_start = "  public " + type_name + " " +
                               MakeCamel(field.name, false);
    // Generate the accessors that don't do object reuse.
    if (field.value.type.base_type == BASE_TYPE_STRUCT) {
      // Calls the accessor that takes an accessor object with a new object.
      code += method_start + "() { return " + MakeCamel(field.name, false);
      code += "(new ";
      code += type_name + "()); }\n";
    } else if (field.value.type.base_type == BASE_TYPE_VECTOR &&
               field.value.type.element == BASE_TYPE_STRUCT) {
      // Accessors for vectors of structs also take accessor objects, this
      // generates a variant without that argument.
      code += method_start + "(int j) { return " + MakeCamel(field.name, false);
      code += "(new ";
      code += type_name + "(), j); }\n";
    }
    std::string getter = GenGetter(field.value.type);
    code += method_start + "(";
    // Most field accessors need to retrieve and test the field offset first,
    // this is the prefix code for that:
    auto offset_prefix = ") { int o = __offset(" +
                         NumToString(field.value.offset) +
                         "); return o != 0 ? ";
    if (IsScalar(field.value.type.base_type)) {
      if (struct_def.fixed) {
        code += ") { return " + getter;
        code += "(bb_pos + " + NumToString(field.value.offset) + ")";
      } else {
        code += offset_prefix + getter;
        code += "(o + bb_pos) : " + field.value.constant;
      }
    } else {
      switch (field.value.type.base_type) {
        case BASE_TYPE_STRUCT:
          code += type_name + " obj";
          if (struct_def.fixed) {
            code += ") { return obj.__init(bb_pos + ";
            code += NumToString(field.value.offset) + ", bb)";
          } else {
            code += offset_prefix;
            code += "obj.__init(";
            code += field.value.type.struct_def->fixed
                      ? "o + bb_pos"
                      : "__indirect(o + bb_pos)";
            code += ", bb) : null";
          }
          break;
        case BASE_TYPE_STRING:
          code += offset_prefix + getter +"(o + bb_pos) : null";
          break;
        case BASE_TYPE_VECTOR: {
          auto vectortype = field.value.type.VectorType();
          if (vectortype.base_type == BASE_TYPE_STRUCT) {
            code += type_name + " obj, ";
            getter = "obj.__init";
          }
          code += "int j" + offset_prefix + getter +"(";
          auto index = "__vector(o) + j * " +
                       NumToString(InlineSize(vectortype));
          if (vectortype.base_type == BASE_TYPE_STRUCT) {
            code += vectortype.struct_def->fixed
                      ? index
                      : "__indirect(" + index + ")";
            code += ", bb";
          } else {
            code += index;
          }
          code += ") : ";
          code += IsScalar(field.value.type.element) ? "0" : "null";
          break;
        }
        case BASE_TYPE_UNION:
          code += type_name + " obj" + offset_prefix + getter;
          code += "(obj, o) : null";
          break;
        default:
          assert(0);
      }
    }
    code += "; }\n";
    if (field.value.type.base_type == BASE_TYPE_VECTOR) {
      code += "  public int " + MakeCamel(field.name, false) + "Length(";
      code += offset_prefix;
      code += "__vector_len(o) : 0; }\n";
    }
  }
  code += "\n";
  if (struct_def.fixed) {
    // create a struct constructor function
    code += "  public static int create" + struct_def.name;
    code += "(FlatBufferBuilder builder";
    GenStructArgs(struct_def, code_ptr, "");
    code += ") {\n";
    GenStructBody(struct_def, code_ptr, "");
    code += "    return builder.offset();\n  }\n";
  } else {
    // Create a set of static methods that allow table construction,
    // of the form:
    // public static void addName(FlatBufferBuilder builder, short name)
    // { builder.addShort(id, name, default); }
    code += "  public static void start" + struct_def.name;
    code += "(FlatBufferBuilder builder) { builder.startObject(";
    code += NumToString(struct_def.fields.vec.size()) + "); }\n";
    for (auto it = struct_def.fields.vec.begin();
         it != struct_def.fields.vec.end();
         ++it) {
      auto &field = **it;
      if (field.deprecated) continue;
      code += "  public static void add" + MakeCamel(field.name);
      code += "(FlatBufferBuilder builder, " + GenTypeBasic(field.value.type);
      auto argname = MakeCamel(field.name, false);
      if (!IsScalar(field.value.type.base_type)) argname += "Offset";
      code += " " + argname + ") { builder.add";
      code += GenMethod(field) + "(";
      code += NumToString(it - struct_def.fields.vec.begin()) + ", ";
      code += argname + ", " + field.value.constant;
      code += "); }\n";
      if (field.value.type.base_type == BASE_TYPE_VECTOR) {
        code += "  public static void start" + MakeCamel(field.name);
        code += "Vector(FlatBufferBuilder builder, int numElems) ";
        code += "{ builder.startVector(";
        auto vector_type = field.value.type.VectorType();
        auto alignment = InlineAlignment(vector_type);
        auto elem_size = InlineSize(vector_type);
        code += NumToString(elem_size);
        code += ", numElems, " + NumToString(alignment);
        code += "); }\n";
      }
    }
    code += "  public static int end" + struct_def.name;
    code += "(FlatBufferBuilder builder) { return builder.endObject(); }\n";
  }
  code += "};\n\n";
}

// Save out the generated code for a single Java class while adding
// declaration boilerplate.
static bool SaveClass(const Parser &parser, const Definition &def,
                      const std::string &classcode, const std::string &path,
                      bool needs_imports) {
  if (!classcode.length()) return true;

<<<<<<< HEAD
  std::string name_space_java;
  std::string name_space_dir = path;
  for (auto it = parser.name_space_.begin();
        it != parser.name_space_.end(); ++it) {
    if (name_space_java.length()) {
      name_space_java += ".";
      name_space_dir += kPathSeparator;
=======
  std::string namespace_java;
  std::string namespace_dir = path;
  auto &namespaces = parser.namespaces_.back()->components;
  for (auto it = namespaces.begin(); it != namespaces.end(); ++it) {
    if (namespace_java.length()) {
      namespace_java += ".";
      namespace_dir += kPathSeparator;
>>>>>>> 8e40902d
    }
    namespace_java += *it;
    namespace_dir += *it;
  }
  EnsureDirExists(namespace_dir);

  std::string code = "// automatically generated, do not modify\n\n";
  code += "package " + namespace_java + ";\n\n";
  if (needs_imports) {
    code += "import java.nio.*;\nimport java.lang.*;\nimport java.util.*;\n";
    code += "import flatbuffers.*;\n\n";
  }
  code += classcode;
<<<<<<< HEAD
  auto filename = name_space_dir + kPathSeparator + def.name + ".java";
=======
  auto filename = namespace_dir + kPathSeparator + def.name + ".java";
>>>>>>> 8e40902d
  return SaveFile(filename.c_str(), code, false);
}

}  // namespace java

bool GenerateJava(const Parser &parser,
                  const std::string &path,
                  const std::string & /*file_name*/,
                  const GeneratorOptions & /*opts*/) {
  using namespace java;

  for (auto it = parser.enums_.vec.begin();
       it != parser.enums_.vec.end(); ++it) {
    std::string enumcode;
    GenEnum(**it, &enumcode);
    if (!SaveClass(parser, **it, enumcode, path, false))
      return false;
  }

  for (auto it = parser.structs_.vec.begin();
       it != parser.structs_.vec.end(); ++it) {
    std::string declcode;
    GenStruct(**it, &declcode, parser.root_struct_def);
    if (!SaveClass(parser, **it, declcode, path, true))
      return false;
  }

  return true;
}

}  // namespace flatbuffers<|MERGE_RESOLUTION|>--- conflicted
+++ resolved
@@ -20,16 +20,6 @@
 #include "flatbuffers/idl.h"
 #include "flatbuffers/util.h"
 
-<<<<<<< HEAD
-#ifdef _WIN32
-#include <direct.h>
-#define mkdir(n, m) _mkdir(n)
-#else
-#include <sys/stat.h>
-#endif
-
-=======
->>>>>>> 8e40902d
 namespace flatbuffers {
 namespace java {
 
@@ -344,15 +334,6 @@
                       bool needs_imports) {
   if (!classcode.length()) return true;
 
-<<<<<<< HEAD
-  std::string name_space_java;
-  std::string name_space_dir = path;
-  for (auto it = parser.name_space_.begin();
-        it != parser.name_space_.end(); ++it) {
-    if (name_space_java.length()) {
-      name_space_java += ".";
-      name_space_dir += kPathSeparator;
-=======
   std::string namespace_java;
   std::string namespace_dir = path;
   auto &namespaces = parser.namespaces_.back()->components;
@@ -360,7 +341,6 @@
     if (namespace_java.length()) {
       namespace_java += ".";
       namespace_dir += kPathSeparator;
->>>>>>> 8e40902d
     }
     namespace_java += *it;
     namespace_dir += *it;
@@ -374,11 +354,7 @@
     code += "import flatbuffers.*;\n\n";
   }
   code += classcode;
-<<<<<<< HEAD
-  auto filename = name_space_dir + kPathSeparator + def.name + ".java";
-=======
   auto filename = namespace_dir + kPathSeparator + def.name + ".java";
->>>>>>> 8e40902d
   return SaveFile(filename.c_str(), code, false);
 }
 
