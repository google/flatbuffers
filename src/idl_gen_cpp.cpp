--- conflicted
+++ resolved
@@ -1509,12 +1509,8 @@
                          u->defined_namespace, GetEnumValUse(*u, ev)));
           code_.SetValue("U_FIELD_TYPE", "const " + full_struct_name + " *");
           code_.SetValue("U_FIELD_NAME",
-<<<<<<< HEAD
-                         field.name + "_as_" + ev.name);
+                         Name(field) + "_as_" + Name(ev));
           code_.SetValue("U_NULLABLE", NullableExtension());
-=======
-                         Name(field) + "_as_" + Name(ev));
->>>>>>> 9c3920d0
 
           // `const Type *union_name_asType() const` accessor.
           code_ += "  {{U_FIELD_TYPE}}{{U_NULLABLE}}{{U_FIELD_NAME}}() const {";
