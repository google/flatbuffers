--- conflicted
+++ resolved
@@ -270,13 +270,9 @@
       }
       auto nested = field.attributes.Lookup("nested_flatbuffer");
       if (nested) {
-<<<<<<< HEAD
-        auto nested_root = parser.structs_.Lookup(nested->string);
-=======
         std::string qualified_name = parser.GetFullyQualifiedName(
-            nested->constant);
+            nested->string);
         auto nested_root = parser.structs_.Lookup(qualified_name);
->>>>>>> 39833d7c
         assert(nested_root);  // Guaranteed to exist by parser.
         std::string cpp_qualified_name = TranslateNameSpace(qualified_name);
 
