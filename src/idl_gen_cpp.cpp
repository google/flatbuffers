/*
 * Copyright 2014 Google Inc. All rights reserved.
 *
 * Licensed under the Apache License, Version 2.0 (the "License");
 * you may not use this file except in compliance with the License.
 * You may obtain a copy of the License at
 *
 *     http://www.apache.org/licenses/LICENSE-2.0
 *
 * Unless required by applicable law or agreed to in writing, software
 * distributed under the License is distributed on an "AS IS" BASIS,
 * WITHOUT WARRANTIES OR CONDITIONS OF ANY KIND, either express or implied.
 * See the License for the specific language governing permissions and
 * limitations under the License.
 */

// independent from idl_parser, since this code is not needed for most clients

#include "flatbuffers/flatbuffers.h"
#include "flatbuffers/idl.h"
#include "flatbuffers/util.h"
#include "flatbuffers/code_generators.h"

namespace flatbuffers {

// Pedantic warning free version of toupper().
inline char ToUpper(char c) {
  return static_cast<char>(::toupper(c));
}

static std::string GeneratedFileName(const std::string &path,
                                     const std::string &file_name) {
  return path + file_name + "_generated.h";
}

namespace cpp {
class CppGenerator : public BaseGenerator {
 public:
  CppGenerator(const Parser &parser, const std::string &path,
               const std::string &file_name)
      : BaseGenerator(parser, path, file_name, "", "::"),
        cur_name_space_(nullptr) {}

  std::string GenIncludeGuard() const {
    // Generate include guard.
    std::string guard = file_name_;
    // Remove any non-alpha-numeric characters that may appear in a filename.
    struct IsAlnum {
      bool operator()(char c) { return !isalnum(c); }
    };
    guard.erase(std::remove_if(guard.begin(), guard.end(), IsAlnum()),
                guard.end());
    guard = "FLATBUFFERS_GENERATED_" + guard;
    guard += "_";
    // For further uniqueness, also add the namespace.
    auto name_space = parser_.namespaces_.back();
    for (auto it = name_space->components.begin();
         it != name_space->components.end(); ++it) {
      guard += *it + "_";
    }
    guard += "H_";
    std::transform(guard.begin(), guard.end(), guard.begin(), ToUpper);
    return guard;
  }

  void GenIncludeDependencies() {
    int num_includes = 0;
    for (auto it = parser_.native_included_files_.begin();
         it != parser_.native_included_files_.end(); ++it) {
      code_ += "#include \"" + *it + "\"";
      num_includes++;
    }
    for (auto it = parser_.included_files_.begin();
         it != parser_.included_files_.end(); ++it) {
      if (it->second.empty())
        continue;
      auto noext = flatbuffers::StripExtension(it->second);
      auto basename = flatbuffers::StripPath(noext);

      code_ += "#include \"" + parser_.opts.include_prefix +
               (parser_.opts.keep_include_path ? noext : basename) +
               "_generated.h\"";
      num_includes++;
    }
    if (num_includes) code_ += "";
  }

  // Iterate through all definitions we haven't generate code for (enums,
  // structs, and tables) and output them to a single file.
  bool generate() {
    code_.Clear();
    code_ += "// " + std::string(FlatBuffersGeneratedWarning()) + "\n\n";

    const auto include_guard = GenIncludeGuard();
    code_ += "#ifndef " + include_guard;
    code_ += "#define " + include_guard;
    code_ += "";

    code_ += "#include \"flatbuffers/flatbuffers.h\"";
    if (parser_.uses_flexbuffers_) {
      code_ += "#include \"flatbuffers/flexbuffers.h\"";
    }
    code_ += "";

<<<<<<< HEAD
    if (parser_.opts.include_dependence_headers) {
      GenIncludeDependencies();
    }
=======
// Return a C++ type from the table in idl.h
static std::string GenTypeBasic(const Type &type, bool user_facing_type) {
  static const char *ctypename[] = {
    #define FLATBUFFERS_TD(ENUM, IDLTYPE, CTYPE, JTYPE, GTYPE, NTYPE, PTYPE, RTYPE) \
      #CTYPE,
      FLATBUFFERS_GEN_TYPES(FLATBUFFERS_TD)
    #undef FLATBUFFERS_TD
  };
  if (user_facing_type) {
    if (type.enum_def) return WrapInNameSpace(*type.enum_def);
    if (type.base_type == BASE_TYPE_BOOL) return "bool";
  }
  return ctypename[type.base_type];
}
>>>>>>> 74f0676f

    assert(!cur_name_space_);

    // Generate forward declarations for all structs/tables, since they may
    // have circular references.
    for (auto it = parser_.structs_.vec.begin();
         it != parser_.structs_.vec.end(); ++it) {
      const auto &struct_def = **it;
      if (!struct_def.generated) {
        SetNameSpace(struct_def.defined_namespace);
        code_ += "struct " + struct_def.name + ";";
        if (parser_.opts.generate_object_based_api && !struct_def.fixed) {
          code_ += "struct " + NativeName(struct_def.name, &struct_def) + ";";
        }
        code_ += "";
      }
    }

    // Generate code for all the enum declarations.
    for (auto it = parser_.enums_.vec.begin(); it != parser_.enums_.vec.end();
         ++it) {
      const auto &enum_def = **it;
      if (!enum_def.generated) {
        SetNameSpace(enum_def.defined_namespace);
        GenEnum(enum_def);
      }
    }

    // Generate code for all structs, then all tables.
    for (auto it = parser_.structs_.vec.begin();
         it != parser_.structs_.vec.end(); ++it) {
      const auto &struct_def = **it;
      if (struct_def.fixed && !struct_def.generated) {
        SetNameSpace(struct_def.defined_namespace);
        GenStruct(struct_def);
      }
    }
    for (auto it = parser_.structs_.vec.begin();
         it != parser_.structs_.vec.end(); ++it) {
      const auto &struct_def = **it;
      if (!struct_def.fixed && !struct_def.generated) {
        SetNameSpace(struct_def.defined_namespace);
        GenTable(struct_def);
      }
    }
    for (auto it = parser_.structs_.vec.begin();
         it != parser_.structs_.vec.end(); ++it) {
      const auto &struct_def = **it;
      if (!struct_def.fixed && !struct_def.generated) {
        SetNameSpace(struct_def.defined_namespace);
        GenTablePost(struct_def);
      }
    }

    // Generate code for union verifiers.
    for (auto it = parser_.enums_.vec.begin(); it != parser_.enums_.vec.end();
         ++it) {
      const auto &enum_def = **it;
      if (enum_def.is_union && !enum_def.generated) {
        SetNameSpace(enum_def.defined_namespace);
        GenUnionPost(enum_def);
      }
    }

    // Generate convenient global helper functions:
    if (parser_.root_struct_def_) {
      auto &struct_def = *parser_.root_struct_def_;
      SetNameSpace(struct_def.defined_namespace);
      const auto &name = struct_def.name;
      const auto qualified_name =
          parser_.namespaces_.back()->GetFullyQualifiedName(name);
      const auto cpp_name = TranslateNameSpace(qualified_name);

      code_.SetValue("STRUCT_NAME", name);
      code_.SetValue("CPP_NAME", cpp_name);

      // The root datatype accessor:
      code_ += "inline \\";
      code_ += "const {{CPP_NAME}} *Get{{STRUCT_NAME}}(const void *buf) {";
      code_ += "  return flatbuffers::GetRoot<{{CPP_NAME}}>(buf);";
      code_ += "}";
      code_ += "";

      if (parser_.opts.mutable_buffer) {
        code_ += "inline \\";
        code_ += "{{STRUCT_NAME}} *GetMutable{{STRUCT_NAME}}(void *buf) {";
        code_ += "  return flatbuffers::GetMutableRoot<{{STRUCT_NAME}}>(buf);";
        code_ += "}";
        code_ += "";
      }

      if (parser_.file_identifier_.length()) {
        // Return the identifier
        code_ += "inline const char *{{STRUCT_NAME}}Identifier() {";
        code_ += "  return \"" + parser_.file_identifier_ + "\";";
        code_ += "}";
        code_ += "";

        // Check if a buffer has the identifier.
        code_ += "inline \\";
        code_ += "bool {{STRUCT_NAME}}BufferHasIdentifier(const void *buf) {";
        code_ += "  return flatbuffers::BufferHasIdentifier(";
        code_ += "      buf, {{STRUCT_NAME}}Identifier());";
        code_ += "}";
        code_ += "";
      }

      // The root verifier.
      if (parser_.file_identifier_.length()) {
        code_.SetValue("ID", name + "Identifier()");
      } else {
        code_.SetValue("ID", "nullptr");
      }

      code_ += "inline bool Verify{{STRUCT_NAME}}Buffer(";
      code_ += "    flatbuffers::Verifier &verifier) {";
      code_ += "  return verifier.VerifyBuffer<{{CPP_NAME}}>({{ID}});";
      code_ += "}";
      code_ += "";

      if (parser_.file_extension_.length()) {
        // Return the extension
        code_ += "inline const char *{{STRUCT_NAME}}Extension() {";
        code_ += "  return \"" + parser_.file_extension_ + "\";";
        code_ += "}";
        code_ += "";
      }

      // Finish a buffer with a given root object:
      code_ += "inline void Finish{{STRUCT_NAME}}Buffer(";
      code_ += "    flatbuffers::FlatBufferBuilder &fbb,";
      code_ += "    flatbuffers::Offset<{{CPP_NAME}}> root) {";
      if (parser_.file_identifier_.length())
        code_ += "  fbb.Finish(root, {{STRUCT_NAME}}Identifier());";
      else
        code_ += "  fbb.Finish(root);";
      code_ += "}";
      code_ += "";

      if (parser_.opts.generate_object_based_api) {
        // A convenient root unpack function.
        auto native_name =
            NativeName(WrapInNameSpace(struct_def), &struct_def);
        code_.SetValue("UNPACK_RETURN",
                       GenTypeNativePtr(native_name, nullptr, false));
        code_.SetValue("UNPACK_TYPE",
                       GenTypeNativePtr(native_name, nullptr, true));

        code_ += "inline {{UNPACK_RETURN}} UnPack{{STRUCT_NAME}}(";
        code_ += "    const void *buf,";
        code_ += "    const flatbuffers::resolver_function_t *res = nullptr) {";
        code_ += "  return {{UNPACK_TYPE}}\\";
        code_ += "(Get{{STRUCT_NAME}}(buf)->UnPack(res));";
        code_ += "}";
        code_ += "";
      }
    }

    if (cur_name_space_) SetNameSpace(nullptr);

    // Close the include guard.
    code_ += "#endif  // " + include_guard;

    const auto file_path = GeneratedFileName(path_, file_name_);
    const auto final_code = code_.ToString();
    return SaveFile(file_path.c_str(), final_code, false);
  }

 private:
  CodeWriter code_;

  // This tracks the current namespace so we can insert namespace declarations.
  const Namespace *cur_name_space_;

  const Namespace *CurrentNameSpace() const { return cur_name_space_; }

  // Translates a qualified name in flatbuffer text format to the same name in
  // the equivalent C++ namespace.
  static std::string TranslateNameSpace(const std::string &qualified_name) {
    std::string cpp_qualified_name = qualified_name;
    size_t start_pos = 0;
    while ((start_pos = cpp_qualified_name.find(".", start_pos)) !=
           std::string::npos) {
      cpp_qualified_name.replace(start_pos, 1, "::");
    }
    return cpp_qualified_name;
  }

  void GenComment(const std::vector<std::string> &dc, const char *prefix = "") {
    std::string text;
    ::flatbuffers::GenComment(dc, &text, nullptr, prefix);
    code_ += text + "\\";
  }

  // Return a C++ type from the table in idl.h
  std::string GenTypeBasic(const Type &type, bool user_facing_type) const {
    static const char *ctypename[] = {
    #define FLATBUFFERS_TD(ENUM, IDLTYPE, ALIASTYPE, CTYPE, JTYPE, GTYPE, NTYPE, PTYPE) \
            #CTYPE,
        FLATBUFFERS_GEN_TYPES(FLATBUFFERS_TD)
    #undef FLATBUFFERS_TD
    };
    if (user_facing_type) {
      if (type.enum_def) return WrapInNameSpace(*type.enum_def);
      if (type.base_type == BASE_TYPE_BOOL) return "bool";
    }
    return ctypename[type.base_type];
  }

  // Return a C++ pointer type, specialized to the actual struct/table types,
  // and vector element types.
  std::string GenTypePointer(const Type &type) const {
    switch (type.base_type) {
      case BASE_TYPE_STRING: {
        return "flatbuffers::String";
      }
      case BASE_TYPE_VECTOR: {
        const auto type_name = GenTypeWire(type.VectorType(), "", false);
        return "flatbuffers::Vector<" + type_name + ">";
      }
      case BASE_TYPE_STRUCT: {
        return WrapInNameSpace(*type.struct_def);
      }
      case BASE_TYPE_UNION:
      // fall through
      default: {
        return "void";
      }
    }
  }

  // Return a C++ type for any type (scalar/pointer) specifically for
  // building a flatbuffer.
  std::string GenTypeWire(const Type &type, const char *postfix,
                          bool user_facing_type) const {
    if (IsScalar(type.base_type)) {
      return GenTypeBasic(type, user_facing_type) + postfix;
    } else if (IsStruct(type)) {
      return "const " + GenTypePointer(type) + " *";
    } else {
      return "flatbuffers::Offset<" + GenTypePointer(type) + ">" + postfix;
    }
  }

  // Return a C++ type for any type (scalar/pointer) that reflects its
  // serialized size.
  std::string GenTypeSize(const Type &type) const {
    if (IsScalar(type.base_type)) {
      return GenTypeBasic(type, false);
    } else if (IsStruct(type)) {
      return GenTypePointer(type);
    } else {
      return "flatbuffers::uoffset_t";
    }
  }

  // TODO(wvo): make this configurable.
  static std::string NativeName(const std::string &name, const StructDef *sd) {
    return sd && !sd->fixed ? name + "T" : name;
  }

  const std::string &PtrType(const FieldDef *field) {
    auto attr = field ? field->attributes.Lookup("cpp_ptr_type") : nullptr;
    return attr ? attr->constant : parser_.opts.cpp_object_api_pointer_type;
  }

  const std::string NativeString(const FieldDef *field) {
    auto attr = field ? field->attributes.Lookup("cpp_str_type") : nullptr;
    auto &ret = attr ? attr->constant : parser_.opts.cpp_object_api_string_type;
    if (ret.empty()) {
      return "std::string";
    }
    return ret;
  }

  std::string GenTypeNativePtr(const std::string &type, const FieldDef *field,
                               bool is_constructor) {
    auto &ptr_type = PtrType(field);
    if (ptr_type != "naked") {
      return ptr_type + "<" + type + ">";
    } else if (is_constructor) {
      return "";
    } else {
      return type + " *";
    }
  }

  std::string GenPtrGet(const FieldDef &field) {
    auto &ptr_type = PtrType(&field);
    return ptr_type == "naked" ? "" : ".get()";
  }

  std::string GenTypeNative(const Type &type, bool invector,
                            const FieldDef &field) {
    switch (type.base_type) {
      case BASE_TYPE_STRING: {
        return NativeString(&field);
      }
      case BASE_TYPE_VECTOR: {
        const auto type_name = GenTypeNative(type.VectorType(), true, field);
        return "std::vector<" + type_name + ">";
      }
      case BASE_TYPE_STRUCT: {
        auto type_name = WrapInNameSpace(*type.struct_def);
        if (IsStruct(type)) {
          auto native_type = type.struct_def->attributes.Lookup("native_type");
          if (native_type) {
            type_name = native_type->constant;
          }
          if (invector || field.native_inline) {
            return type_name;
          } else {
            return GenTypeNativePtr(type_name, &field, false);
          }
        } else {
          return GenTypeNativePtr(NativeName(type_name, type.struct_def),
                                  &field, false);
        }
      }
      case BASE_TYPE_UNION: {
        return type.enum_def->name + "Union";
      }
      default: {
        return GenTypeBasic(type, true);
      }
    }
  }

  // Return a C++ type for any type (scalar/pointer) specifically for
  // using a flatbuffer.
  std::string GenTypeGet(const Type &type, const char *afterbasic,
                         const char *beforeptr, const char *afterptr,
                         bool user_facing_type) {
    if (IsScalar(type.base_type)) {
      return GenTypeBasic(type, user_facing_type) + afterbasic;
    } else {
      return beforeptr + GenTypePointer(type) + afterptr;
    }
  }

  std::string GenEnumDecl(const EnumDef &enum_def) const {
    const IDLOptions &opts = parser_.opts;
    return (opts.scoped_enums ? "enum class " : "enum ") + enum_def.name;
  }

  std::string GenEnumValDecl(const EnumDef &enum_def,
                             const std::string &enum_val) const {
    const IDLOptions &opts = parser_.opts;
    return opts.prefixed_enums ? enum_def.name + "_" + enum_val : enum_val;
  }

  std::string GetEnumValUse(const EnumDef &enum_def,
                            const EnumVal &enum_val) const {
    const IDLOptions &opts = parser_.opts;
    if (opts.scoped_enums) {
      return enum_def.name + "::" + enum_val.name;
    } else if (opts.prefixed_enums) {
      return enum_def.name + "_" + enum_val.name;
    } else {
      return enum_val.name;
    }
  }

  std::string StripUnionType(const std::string &name) {
    return name.substr(0, name.size() - strlen(UnionTypeFieldSuffix()));
  }

  std::string GetUnionElement(const EnumVal &ev, bool wrap, bool actual_type,
                              bool native_type = false) {
    if (ev.union_type.base_type == BASE_TYPE_STRUCT) {
      auto name = actual_type ? ev.union_type.struct_def->name : ev.name;
      return wrap
          ? WrapInNameSpace(ev.union_type.struct_def->defined_namespace, name)
          : name;
    } else if (ev.union_type.base_type == BASE_TYPE_STRING) {
      return actual_type
          ? (native_type ? "std::string" : "flatbuffers::String")
          : ev.name;
    } else {
      assert(false);
      return ev.name;
    }
  }

  static std::string UnionVerifySignature(const EnumDef &enum_def) {
    return "bool Verify" + enum_def.name +
           "(flatbuffers::Verifier &verifier, const void *obj, " +
           enum_def.name + " type)";
  }

  static std::string UnionVectorVerifySignature(const EnumDef &enum_def) {
    return "bool Verify" + enum_def.name + "Vector" +
           "(flatbuffers::Verifier &verifier, " +
           "const flatbuffers::Vector<flatbuffers::Offset<void>> *values, " +
           "const flatbuffers::Vector<uint8_t> *types)";
  }

  static std::string UnionUnPackSignature(const EnumDef &enum_def,
                                          bool inclass) {
    return (inclass ? "static " : "") +
           std::string("void *") +
           (inclass ? "" : enum_def.name + "Union::") +
           "UnPack(const void *obj, " + enum_def.name +
           " type, const flatbuffers::resolver_function_t *resolver)";
  }

  static std::string UnionPackSignature(const EnumDef &enum_def, bool inclass) {
    return "flatbuffers::Offset<void> " +
           (inclass ? "" : enum_def.name + "Union::") +
           "Pack(flatbuffers::FlatBufferBuilder &_fbb, " +
           "const flatbuffers::rehasher_function_t *_rehasher" +
           (inclass ? " = nullptr" : "") + ") const";
  }

  static std::string TableCreateSignature(const StructDef &struct_def,
                                          bool predecl) {
    return "flatbuffers::Offset<" + struct_def.name + "> Create" +
           struct_def.name  +
           "(flatbuffers::FlatBufferBuilder &_fbb, const " +
           NativeName(struct_def.name, &struct_def) +
           " *_o, const flatbuffers::rehasher_function_t *_rehasher" +
           (predecl ? " = nullptr" : "") + ")";
  }

  static std::string TablePackSignature(const StructDef &struct_def,
                                        bool inclass) {
    return std::string(inclass ? "static " : "") +
           "flatbuffers::Offset<" + struct_def.name + "> " +
           (inclass ? "" : struct_def.name + "::") +
           "Pack(flatbuffers::FlatBufferBuilder &_fbb, " +
           "const " + NativeName(struct_def.name, &struct_def) + "* _o, " +
           "const flatbuffers::rehasher_function_t *_rehasher" +
           (inclass ? " = nullptr" : "") + ")";
  }

  static std::string TableUnPackSignature(const StructDef &struct_def,
                                          bool inclass) {
    return NativeName(struct_def.name, &struct_def) + " *" +
           (inclass ? "" : struct_def.name + "::") +
           "UnPack(const flatbuffers::resolver_function_t *_resolver" +
           (inclass ? " = nullptr" : "") + ") const";
  }

  static std::string TableUnPackToSignature(const StructDef &struct_def,
                                            bool inclass) {
    return "void " + (inclass ? "" : struct_def.name + "::") +
           "UnPackTo(" + NativeName(struct_def.name, &struct_def) + " *" +
           "_o, const flatbuffers::resolver_function_t *_resolver" +
           (inclass ? " = nullptr" : "") + ") const";
  }

  // Generate an enum declaration,
  // an enum string lookup table,
  // and an enum array of values
  void GenEnum(const EnumDef &enum_def) {
    code_.SetValue("ENUM_NAME", enum_def.name);
    code_.SetValue("BASE_TYPE", GenTypeBasic(enum_def.underlying_type, false));
    code_.SetValue("SEP", "");

    GenComment(enum_def.doc_comment);
    code_ += GenEnumDecl(enum_def) + "\\";
    if (parser_.opts.scoped_enums)
      code_ += " : {{BASE_TYPE}}\\";
    code_ += " {";

    int64_t anyv = 0;
    const EnumVal *minv = nullptr, *maxv = nullptr;
    for (auto it = enum_def.vals.vec.begin(); it != enum_def.vals.vec.end();
         ++it) {
      const auto &ev = **it;

      GenComment(ev.doc_comment, "  ");
      code_.SetValue("KEY", GenEnumValDecl(enum_def, ev.name));
      code_.SetValue("VALUE", NumToString(ev.value));
      code_ += "{{SEP}}  {{KEY}} = {{VALUE}}\\";
      code_.SetValue("SEP", ",\n");

      minv = !minv || minv->value > ev.value ? &ev : minv;
      maxv = !maxv || maxv->value < ev.value ? &ev : maxv;
      anyv |= ev.value;
    }

    if (parser_.opts.scoped_enums || parser_.opts.prefixed_enums) {
      assert(minv && maxv);

      code_.SetValue("SEP", ",\n");
      if (enum_def.attributes.Lookup("bit_flags")) {
        code_.SetValue("KEY", GenEnumValDecl(enum_def, "NONE"));
        code_.SetValue("VALUE", "0");
        code_ += "{{SEP}}  {{KEY}} = {{VALUE}}\\";

        code_.SetValue("KEY", GenEnumValDecl(enum_def, "ANY"));
        code_.SetValue("VALUE", NumToString(anyv));
        code_ += "{{SEP}}  {{KEY}} = {{VALUE}}\\";
      } else {  // MIN & MAX are useless for bit_flags
        code_.SetValue("KEY",GenEnumValDecl(enum_def, "MIN"));
        code_.SetValue("VALUE", GenEnumValDecl(enum_def, minv->name));
        code_ += "{{SEP}}  {{KEY}} = {{VALUE}}\\";

        code_.SetValue("KEY",GenEnumValDecl(enum_def, "MAX"));
        code_.SetValue("VALUE", GenEnumValDecl(enum_def, maxv->name));
        code_ += "{{SEP}}  {{KEY}} = {{VALUE}}\\";
      }
    }
    code_ += "";
    code_ += "};";

    if (parser_.opts.scoped_enums && enum_def.attributes.Lookup("bit_flags")) {
      code_ += "DEFINE_BITMASK_OPERATORS({{ENUM_NAME}}, {{BASE_TYPE}})";
    }
    code_ += "";

    // Generate an array of all enumeration values
    auto num_fields = NumToString(enum_def.vals.vec.size());
    code_ += "inline {{ENUM_NAME}} (&EnumValues{{ENUM_NAME}}())[" + num_fields + "] {";
    code_ += "  static {{ENUM_NAME}} values[] = {";
    for (auto it = enum_def.vals.vec.begin(); it != enum_def.vals.vec.end();
         ++it) {
      const auto &ev = **it;
      auto value = GetEnumValUse(enum_def, ev);
      auto suffix = *it != enum_def.vals.vec.back() ? "," : "";
      code_ +=  "    " + value + suffix;
    }
    code_ += "  };";
    code_ += "  return values;";
    code_ += "}";
    code_ += "";

    // Generate a generate string table for enum values.
    // Problem is, if values are very sparse that could generate really big
    // tables. Ideally in that case we generate a map lookup instead, but for
    // the moment we simply don't output a table at all.
    auto range =
        enum_def.vals.vec.back()->value - enum_def.vals.vec.front()->value + 1;
    // Average distance between values above which we consider a table
    // "too sparse". Change at will.
    static const int kMaxSparseness = 5;
    if (range / static_cast<int64_t>(enum_def.vals.vec.size()) <
        kMaxSparseness) {
      code_ += "inline const char **EnumNames{{ENUM_NAME}}() {";
      code_ += "  static const char *names[] = {";

      auto val = enum_def.vals.vec.front()->value;
      for (auto it = enum_def.vals.vec.begin(); it != enum_def.vals.vec.end();
           ++it) {
        const auto &ev = **it;
        while (val++ != ev.value) {
          code_ += "    \"\",";
        }
        code_ += "    \"" + ev.name + "\",";
      }
      code_ += "    nullptr";
      code_ += "  };";

      code_ += "  return names;";
      code_ += "}";
      code_ += "";

      code_ += "inline const char *EnumName{{ENUM_NAME}}({{ENUM_NAME}} e) {";

      code_ += "  const size_t index = static_cast<int>(e)\\";
      if (enum_def.vals.vec.front()->value) {
        auto vals = GetEnumValUse(enum_def, *enum_def.vals.vec.front());
        code_ += " - static_cast<int>(" + vals + ")\\";
      }
      code_ += ";";

      code_ += "  return EnumNames{{ENUM_NAME}}()[index];";
      code_ += "}";
      code_ += "";
    }

    // Generate type traits for unions to map from a type to union enum value.
    if (enum_def.is_union && !enum_def.uses_type_aliases) {
      for (auto it = enum_def.vals.vec.begin(); it != enum_def.vals.vec.end();
        ++it) {
        const auto &ev = **it;

        if (it == enum_def.vals.vec.begin()) {
          code_ += "template<typename T> struct {{ENUM_NAME}}Traits {";
        }
        else {
          auto name = GetUnionElement(ev, true, true);
          code_ += "template<> struct {{ENUM_NAME}}Traits<" + name + "> {";
        }

        auto value = GetEnumValUse(enum_def, ev);
        code_ += "  static const {{ENUM_NAME}} enum_value = " + value + ";";
        code_ += "};";
        code_ += "";
      }
    }

    if (parser_.opts.generate_object_based_api && enum_def.is_union) {
      // Generate a union type
      code_.SetValue("NAME", enum_def.name);
      code_.SetValue("NONE",
          GetEnumValUse(enum_def, *enum_def.vals.Lookup("NONE")));

      code_ += "struct {{NAME}}Union {";
      code_ += "  {{NAME}} type;";
      code_ += "  void *value;";
      code_ += "";
      code_ += "  {{NAME}}Union() : type({{NONE}}), value(nullptr) {}";
      code_ += "  {{NAME}}Union({{NAME}}Union&& u) FLATBUFFERS_NOEXCEPT :";
      code_ += "    type({{NONE}}), value(nullptr)";
      code_ += "    { std::swap(type, u.type); std::swap(value, u.value); }";
      code_ += "  {{NAME}}Union(const {{NAME}}Union &) FLATBUFFERS_NOEXCEPT;";
      code_ += "  {{NAME}}Union &operator=(const {{NAME}}Union &u) FLATBUFFERS_NOEXCEPT";
      code_ += "    { {{NAME}}Union t(u); std::swap(type, t.type); std::swap(value, t.value); return *this; }";
      code_ += "  {{NAME}}Union &operator=({{NAME}}Union &&u) FLATBUFFERS_NOEXCEPT";
      code_ += "    { std::swap(type, u.type); std::swap(value, u.value); return *this; }";
      code_ += "  ~{{NAME}}Union() { Reset(); }";
      code_ += "";
      code_ += "  void Reset();";
      code_ += "";
      if (!enum_def.uses_type_aliases) {
        code_ += "#ifndef FLATBUFFERS_CPP98_STL";
        code_ += "  template <typename T>";
        code_ += "  void Set(T&& val) {";
        code_ += "    Reset();";
        code_ += "    type = {{NAME}}Traits<typename T::TableType>::enum_value;";
        code_ += "    if (type != {{NONE}}) {";
        code_ += "      value = new T(std::forward<T>(val));";
        code_ += "    }";
        code_ += "  }";
        code_ += "#endif  // FLATBUFFERS_CPP98_STL";
        code_ += "";
      }
      code_ += "  " + UnionUnPackSignature(enum_def, true) + ";";
      code_ += "  " + UnionPackSignature(enum_def, true) + ";";
      code_ += "";

      for (auto it = enum_def.vals.vec.begin(); it != enum_def.vals.vec.end();
           ++it) {
        const auto &ev = **it;
        if (!ev.value) {
          continue;
        }

        const auto native_type =
            NativeName(GetUnionElement(ev, true, true, true),
                       ev.union_type.struct_def);
        code_.SetValue("NATIVE_TYPE", native_type);
        code_.SetValue("NATIVE_NAME", ev.name);
        code_.SetValue("NATIVE_ID", GetEnumValUse(enum_def, ev));

        code_ += "  {{NATIVE_TYPE}} *As{{NATIVE_NAME}}() {";
        code_ += "    return type == {{NATIVE_ID}} ?";
        code_ += "      reinterpret_cast<{{NATIVE_TYPE}} *>(value) : nullptr;";
        code_ += "  }";
      }
      code_ += "};";
      code_ += "";
    }

    if (enum_def.is_union) {
      code_ += UnionVerifySignature(enum_def) + ";";
      code_ += UnionVectorVerifySignature(enum_def) + ";";
      code_ += "";
    }
  }

  void GenUnionPost(const EnumDef &enum_def) {
    // Generate a verifier function for this union that can be called by the
    // table verifier functions. It uses a switch case to select a specific
    // verifier function to call, this should be safe even if the union type
    // has been corrupted, since the verifiers will simply fail when called
    // on the wrong type.
    code_.SetValue("ENUM_NAME", enum_def.name);

    code_ += "inline " + UnionVerifySignature(enum_def) + " {";
    code_ += "  switch (type) {";
    for (auto it = enum_def.vals.vec.begin(); it != enum_def.vals.vec.end();
         ++it) {
      const auto &ev = **it;
      code_.SetValue("LABEL", GetEnumValUse(enum_def, ev));

      if (ev.value) {
        code_.SetValue("TYPE", GetUnionElement(ev, true, true));
        code_ += "    case {{LABEL}}: {";
        auto getptr =
            "      auto ptr = reinterpret_cast<const {{TYPE}} *>(obj);";
        if (ev.union_type.base_type == BASE_TYPE_STRUCT) {
          if (ev.union_type.struct_def->fixed) {
            code_ += "      return true;";
          } else {
            code_ += getptr;
            code_ += "      return verifier.VerifyTable(ptr);";
          }
        } else if (ev.union_type.base_type == BASE_TYPE_STRING) {
          code_ += getptr;
          code_ += "      return verifier.Verify(ptr);";
        } else {
          assert(false);
        }
        code_ += "    }";
      } else {
        code_ += "    case {{LABEL}}: {";
        code_ += "      return true;";  // "NONE" enum value.
        code_ += "    }";
      }
    }
    code_ += "    default: return false;";
    code_ += "  }";
    code_ += "}";
    code_ += "";

    code_ += "inline " + UnionVectorVerifySignature(enum_def) + " {";
    code_ += "  if (values->size() != types->size()) return false;";
    code_ += "  for (flatbuffers::uoffset_t i = 0; i < values->size(); ++i) {";
    code_ += "    if (!Verify" + enum_def.name + "(";
    code_ += "        verifier,  values->Get(i), types->GetEnum<" + enum_def.name + ">(i))) {";
    code_ += "      return false;";
    code_ += "    }";
    code_ += "  }";
    code_ += "  return true;";
    code_ += "}";
    code_ += "";

    if (parser_.opts.generate_object_based_api) {
      // Generate union Unpack() and Pack() functions.
      code_ += "inline " + UnionUnPackSignature(enum_def, false) + " {";
      code_ += "  switch (type) {";
      for (auto it = enum_def.vals.vec.begin(); it != enum_def.vals.vec.end();
           ++it) {
        const auto &ev = **it;
        if (!ev.value) {
          continue;
        }

        code_.SetValue("LABEL", GetEnumValUse(enum_def, ev));
        code_.SetValue("TYPE", GetUnionElement(ev, true, true));
        code_ += "    case {{LABEL}}: {";
        code_ += "      auto ptr = reinterpret_cast<const {{TYPE}} *>(obj);";
        if (ev.union_type.base_type == BASE_TYPE_STRUCT) {
          if (ev.union_type.struct_def->fixed) {
            code_ += "      return new " +
                     WrapInNameSpace(*ev.union_type.struct_def) + "(*ptr);";
          } else {
            code_ += "      return ptr->UnPack(resolver);";
          }
        } else if (ev.union_type.base_type == BASE_TYPE_STRING) {
          code_ += "      return new std::string(ptr->c_str(), ptr->size());";
        } else {
          assert(false);
        }
        code_ += "    }";
      }
      code_ += "    default: return nullptr;";
      code_ += "  }";
      code_ += "}";
      code_ += "";

      code_ += "inline " + UnionPackSignature(enum_def, false) + " {";
      code_ += "  switch (type) {";
      for (auto it = enum_def.vals.vec.begin(); it != enum_def.vals.vec.end();
           ++it) {
        auto &ev = **it;
        if (!ev.value) {
          continue;
        }

        code_.SetValue("LABEL", GetEnumValUse(enum_def, ev));
        code_.SetValue("TYPE", NativeName(GetUnionElement(ev, true, true, true),
                                          ev.union_type.struct_def));
        code_.SetValue("NAME", GetUnionElement(ev, false, true));
        code_ += "    case {{LABEL}}: {";
        code_ += "      auto ptr = reinterpret_cast<const {{TYPE}} *>(value);";
        if (ev.union_type.base_type == BASE_TYPE_STRUCT) {
          if (ev.union_type.struct_def->fixed) {
            code_ += "      return _fbb.CreateStruct(*ptr).Union();";
          } else {
            code_ +=
                "      return Create{{NAME}}(_fbb, ptr, _rehasher).Union();";
          }
        } else if (ev.union_type.base_type == BASE_TYPE_STRING) {
          code_ += "      return _fbb.CreateString(*ptr).Union();";
        } else {
          assert(false);
        }
        code_ += "    }";
      }
      code_ += "    default: return 0;";
      code_ += "  }";
      code_ += "}";
      code_ += "";

      // Union copy constructor
      code_ += "inline {{ENUM_NAME}}Union::{{ENUM_NAME}}Union(const "
               "{{ENUM_NAME}}Union &u) FLATBUFFERS_NOEXCEPT : type(u.type), "
               "value(nullptr) {";
      code_ += "  switch (type) {";
      for (auto it = enum_def.vals.vec.begin(); it != enum_def.vals.vec.end();
           ++it) {
        const auto &ev = **it;
        if (!ev.value) {
          continue;
        }
        code_.SetValue("LABEL", GetEnumValUse(enum_def, ev));
        code_.SetValue("TYPE", NativeName(GetUnionElement(ev, true, true, true),
                                          ev.union_type.struct_def));
        code_ += "    case {{LABEL}}: {";
        bool copyable = true;
        if (ev.union_type.base_type == BASE_TYPE_STRUCT) {
          // Don't generate code to copy if table is not copyable.
          // TODO(wvo): make tables copyable instead.
          for (auto fit = ev.union_type.struct_def->fields.vec.begin();
               fit != ev.union_type.struct_def->fields.vec.end(); ++fit) {
            const auto &field = **fit;
            if (!field.deprecated && field.value.type.struct_def) {
              copyable = false;
              break;
            }
          }
        }
        if (copyable) {
          code_ += "      value = new {{TYPE}}(*reinterpret_cast<{{TYPE}} *>"
                   "(u.value));";
        } else {
          code_ += "      assert(false);  // {{TYPE}} not copyable.";
        }
        code_ += "      break;";
        code_ += "    }";
      }
      code_ += "    default:";
      code_ += "      break;";
      code_ += "  }";
      code_ += "}";
      code_ += "";

      // Union Reset() function.
      code_.SetValue("NONE",
          GetEnumValUse(enum_def, *enum_def.vals.Lookup("NONE")));

      code_ += "inline void {{ENUM_NAME}}Union::Reset() {";
      code_ += "  switch (type) {";
      for (auto it = enum_def.vals.vec.begin(); it != enum_def.vals.vec.end();
           ++it) {
        const auto &ev = **it;
        if (!ev.value) {
          continue;
        }
        code_.SetValue("LABEL", GetEnumValUse(enum_def, ev));
        code_.SetValue("TYPE", NativeName(GetUnionElement(ev, true, true, true),
                                          ev.union_type.struct_def));
        code_ += "    case {{LABEL}}: {";
        code_ += "      auto ptr = reinterpret_cast<{{TYPE}} *>(value);";
        code_ += "      delete ptr;";
        code_ += "      break;";
        code_ += "    }";
      }
      code_ += "    default: break;";
      code_ += "  }";
      code_ += "  value = nullptr;";
      code_ += "  type = {{NONE}};";
      code_ += "}";
      code_ += "";
    }
  }

  // Generates a value with optionally a cast applied if the field has a
  // different underlying type from its interface type (currently only the
  // case for enums. "from" specify the direction, true meaning from the
  // underlying type to the interface type.
  std::string GenUnderlyingCast(const FieldDef &field, bool from,
                                const std::string &val) {
    if (from && field.value.type.base_type == BASE_TYPE_BOOL) {
      return val + " != 0";
    } else if ((field.value.type.enum_def &&
                IsScalar(field.value.type.base_type)) ||
               field.value.type.base_type == BASE_TYPE_BOOL) {
      return "static_cast<" + GenTypeBasic(field.value.type, from) + ">(" +
             val + ")";
    } else {
      return val;
    }
  }

  std::string GenFieldOffsetName(const FieldDef &field) {
    std::string uname = field.name;
    std::transform(uname.begin(), uname.end(), uname.begin(), ToUpper);
    return "VT_" + uname;
  }

  void GenFullyQualifiedNameGetter(const std::string &name) {
    if (!parser_.opts.generate_name_strings) {
      return;
    }

    auto fullname = parser_.namespaces_.back()->GetFullyQualifiedName(name);
    code_.SetValue("NAME", fullname);
    code_.SetValue("CONSTEXPR", "FLATBUFFERS_CONSTEXPR");

    code_ += "  static {{CONSTEXPR}} const char *GetFullyQualifiedName() {";
    code_ += "    return \"{{NAME}}\";";
    code_ += "  }";
  }

  std::string GenDefaultConstant(const FieldDef &field) {
    return field.value.type.base_type == BASE_TYPE_FLOAT
               ? field.value.constant + "f"
               : field.value.constant;
  }

  std::string GetDefaultScalarValue(const FieldDef &field) {
    if (field.value.type.enum_def && IsScalar(field.value.type.base_type)) {
      auto ev = field.value.type.enum_def->ReverseLookup(
          static_cast<int>(StringToInt(field.value.constant.c_str())), false);
      if (ev) {
        return WrapInNameSpace(
            field.value.type.enum_def->defined_namespace,
            GetEnumValUse(*field.value.type.enum_def, *ev));
      } else {
        return GenUnderlyingCast(field, true, field.value.constant);
      }
    } else if (field.value.type.base_type == BASE_TYPE_BOOL) {
      return field.value.constant == "0" ? "false" : "true";
    } else {
      return GenDefaultConstant(field);
    }
  }

  void GenParam(const FieldDef &field, bool direct, const char *prefix) {
    code_.SetValue("PRE", prefix);
    code_.SetValue("PARAM_NAME", field.name);
    if (direct && field.value.type.base_type == BASE_TYPE_STRING) {
      code_.SetValue("PARAM_TYPE", "const char *");
      code_.SetValue("PARAM_VALUE", "nullptr");
    } else if (direct && field.value.type.base_type == BASE_TYPE_VECTOR) {
      auto type = GenTypeWire(field.value.type.VectorType(), "", false);
      code_.SetValue("PARAM_TYPE", "const std::vector<" + type + "> *");
      code_.SetValue("PARAM_VALUE", "nullptr");
    } else {
      code_.SetValue("PARAM_TYPE", GenTypeWire(field.value.type, " ", true));
      code_.SetValue("PARAM_VALUE", GetDefaultScalarValue(field));
    }
    code_ += "{{PRE}}{{PARAM_TYPE}}{{PARAM_NAME}} = {{PARAM_VALUE}}\\";
  }

  // Generate a member, including a default value for scalars and raw pointers.
  void GenMember(const FieldDef &field) {
    if (!field.deprecated &&  // Deprecated fields won't be accessible.
        field.value.type.base_type != BASE_TYPE_UTYPE &&
        (field.value.type.base_type != BASE_TYPE_VECTOR ||
         field.value.type.element != BASE_TYPE_UTYPE)) {
      auto type = GenTypeNative(field.value.type, false, field);
      auto cpp_type = field.attributes.Lookup("cpp_type");
      auto full_type = (cpp_type ? cpp_type->constant + " *" : type + " ");
      code_.SetValue("FIELD_TYPE", full_type);
      code_.SetValue("FIELD_NAME", field.name);
      code_ += "  {{FIELD_TYPE}}{{FIELD_NAME}};";
    }
  }

  // Generate the default constructor for this struct. Properly initialize all
  // scalar members with default values.
  void GenDefaultConstructor(const StructDef& struct_def) {
    std::string initializer_list;
    for (auto it = struct_def.fields.vec.begin();
         it != struct_def.fields.vec.end(); ++it) {
      const auto &field = **it;
      if (!field.deprecated &&  // Deprecated fields won't be accessible.
          field.value.type.base_type != BASE_TYPE_UTYPE) {
        auto cpp_type = field.attributes.Lookup("cpp_type");
        // Scalar types get parsed defaults, raw pointers get nullptrs.
        if (IsScalar(field.value.type.base_type)) {
          if (!initializer_list.empty()) {
            initializer_list += ",\n        ";
          }
          initializer_list += field.name;
          initializer_list += "(" + GetDefaultScalarValue(field) + ")";
        } else if (field.value.type.base_type == BASE_TYPE_STRUCT) {
          if (IsStruct(field.value.type)) {
            auto native_default = field.attributes.Lookup("native_default");
            if (native_default) {
              if (!initializer_list.empty()) {
                initializer_list += ",\n        ";
              }
              initializer_list +=
                  field.name + "(" + native_default->constant + ")";
            }
          }
        } else if (cpp_type) {
          if (!initializer_list.empty()) {
            initializer_list += ",\n        ";
          }
          initializer_list += field.name + "(0)";
        }
      }
    }
    if (!initializer_list.empty()) {
      initializer_list = "\n      : " + initializer_list;
    }

    code_.SetValue("NATIVE_NAME", NativeName(struct_def.name, &struct_def));
    code_.SetValue("INIT_LIST", initializer_list);

    code_ += "  {{NATIVE_NAME}}(){{INIT_LIST}} {";
    code_ += "  }";
  }

  void GenNativeTable(const StructDef &struct_def) {
    const auto native_name = NativeName(struct_def.name, &struct_def);
    code_.SetValue("STRUCT_NAME", struct_def.name);
    code_.SetValue("NATIVE_NAME", native_name);

    // Generate a C++ object that can hold an unpacked version of this table.
    code_ += "struct {{NATIVE_NAME}} : public flatbuffers::NativeTable {";
    code_ += "  typedef {{STRUCT_NAME}} TableType;";
    GenFullyQualifiedNameGetter(native_name);
    for (auto it = struct_def.fields.vec.begin();
         it != struct_def.fields.vec.end(); ++it) {
      GenMember(**it);
    }
    GenDefaultConstructor(struct_def);
    code_ += "};";
    code_ += "";
  }

  // Generate the code to call the appropriate Verify function(s) for a field.
  void GenVerifyCall(const FieldDef &field, const char* prefix) {
    code_.SetValue("PRE", prefix);
    code_.SetValue("NAME", field.name);
    code_.SetValue("REQUIRED", field.required ? "Required" : "");
    code_.SetValue("SIZE", GenTypeSize(field.value.type));
    code_.SetValue("OFFSET", GenFieldOffsetName(field));
    if (IsScalar(field.value.type.base_type) || IsStruct(field.value.type)) {
      code_ +=
          "{{PRE}}VerifyField{{REQUIRED}}<{{SIZE}}>(verifier, {{OFFSET}})\\";
    } else {
      code_ += "{{PRE}}VerifyOffset{{REQUIRED}}(verifier, {{OFFSET}})\\";
    }

    switch (field.value.type.base_type) {
      case BASE_TYPE_UNION: {
        code_.SetValue("ENUM_NAME", field.value.type.enum_def->name);
        code_.SetValue("SUFFIX", UnionTypeFieldSuffix());
        code_ += "{{PRE}}Verify{{ENUM_NAME}}(verifier, {{NAME}}(), "
                "{{NAME}}{{SUFFIX}}())\\";
        break;
      }
      case BASE_TYPE_STRUCT: {
        if (!field.value.type.struct_def->fixed) {
          code_ += "{{PRE}}verifier.VerifyTable({{NAME}}())\\";
        }
        break;
      }
      case BASE_TYPE_STRING: {
        code_ += "{{PRE}}verifier.Verify({{NAME}}())\\";
        break;
      }
      case BASE_TYPE_VECTOR: {
        code_ += "{{PRE}}verifier.Verify({{NAME}}())\\";

        switch (field.value.type.element) {
          case BASE_TYPE_STRING: {
            code_ += "{{PRE}}verifier.VerifyVectorOfStrings({{NAME}}())\\";
            break;
          }
          case BASE_TYPE_STRUCT: {
            if (!field.value.type.struct_def->fixed) {
              code_ += "{{PRE}}verifier.VerifyVectorOfTables({{NAME}}())\\";
            }
            break;
          }
          case BASE_TYPE_UNION: {
            code_.SetValue("ENUM_NAME", field.value.type.enum_def->name);
            code_ += "{{PRE}}Verify{{ENUM_NAME}}Vector(verifier, {{NAME}}(), {{NAME}}_type())\\";
            break;
          }
          default:
            break;
        }
        break;
      }
      default: {
        break;
      }
    }
  }

  // Generate an accessor struct, builder structs & function for a table.
  void GenTable(const StructDef &struct_def) {
    if (parser_.opts.generate_object_based_api) {
      GenNativeTable(struct_def);
    }

    // Generate an accessor struct, with methods of the form:
    // type name() const { return GetField<type>(offset, defaultval); }
    GenComment(struct_def.doc_comment);

    code_.SetValue("STRUCT_NAME", struct_def.name);
    code_ += "struct {{STRUCT_NAME}} FLATBUFFERS_FINAL_CLASS"
            " : private flatbuffers::Table {";
    if (parser_.opts.generate_object_based_api) {
      code_ += "  typedef {{NATIVE_NAME}} NativeTableType;";
    }

    GenFullyQualifiedNameGetter(struct_def.name);

    // Generate field id constants.
    if (struct_def.fields.vec.size() > 0) {
      // We need to add a trailing comma to all elements except the last one as
      // older versions of gcc complain about this.
      code_.SetValue("SEP", "");
      code_ += "  enum {";
      for (auto it = struct_def.fields.vec.begin();
           it != struct_def.fields.vec.end(); ++it) {
        const auto &field = **it;
        if (field.deprecated) {
          // Deprecated fields won't be accessible.
          continue;
        }

        code_.SetValue("OFFSET_NAME", GenFieldOffsetName(field));
        code_.SetValue("OFFSET_VALUE", NumToString(field.value.offset));
        code_ += "{{SEP}}    {{OFFSET_NAME}} = {{OFFSET_VALUE}}\\";
        code_.SetValue("SEP", ",\n");
      }
      code_ += "";
      code_ += "  };";
    }

    // Generate the accessors.
    for (auto it = struct_def.fields.vec.begin();
         it != struct_def.fields.vec.end(); ++it) {
      const auto &field = **it;
      if (field.deprecated) {
        // Deprecated fields won't be accessible.
        continue;
      }

      const bool is_struct = IsStruct(field.value.type);
      const bool is_scalar = IsScalar(field.value.type.base_type);
      code_.SetValue("FIELD_NAME", field.name);

      // Call a different accessor for pointers, that indirects.
      std::string accessor = "";
      if (is_scalar) {
        accessor = "GetField<";
      } else if (is_struct) {
        accessor = "GetStruct<";
      } else {
        accessor = "GetPointer<";
      }
      auto offset_str = GenFieldOffsetName(field);
      auto offset_type =
          GenTypeGet(field.value.type, "", "const ", " *", false);

      auto call = accessor + offset_type + ">(" + offset_str;
      // Default value as second arg for non-pointer types.
      if (is_scalar) {
        call += ", " + GenDefaultConstant(field);
      }
      call += ")";

      GenComment(field.doc_comment, "  ");
      code_.SetValue("FIELD_TYPE",
          GenTypeGet(field.value.type, " ", "const ", " *", true));
      code_.SetValue("FIELD_VALUE", GenUnderlyingCast(field, true, call));

      code_ += "  {{FIELD_TYPE}}{{FIELD_NAME}}() const {";
      code_ += "    return {{FIELD_VALUE}};";
      code_ += "  }";

      if (field.value.type.base_type == BASE_TYPE_UNION) {
        auto u = field.value.type.enum_def;

        code_ += "  template<typename T> "
                "const T *{{FIELD_NAME}}_as() const;";

        for (auto u_it = u->vals.vec.begin();
             u_it != u->vals.vec.end(); ++u_it) {
          auto &ev = **u_it;
          if (ev.union_type.base_type == BASE_TYPE_NONE) {
            continue;
          }
          auto full_struct_name = GetUnionElement(ev, true, true);

          // @TODO: Mby make this decisions more universal? How?
          code_.SetValue("U_GET_TYPE", field.name + UnionTypeFieldSuffix());
          code_.SetValue("U_ELEMENT_TYPE", WrapInNameSpace(
                         u->defined_namespace, GetEnumValUse(*u, ev)));
          code_.SetValue("U_FIELD_TYPE", "const " + full_struct_name + " *");
          code_.SetValue("U_FIELD_NAME",
                         field.name + "_as_" + ev.name);

          // `const Type *union_name_asType() const` accessor.
          code_ += "  {{U_FIELD_TYPE}}{{U_FIELD_NAME}}() const {";
          code_ += "    return {{U_GET_TYPE}}() == {{U_ELEMENT_TYPE}} ? "
                  "static_cast<{{U_FIELD_TYPE}}>({{FIELD_NAME}}()) "
                  ": nullptr;";
          code_ += "  }";
        }
      }

      if (parser_.opts.mutable_buffer) {
        if (is_scalar) {
          const auto type = GenTypeWire(field.value.type, "", false);
          code_.SetValue("SET_FN", "SetField<" + type + ">");
          code_.SetValue("OFFSET_NAME", offset_str);
          code_.SetValue("FIELD_TYPE", GenTypeBasic(field.value.type, true));
          code_.SetValue("FIELD_VALUE",
                        GenUnderlyingCast(field, false, "_" + field.name));
          code_.SetValue("DEFAULT_VALUE", GenDefaultConstant(field));

          code_ += "  bool mutate_{{FIELD_NAME}}({{FIELD_TYPE}} "
                  "_{{FIELD_NAME}}) {";
          code_ += "    return {{SET_FN}}({{OFFSET_NAME}}, {{FIELD_VALUE}}, {{DEFAULT_VALUE}});";
          code_ += "  }";
        } else {
          auto type = GenTypeGet(field.value.type, " ", "", " *", true);
          auto underlying = accessor + type + ">(" + offset_str + ")";
          code_.SetValue("FIELD_TYPE", type);
          code_.SetValue("FIELD_VALUE",
                        GenUnderlyingCast(field, true, underlying));

          code_ += "  {{FIELD_TYPE}}mutable_{{FIELD_NAME}}() {";
          code_ += "    return {{FIELD_VALUE}};";
          code_ += "  }";
        }
      }

      auto nested = field.attributes.Lookup("nested_flatbuffer");
      if (nested) {
        std::string qualified_name =
            parser_.namespaces_.back()->GetFullyQualifiedName(
                nested->constant);
        auto nested_root = parser_.structs_.Lookup(qualified_name);
        assert(nested_root);  // Guaranteed to exist by parser.
        (void)nested_root;
        code_.SetValue("CPP_NAME", TranslateNameSpace(qualified_name));

        code_ += "  const {{CPP_NAME}} *{{FIELD_NAME}}_nested_root() const {";
        code_ += "    auto data = {{FIELD_NAME}}()->Data();";
        code_ += "    return flatbuffers::GetRoot<{{CPP_NAME}}>(data);";
        code_ += "  }";
      }

      if (field.flexbuffer) {
        code_ += "  flexbuffers::Reference {{FIELD_NAME}}_flexbuffer_root()"
                                                                     " const {";
        code_ += "    auto v = {{FIELD_NAME}}();";
        code_ += "    return flexbuffers::GetRoot(v->Data(), v->size());";
        code_ += "  }";
      }

      // Generate a comparison function for this field if it is a key.
      if (field.key) {
        const bool is_string = (field.value.type.base_type == BASE_TYPE_STRING);

        code_ += "  bool KeyCompareLessThan(const {{STRUCT_NAME}} *o) const {";
        if (is_string) {
          code_ += "    return *{{FIELD_NAME}}() < *o->{{FIELD_NAME}}();";
        } else {
          code_ += "    return {{FIELD_NAME}}() < o->{{FIELD_NAME}}();";
        }
        code_ += "  }";

        if (is_string) {
          code_ += "  int KeyCompareWithValue(const char *val) const {";
          code_ += "    return strcmp({{FIELD_NAME}}()->c_str(), val);";
          code_ += "  }";
        } else {
          auto type = GenTypeBasic(field.value.type, false);
          if (parser_.opts.scoped_enums && field.value.type.enum_def &&
              IsScalar(field.value.type.base_type)) {
            type = GenTypeGet(field.value.type, " ", "const ", " *", true);
          }

          code_.SetValue("KEY_TYPE", type);
          code_ += "  int KeyCompareWithValue({{KEY_TYPE}} val) const {";
          code_ += "    const auto key = {{FIELD_NAME}}();";
          code_ += "    if (key < val) {";
          code_ += "      return -1;";
          code_ += "    } else if (key > val) {";
          code_ += "      return 1;";
          code_ += "    } else {";
          code_ += "      return 0;";
          code_ += "    }";
          code_ += "  }";
        }
      }
    }

    // Generate a verifier function that can check a buffer from an untrusted
    // source will never cause reads outside the buffer.
    code_ += "  bool Verify(flatbuffers::Verifier &verifier) const {";
    code_ += "    return VerifyTableStart(verifier)\\";
    for (auto it = struct_def.fields.vec.begin();
         it != struct_def.fields.vec.end(); ++it) {
      const auto &field = **it;
      if (field.deprecated) {
        continue;
      }
      GenVerifyCall(field, " &&\n           ");
    }

    code_ += " &&\n           verifier.EndTable();";
    code_ += "  }";

    if (parser_.opts.generate_object_based_api) {
      // Generate the UnPack() pre declaration.
      code_ += "  " + TableUnPackSignature(struct_def, true) + ";";
      code_ += "  " + TableUnPackToSignature(struct_def, true) + ";";
      code_ += "  " + TablePackSignature(struct_def, true) + ";";
    }

    code_ += "};";  // End of table.
    code_ += "";

    // Explicit specializations for union accessors
    for (auto it = struct_def.fields.vec.begin();
         it != struct_def.fields.vec.end(); ++it) {
      const auto &field = **it;
      if (field.deprecated ||
          field.value.type.base_type != BASE_TYPE_UNION) {
        continue;
      }

      auto u = field.value.type.enum_def;
      if (u->uses_type_aliases) continue;

      code_.SetValue("FIELD_NAME", field.name);

      for (auto u_it = u->vals.vec.begin();
           u_it != u->vals.vec.end(); ++u_it) {
        auto &ev = **u_it;
        if (ev.union_type.base_type == BASE_TYPE_NONE) {
          continue;
        }

        auto full_struct_name = GetUnionElement(ev, true, true);

        code_.SetValue("U_ELEMENT_TYPE", WrapInNameSpace(
                       u->defined_namespace, GetEnumValUse(*u, ev)));
        code_.SetValue("U_FIELD_TYPE", "const " + full_struct_name + " *");
        code_.SetValue("U_ELEMENT_NAME", full_struct_name);
        code_.SetValue("U_FIELD_NAME",
                       field.name + "_as_" + ev.name);

        // `template<> const T *union_name_as<T>() const` accessor.
        code_ += "template<> "
                "inline {{U_FIELD_TYPE}}{{STRUCT_NAME}}::{{FIELD_NAME}}_as"
                "<{{U_ELEMENT_NAME}}>() const {";
        code_ += "  return {{U_FIELD_NAME}}();";
        code_ += "}";
        code_ += "";
      }
    }

    GenBuilders(struct_def);

    if (parser_.opts.generate_object_based_api) {
      // Generate a pre-declaration for a CreateX method that works with an
      // unpacked C++ object.
      code_ += TableCreateSignature(struct_def, true) + ";";
      code_ += "";
    }
  }

  void GenBuilders(const StructDef &struct_def) {
    code_.SetValue("STRUCT_NAME", struct_def.name);

    // Generate a builder struct:
    code_ += "struct {{STRUCT_NAME}}Builder {";
    code_ += "  flatbuffers::FlatBufferBuilder &fbb_;";
    code_ += "  flatbuffers::uoffset_t start_;";

    bool has_string_or_vector_fields = false;
    for (auto it = struct_def.fields.vec.begin();
         it != struct_def.fields.vec.end(); ++it) {
      const auto &field = **it;
      if (!field.deprecated) {
        const bool is_scalar = IsScalar(field.value.type.base_type);
        const bool is_string = field.value.type.base_type == BASE_TYPE_STRING;
        const bool is_vector = field.value.type.base_type == BASE_TYPE_VECTOR;
        if (is_string || is_vector) {
          has_string_or_vector_fields = true;
        }

        std::string offset = GenFieldOffsetName(field);
        std::string name = GenUnderlyingCast(field, false, field.name);
        std::string value = is_scalar ? GenDefaultConstant(field) : "";

        // Generate accessor functions of the form:
        // void add_name(type name) {
        //   fbb_.AddElement<type>(offset, name, default);
        // }
        code_.SetValue("FIELD_NAME", field.name);
        code_.SetValue("FIELD_TYPE", GenTypeWire(field.value.type, " ", true));
        code_.SetValue("ADD_OFFSET", struct_def.name + "::" + offset);
        code_.SetValue("ADD_NAME", name);
        code_.SetValue("ADD_VALUE", value);
        if (is_scalar) {
          const auto type = GenTypeWire(field.value.type, "", false);
          code_.SetValue("ADD_FN", "AddElement<" + type + ">");
        } else if (IsStruct(field.value.type)) {
          code_.SetValue("ADD_FN", "AddStruct");
        } else {
          code_.SetValue("ADD_FN", "AddOffset");
        }

        code_ += "  void add_{{FIELD_NAME}}({{FIELD_TYPE}}{{FIELD_NAME}}) {";
          code_ += "    fbb_.{{ADD_FN}}(\\";
        if (is_scalar) {
          code_ += "{{ADD_OFFSET}}, {{ADD_NAME}}, {{ADD_VALUE}});";
        } else {
          code_ += "{{ADD_OFFSET}}, {{ADD_NAME}});";
        }
        code_ += "  }";
      }
    }

    // Builder constructor
    code_ += "  {{STRUCT_NAME}}Builder(flatbuffers::FlatBufferBuilder &_fbb)";
    code_ += "        : fbb_(_fbb) {";
    code_ += "    start_ = fbb_.StartTable();";
    code_ += "  }";

    // Assignment operator;
    code_ += "  {{STRUCT_NAME}}Builder &operator="
             "(const {{STRUCT_NAME}}Builder &);";

    // Finish() function.
    auto num_fields = NumToString(struct_def.fields.vec.size());
    code_ += "  flatbuffers::Offset<{{STRUCT_NAME}}> Finish() {";
    code_ += "    const auto end = fbb_.EndTable(start_, " + num_fields + ");";
    code_ += "    auto o = flatbuffers::Offset<{{STRUCT_NAME}}>(end);";

    for (auto it = struct_def.fields.vec.begin();
         it != struct_def.fields.vec.end(); ++it) {
      const auto &field = **it;
      if (!field.deprecated && field.required) {
        code_.SetValue("FIELD_NAME", field.name);
        code_.SetValue("OFFSET_NAME", GenFieldOffsetName(field));
        code_ += "    fbb_.Required(o, {{STRUCT_NAME}}::{{OFFSET_NAME}});";
      }
    }
    code_ += "    return o;";
    code_ += "  }";
    code_ += "};";
    code_ += "";

    // Generate a convenient CreateX function that uses the above builder
    // to create a table in one go.
    code_ += "inline flatbuffers::Offset<{{STRUCT_NAME}}> "
            "Create{{STRUCT_NAME}}(";
    code_ += "    flatbuffers::FlatBufferBuilder &_fbb\\";
    for (auto it = struct_def.fields.vec.begin();
         it != struct_def.fields.vec.end(); ++it) {
      const auto &field = **it;
      if (!field.deprecated) {
        GenParam(field, false, ",\n    ");
      }
    }
    code_ += ") {";

    code_ += "  {{STRUCT_NAME}}Builder builder_(_fbb);";
    for (size_t size = struct_def.sortbysize ? sizeof(largest_scalar_t) : 1;
         size; size /= 2) {
      for (auto it = struct_def.fields.vec.rbegin();
           it != struct_def.fields.vec.rend(); ++it) {
        const auto &field = **it;
        if (!field.deprecated && (!struct_def.sortbysize ||
                                  size == SizeOf(field.value.type.base_type))) {
          code_.SetValue("FIELD_NAME", field.name);
          code_ += "  builder_.add_{{FIELD_NAME}}({{FIELD_NAME}});";
        }
      }
    }
    code_ += "  return builder_.Finish();";
    code_ += "}";
    code_ += "";

    // Generate a CreateXDirect function with vector types as parameters
    if (has_string_or_vector_fields) {
      code_ += "inline flatbuffers::Offset<{{STRUCT_NAME}}> "
              "Create{{STRUCT_NAME}}Direct(";
      code_ += "    flatbuffers::FlatBufferBuilder &_fbb\\";
      for (auto it = struct_def.fields.vec.begin();
           it != struct_def.fields.vec.end(); ++it) {
        const auto &field = **it;
        if (!field.deprecated) {
          GenParam(field, true, ",\n    ");
        }
      }

      // Need to call "Create" with the struct namespace.
      const auto qualified_create_name = struct_def.defined_namespace->GetFullyQualifiedName("Create");
      code_.SetValue("CREATE_NAME", TranslateNameSpace(qualified_create_name));

      code_ += ") {";
      code_ += "  return {{CREATE_NAME}}{{STRUCT_NAME}}(";
      code_ += "      _fbb\\";
      for (auto it = struct_def.fields.vec.begin();
           it != struct_def.fields.vec.end(); ++it) {
        const auto &field = **it;
        if (!field.deprecated) {
          code_.SetValue("FIELD_NAME", field.name);

          if (field.value.type.base_type == BASE_TYPE_STRING) {
            code_ += ",\n      {{FIELD_NAME}} ? "
                    "_fbb.CreateString({{FIELD_NAME}}) : 0\\";
          } else if (field.value.type.base_type == BASE_TYPE_VECTOR) {
            auto type = GenTypeWire(field.value.type.VectorType(), "", false);
            code_ += ",\n      {{FIELD_NAME}} ? "
                    "_fbb.CreateVector<" + type + ">(*{{FIELD_NAME}}) : 0\\";
          } else {
            code_ += ",\n      {{FIELD_NAME}}\\";
          }
        }
      }
      code_ += ");";
      code_ += "}";
      code_ += "";
    }
  }

  std::string GenUnionUnpackVal(const FieldDef &afield,
                                const char *vec_elem_access,
                                const char *vec_type_access) {
    return afield.value.type.enum_def->name + "Union::UnPack(" + "_e" +
           vec_elem_access + ", " + afield.name + UnionTypeFieldSuffix() +
           "()" + vec_type_access + ", _resolver)";
  }

  std::string GenUnpackVal(const Type &type, const std::string &val,
                           bool invector, const FieldDef &afield) {
    switch (type.base_type) {
      case BASE_TYPE_STRING: {
        return val + "->str()";
      }
      case BASE_TYPE_STRUCT: {
        const auto name = WrapInNameSpace(*type.struct_def);
        if (IsStruct(type)) {
          auto native_type = type.struct_def->attributes.Lookup("native_type");
          if (native_type) {
            return "flatbuffers::UnPack(*" + val + ")";
          } else if (invector || afield.native_inline) {
            return "*" + val;
          } else {
            const auto ptype = GenTypeNativePtr(name, &afield, true);
            return ptype + "(new " + name + "(*" + val + "))";
          }
        } else {
          const auto ptype = GenTypeNativePtr(NativeName(name, type.struct_def),
                                              &afield, true);
          return ptype + "(" + val + "->UnPack(_resolver))";
        }
      }
      case BASE_TYPE_UNION: {
        return GenUnionUnpackVal(afield,
                                 invector ? "->Get(_i)" : "",
                                 invector ? ("->GetEnum<" +
                                             type.enum_def->name +
                                             ">(_i)").c_str() : "");
      }
      default: {
        return val;
        break;
      }
    }
  };

  std::string GenUnpackFieldStatement(const FieldDef &field,
                                      const FieldDef *union_field) {
    std::string code;
    switch (field.value.type.base_type) {
      case BASE_TYPE_VECTOR: {
        std::string indexing;
        if (field.value.type.enum_def) {
          indexing += "(" + field.value.type.enum_def->name + ")";
        }
        indexing += "_e->Get(_i)";
        if (field.value.type.element == BASE_TYPE_BOOL) {
          indexing += " != 0";
        }

        // Generate code that pushes data from _e to _o in the form:
        //   for (uoffset_t i = 0; i < _e->size(); ++i) {
        //     _o->field.push_back(_e->Get(_i));
        //   }
        auto name = field.name;
        if (field.value.type.element == BASE_TYPE_UTYPE) {
          name = StripUnionType(field.name);
        }
        auto access = field.value.type.element == BASE_TYPE_UTYPE
                        ? ".type"
                        : (field.value.type.element == BASE_TYPE_UNION
                          ? ".value"
                          : "");
        code += "{ _o->" + name + ".resize(_e->size()); ";
        code += "for (flatbuffers::uoffset_t _i = 0;";
        code += " _i < _e->size(); _i++) { ";
        code += "_o->" + name + "[_i]" + access + " = ";
        code += GenUnpackVal(field.value.type.VectorType(),
                                  indexing, true, field);
        code += "; } }";
        break;
      }
      case BASE_TYPE_UTYPE: {
        assert(union_field->value.type.base_type == BASE_TYPE_UNION);
        // Generate code that sets the union type, of the form:
        //   _o->field.type = _e;
        code += "_o->" + union_field->name + ".type = _e;";
        break;
      }
      case BASE_TYPE_UNION: {
        // Generate code that sets the union value, of the form:
        //   _o->field.value = Union::Unpack(_e, field_type(), resolver);
        code += "_o->" + field.name + ".value = ";
        code += GenUnionUnpackVal(field, "", "");
        code += ";";
        break;
      }
      default: {
        auto cpp_type = field.attributes.Lookup("cpp_type");
        if (cpp_type) {
          // Generate code that resolves the cpp pointer type, of the form:
          //  if (resolver)
          //    (*resolver)(&_o->field, (hash_value_t)(_e));
          //  else
          //    _o->field = nullptr;
          code += "if (_resolver) ";
          code += "(*_resolver)";
          code += "(reinterpret_cast<void **>(&_o->" + field.name + "), ";
          code += "static_cast<flatbuffers::hash_value_t>(_e));";
          code += " else ";
          code += "_o->" + field.name + " = nullptr;";
        } else {
          // Generate code for assigning the value, of the form:
          //  _o->field = value;
          code += "_o->" + field.name + " = ";
          code += GenUnpackVal(field.value.type, "_e", false, field) + ";";
        }
        break;
      }
    }
    return code;
  }

  std::string GenCreateParam(const FieldDef &field) {
    std::string value = "_o->";
    if (field.value.type.base_type == BASE_TYPE_UTYPE) {
      value += StripUnionType(field.name);
      value += ".type";
    } else {
      value += field.name;
    }
    if (field.attributes.Lookup("cpp_type")) {
      auto type = GenTypeBasic(field.value.type, false);
      value = "_rehasher ? "
              "static_cast<" + type + ">((*_rehasher)(" + value + ")) : 0";
    }

    std::string code;
    switch (field.value.type.base_type) {
      // String fields are of the form:
      //   _fbb.CreateString(_o->field)
      case BASE_TYPE_STRING: {
        code += "_fbb.CreateString(" + value + ")";

        // For optional fields, check to see if there actually is any data
        // in _o->field before attempting to access it.
        if (!field.required) {
          code = value + ".empty() ? 0 : " + code;
        }
        break;
      }
      // Vector fields come in several flavours, of the forms:
      //   _fbb.CreateVector(_o->field);
      //   _fbb.CreateVector((const utype*)_o->field.data(), _o->field.size());
      //   _fbb.CreateVectorOfStrings(_o->field)
      //   _fbb.CreateVectorOfStructs(_o->field)
      //   _fbb.CreateVector<Offset<T>>(_o->field.size() [&](size_t i) {
      //     return CreateT(_fbb, _o->Get(i), rehasher);
      //   });
      case BASE_TYPE_VECTOR: {
        auto vector_type = field.value.type.VectorType();
        switch (vector_type.base_type) {
          case BASE_TYPE_STRING: {
            code += "_fbb.CreateVectorOfStrings(" + value + ")";
            break;
          }
          case BASE_TYPE_STRUCT: {
            if (IsStruct(vector_type)) {
              auto native_type =
                field.value.type.struct_def->attributes.Lookup("native_type");
              if (native_type) {
                code += "_fbb.CreateVectorOfNativeStructs<";
                code += WrapInNameSpace(*vector_type.struct_def) + ">";
              } else {
                code += "_fbb.CreateVectorOfStructs";
              }
              code += "(" + value + ")";
            } else {
              code += "_fbb.CreateVector<flatbuffers::Offset<";
              code += WrapInNameSpace(*vector_type.struct_def) + ">> ";
              code += "(" + value + ".size(), ";
              code += "[](size_t i, _VectorArgs *__va) { ";
              code += "return Create" + vector_type.struct_def->name;
              code += "(*__va->__fbb, __va->_" + value + "[i]" +
                      GenPtrGet(field) + ", ";
              code += "__va->__rehasher); }, &_va )";
            }
            break;
          }
          case BASE_TYPE_BOOL: {
            code += "_fbb.CreateVector(" + value + ")";
            break;
          }
          case BASE_TYPE_UNION: {
            code += "_fbb.CreateVector<flatbuffers::"
                    "Offset<void>>(" + value +
                    ".size(), [](size_t i, _VectorArgs *__va) { "
                    "return __va->_" + value +
                    "[i].Pack(*__va->__fbb, __va->__rehasher); }, &_va)";
            break;
          }
          case BASE_TYPE_UTYPE: {
            value = StripUnionType(value);
            code += "_fbb.CreateVector<uint8_t>(" + value +
                    ".size(), [](size_t i, _VectorArgs *__va) { "
                    "return static_cast<uint8_t>(__va->_" + value +
                    "[i].type); }, &_va)";
            break;
          }
          default: {
            if (field.value.type.enum_def) {
              // For enumerations, we need to get access to the array data for
              // the underlying storage type (eg. uint8_t).
              const auto basetype = GenTypeBasic(
                  field.value.type.enum_def->underlying_type, false);
              code += "_fbb.CreateVector((const " + basetype + "*)" + value +
                      ".data(), " + value + ".size())";
            } else {
              code += "_fbb.CreateVector(" + value + ")";
            }
            break;
          }
        }

        // For optional fields, check to see if there actually is any data
        // in _o->field before attempting to access it.
        if (!field.required) {
          code = value + ".size() ? " + code + " : 0";
        }
        break;
      }
      case BASE_TYPE_UNION: {
        // _o->field.Pack(_fbb);
        code += value + ".Pack(_fbb)";
        break;
      }
      case BASE_TYPE_STRUCT: {
        if (IsStruct(field.value.type)) {
          auto native_type =
              field.value.type.struct_def->attributes.Lookup("native_type");
          if (native_type) {
            code += "flatbuffers::Pack(" + value + ")";
          } else if (field.native_inline) {
            code += "&" + value;
          } else {
            code += value + " ? " + value + GenPtrGet(field) + " : 0";
          }
        } else {
          // _o->field ? CreateT(_fbb, _o->field.get(), _rehasher);
          const auto type = field.value.type.struct_def->name;
          code += value + " ? Create" + type;
          code += "(_fbb, " + value + GenPtrGet(field) + ", _rehasher)";
          code += " : 0";
        }
        break;
      }
      default: {
        code += value;
        break;
      }
    }
    return code;
  }

  // Generate code for tables that needs to come after the regular definition.
  void GenTablePost(const StructDef &struct_def) {
    code_.SetValue("STRUCT_NAME", struct_def.name);
    code_.SetValue("NATIVE_NAME", NativeName(struct_def.name, &struct_def));

    if (parser_.opts.generate_object_based_api) {
      // Generate the X::UnPack() method.
      code_ += "inline " + TableUnPackSignature(struct_def, false) + " {";
      code_ += "  auto _o = new {{NATIVE_NAME}}();";
      code_ += "  UnPackTo(_o, _resolver);";
      code_ += "  return _o;";
      code_ += "}";
      code_ += "";

      code_ += "inline " + TableUnPackToSignature(struct_def, false) + " {";
      code_ += "  (void)_o;";
      code_ += "  (void)_resolver;";

      for (auto it = struct_def.fields.vec.begin();
           it != struct_def.fields.vec.end(); ++it) {
        const auto &field = **it;
        if (field.deprecated) {
          continue;
        }

        // Assign a value from |this| to |_o|.   Values from |this| are stored
        // in a variable |_e| by calling this->field_type().  The value is then
        // assigned to |_o| using the GenUnpackFieldStatement.
        const bool is_union = field.value.type.base_type == BASE_TYPE_UTYPE;
        const auto statement =
            GenUnpackFieldStatement(field, is_union ? *(it + 1) : nullptr);

        code_.SetValue("FIELD_NAME", field.name);
        auto prefix = "  { auto _e = {{FIELD_NAME}}(); ";
        auto check = IsScalar(field.value.type.base_type) ? "" : "if (_e) ";
        auto postfix = " };";
        code_ += std::string(prefix) + check + statement + postfix;
      }
      code_ += "}";
      code_ += "";

      // Generate the X::Pack member function that simply calls the global
      // CreateX function.
      code_ += "inline " + TablePackSignature(struct_def, false) + " {";
      code_ += "  return Create{{STRUCT_NAME}}(_fbb, _o, _rehasher);";
      code_ += "}";
      code_ += "";

      // Generate a CreateX method that works with an unpacked C++ object.
      code_ += "inline " + TableCreateSignature(struct_def, false) + " {";
      code_ += "  (void)_rehasher;";
      code_ += "  (void)_o;";

      code_ +=
          "  struct _VectorArgs "
          "{ flatbuffers::FlatBufferBuilder *__fbb; "
          "const " +
          NativeName(struct_def.name, &struct_def) +
          "* __o; "
          "const flatbuffers::rehasher_function_t *__rehasher; } _va = { "
          "&_fbb, _o, _rehasher}; (void)_va;";

      for (auto it = struct_def.fields.vec.begin();
           it != struct_def.fields.vec.end(); ++it) {
        auto &field = **it;
        if (field.deprecated) {
          continue;
        }
        code_ += "  auto _" + field.name + " = " + GenCreateParam(field) + ";";
      }
      // Need to call "Create" with the struct namespace.
      const auto qualified_create_name = struct_def.defined_namespace->GetFullyQualifiedName("Create");
      code_.SetValue("CREATE_NAME", TranslateNameSpace(qualified_create_name));

      code_ += "  return {{CREATE_NAME}}{{STRUCT_NAME}}(";
      code_ += "      _fbb\\";
      for (auto it = struct_def.fields.vec.begin();
           it != struct_def.fields.vec.end(); ++it) {
        auto &field = **it;
        if (field.deprecated) {
          continue;
        }

        bool pass_by_address = false;
        if (field.value.type.base_type == BASE_TYPE_STRUCT) {
          if (IsStruct(field.value.type)) {
            auto native_type =
                field.value.type.struct_def->attributes.Lookup("native_type");
            if (native_type) {
              pass_by_address = true;
            }
          }
        }

        // Call the CreateX function using values from |_o|.
        if (pass_by_address) {
          code_ += ",\n      &_" + field.name + "\\";
        } else {
          code_ += ",\n      _" + field.name + "\\";
        }
      }
      code_ += ");";
      code_ += "}";
      code_ += "";
    }
  }

  static void GenPadding(
      const FieldDef &field, std::string *code_ptr, int *id,
      const std::function<void(int bits, std::string *code_ptr, int *id)> &f) {
    if (field.padding) {
      for (int i = 0; i < 4; i++) {
        if (static_cast<int>(field.padding) & (1 << i)) {
          f((1 << i) * 8, code_ptr, id);
        }
      }
      assert(!(field.padding & ~0xF));
    }
  }

  static void PaddingDefinition(int bits, std::string *code_ptr, int *id) {
    *code_ptr += "  int" + NumToString(bits) + "_t padding" +
        NumToString((*id)++) + "__;";
  }

  static void PaddingInitializer(int bits, std::string *code_ptr, int *id) {
    (void)bits;
    *code_ptr += ",\n        padding" + NumToString((*id)++) + "__(0)";
  }

  static void PaddingNoop(int bits, std::string *code_ptr, int *id) {
    (void)bits;
    *code_ptr += "    (void)padding" + NumToString((*id)++) + "__;";
  }

  // Generate an accessor struct with constructor for a flatbuffers struct.
  void GenStruct(const StructDef &struct_def) {
    // Generate an accessor struct, with private variables of the form:
    // type name_;
    // Generates manual padding and alignment.
    // Variables are private because they contain little endian data on all
    // platforms.
    GenComment(struct_def.doc_comment);
    code_.SetValue("ALIGN", NumToString(struct_def.minalign));
    code_.SetValue("STRUCT_NAME", struct_def.name);

    code_ += "MANUALLY_ALIGNED_STRUCT({{ALIGN}}) "
            "{{STRUCT_NAME}} FLATBUFFERS_FINAL_CLASS {";
    code_ += " private:";

    int padding_id = 0;
    for (auto it = struct_def.fields.vec.begin();
         it != struct_def.fields.vec.end(); ++it) {
      const auto &field = **it;
      code_.SetValue("FIELD_TYPE",
          GenTypeGet(field.value.type, " ", "", " ", false));
      code_.SetValue("FIELD_NAME", field.name);
      code_ += "  {{FIELD_TYPE}}{{FIELD_NAME}}_;";

      if (field.padding) {
        std::string padding;
        GenPadding(field, &padding, &padding_id, PaddingDefinition);
        code_ += padding;
      }
    }

    // Generate GetFullyQualifiedName
    code_ += "";
    code_ += " public:";
    GenFullyQualifiedNameGetter(struct_def.name);

    // Generate a default constructor.
    code_ += "  {{STRUCT_NAME}}() {";
    code_ += "    memset(this, 0, sizeof({{STRUCT_NAME}}));";
    code_ += "  }";

    // Generate a copy constructor.
    code_ += "  {{STRUCT_NAME}}(const {{STRUCT_NAME}} &_o) {";
    code_ += "    memcpy(this, &_o, sizeof({{STRUCT_NAME}}));";
    code_ += "  }";

    // Generate a constructor that takes all fields as arguments.
    std::string arg_list;
    std::string init_list;
    padding_id = 0;
    for (auto it = struct_def.fields.vec.begin();
         it != struct_def.fields.vec.end(); ++it) {
      const auto &field = **it;
      const auto member_name = field.name + "_";
      const auto arg_name = "_" + field.name;
      const auto arg_type =
          GenTypeGet(field.value.type, " ", "const ", " &", true);

      if (it != struct_def.fields.vec.begin()) {
        arg_list += ", ";
        init_list += ",\n        ";
      }
      arg_list += arg_type;
      arg_list += arg_name;
      init_list += member_name;
      if (IsScalar(field.value.type.base_type)) {
        auto type = GenUnderlyingCast(field, false, arg_name);
        init_list += "(flatbuffers::EndianScalar(" + type + "))";
      } else {
        init_list += "(" + arg_name + ")";
      }
      if (field.padding) {
        GenPadding(field, &init_list, &padding_id, PaddingInitializer);
      }
    }

    code_.SetValue("ARG_LIST", arg_list);
    code_.SetValue("INIT_LIST", init_list);
    code_ += "  {{STRUCT_NAME}}({{ARG_LIST}})";
    code_ += "      : {{INIT_LIST}} {";
    padding_id = 0;
    for (auto it = struct_def.fields.vec.begin();
         it != struct_def.fields.vec.end(); ++it) {
      const auto &field = **it;
      if (field.padding) {
        std::string padding;
        GenPadding(field, &padding, &padding_id, PaddingNoop);
        code_ += padding;
      }
    }
    code_ += "  }";

    // Generate accessor methods of the form:
    // type name() const { return flatbuffers::EndianScalar(name_); }
    for (auto it = struct_def.fields.vec.begin();
         it != struct_def.fields.vec.end(); ++it) {
      const auto &field = **it;

      auto field_type = GenTypeGet(field.value.type, " ", "const ", " &", true);
      auto is_scalar = IsScalar(field.value.type.base_type);
      auto member = field.name + "_";
      auto value = is_scalar ? "flatbuffers::EndianScalar(" + member + ")"
                             : member;

      code_.SetValue("FIELD_NAME", field.name);
      code_.SetValue("FIELD_TYPE", field_type);
      code_.SetValue("FIELD_VALUE", GenUnderlyingCast(field, true, value));

      GenComment(field.doc_comment, "  ");
      code_ += "  {{FIELD_TYPE}}{{FIELD_NAME}}() const {";
      code_ += "    return {{FIELD_VALUE}};";
      code_ += "  }";

      if (parser_.opts.mutable_buffer) {
        auto mut_field_type = GenTypeGet(field.value.type, " ", "", " &", true);
        code_.SetValue("FIELD_TYPE", mut_field_type);
        if (is_scalar) {
          code_.SetValue("ARG", GenTypeBasic(field.value.type, true));
          code_.SetValue("FIELD_VALUE",
                        GenUnderlyingCast(field, false, "_" + field.name));

          code_ += "  void mutate_{{FIELD_NAME}}({{ARG}} _{{FIELD_NAME}}) {";
          code_ += "    flatbuffers::WriteScalar(&{{FIELD_NAME}}_, "
                  "{{FIELD_VALUE}});";
          code_ += "  }";
        } else {
          code_ += "  {{FIELD_TYPE}}mutable_{{FIELD_NAME}}() {";
          code_ += "    return {{FIELD_NAME}}_;";
          code_ += "  }";
        }
      }

      // Generate a comparison function for this field if it is a key.
      if (field.key) {
        code_ += "  bool KeyCompareLessThan(const {{STRUCT_NAME}} *o) const {";
        code_ += "    return {{FIELD_NAME}}() < o->{{FIELD_NAME}}();";
        code_ += "  }";
        auto type = GenTypeBasic(field.value.type, false);
        if (parser_.opts.scoped_enums && field.value.type.enum_def &&
            IsScalar(field.value.type.base_type)) {
          type = GenTypeGet(field.value.type, " ", "const ", " *", true);
        }

        code_.SetValue("KEY_TYPE", type);
        code_ += "  int KeyCompareWithValue({{KEY_TYPE}} val) const {";
        code_ += "    const auto key = {{FIELD_NAME}}();";
        code_ += "    return static_cast<int>(key > val) - static_cast<int>(key < val);";
        code_ += "  }";
      }
    }
    code_ += "};";

    code_.SetValue("STRUCT_BYTE_SIZE", NumToString(struct_def.bytesize));
    code_ += "STRUCT_END({{STRUCT_NAME}}, {{STRUCT_BYTE_SIZE}});";
    code_ += "";
  }

  // Set up the correct namespace. Only open a namespace if the existing one is
  // different (closing/opening only what is necessary).
  //
  // The file must start and end with an empty (or null) namespace so that
  // namespaces are properly opened and closed.
  void SetNameSpace(const Namespace *ns) {
    if (cur_name_space_ == ns) {
      return;
    }

    // Compute the size of the longest common namespace prefix.
    // If cur_name_space is A::B::C::D and ns is A::B::E::F::G,
    // the common prefix is A::B:: and we have old_size = 4, new_size = 5
    // and common_prefix_size = 2
    size_t old_size = cur_name_space_ ? cur_name_space_->components.size() : 0;
    size_t new_size = ns ? ns->components.size() : 0;

    size_t common_prefix_size = 0;
    while (common_prefix_size < old_size && common_prefix_size < new_size &&
           ns->components[common_prefix_size] ==
               cur_name_space_->components[common_prefix_size]) {
      common_prefix_size++;
    }

    // Close cur_name_space in reverse order to reach the common prefix.
    // In the previous example, D then C are closed.
    for (size_t j = old_size; j > common_prefix_size; --j) {
      code_ += "}  // namespace " + cur_name_space_->components[j - 1];
    }
    if (old_size != common_prefix_size) {
      code_ += "";
    }

    // open namespace parts to reach the ns namespace
    // in the previous example, E, then F, then G are opened
    for (auto j = common_prefix_size; j != new_size; ++j) {
      code_ += "namespace " + ns->components[j] + " {";
    }
    if (new_size != common_prefix_size) {
      code_ += "";
    }

    cur_name_space_ = ns;
  }
};

}  // namespace cpp

bool GenerateCPP(const Parser &parser, const std::string &path,
                 const std::string &file_name) {
  cpp::CppGenerator generator(parser, path, file_name);
  return generator.generate();
}

std::string CPPMakeRule(const Parser &parser, const std::string &path,
                        const std::string &file_name) {
  const auto filebase =
      flatbuffers::StripPath(flatbuffers::StripExtension(file_name));
  const auto included_files = parser.GetIncludedFilesRecursive(file_name);
  std::string make_rule = GeneratedFileName(path, filebase) + ": ";
  for (auto it = included_files.begin(); it != included_files.end(); ++it) {
    make_rule += " " + *it;
  }
  return make_rule;
}

}  // namespace flatbuffers<|MERGE_RESOLUTION|>--- conflicted
+++ resolved
@@ -102,26 +102,9 @@
     }
     code_ += "";
 
-<<<<<<< HEAD
     if (parser_.opts.include_dependence_headers) {
       GenIncludeDependencies();
     }
-=======
-// Return a C++ type from the table in idl.h
-static std::string GenTypeBasic(const Type &type, bool user_facing_type) {
-  static const char *ctypename[] = {
-    #define FLATBUFFERS_TD(ENUM, IDLTYPE, CTYPE, JTYPE, GTYPE, NTYPE, PTYPE, RTYPE) \
-      #CTYPE,
-      FLATBUFFERS_GEN_TYPES(FLATBUFFERS_TD)
-    #undef FLATBUFFERS_TD
-  };
-  if (user_facing_type) {
-    if (type.enum_def) return WrapInNameSpace(*type.enum_def);
-    if (type.base_type == BASE_TYPE_BOOL) return "bool";
-  }
-  return ctypename[type.base_type];
-}
->>>>>>> 74f0676f
 
     assert(!cur_name_space_);
 
@@ -319,7 +302,7 @@
   // Return a C++ type from the table in idl.h
   std::string GenTypeBasic(const Type &type, bool user_facing_type) const {
     static const char *ctypename[] = {
-    #define FLATBUFFERS_TD(ENUM, IDLTYPE, ALIASTYPE, CTYPE, JTYPE, GTYPE, NTYPE, PTYPE) \
+    #define FLATBUFFERS_TD(ENUM, IDLTYPE, ALIASTYPE, CTYPE, JTYPE, GTYPE, NTYPE, PTYPE, RTYPE) \
             #CTYPE,
         FLATBUFFERS_GEN_TYPES(FLATBUFFERS_TD)
     #undef FLATBUFFERS_TD
