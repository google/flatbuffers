--- conflicted
+++ resolved
@@ -2102,28 +2102,6 @@
     code_ += "\n    >;";
   }
 
-<<<<<<< HEAD
-  // Sample for Vec3:
-  //
-  //   FieldTypes fields_pack() const {
-  //     return {
-  //       x(),
-  //       y(),
-  //       z()
-  //     };
-  //   }
-  //
-  void GenFieldsPack(const StructDef &struct_def) {
-    code_ += "  FieldTypes fields_pack() const {";
-    code_ += "    return {\\";
-    if (struct_def.fields.vec.empty()) {
-      code_ += "};";
-      code_ += "  }";
-      return;
-    }
-    code_ += "";
-    // Generate the fields_pack elements.
-=======
   void GenIndexBasedFieldGetter(const StructDef &struct_def) {
     if (struct_def.fields.vec.empty()) { return; }
     code_ += "  template<size_t Index>";
@@ -2132,7 +2110,6 @@
     size_t index = 0;
     bool need_else = false;
     // Generate one index-based getter for each field.
->>>>>>> 68ad486e
     for (auto it = struct_def.fields.vec.begin();
          it != struct_def.fields.vec.end(); ++it) {
       const auto &field = **it;
@@ -2141,12 +2118,6 @@
         continue;
       }
       code_.SetValue("FIELD_NAME", Name(field));
-<<<<<<< HEAD
-      code_ += "      {{FIELD_NAME}}()\\";
-      if (it + 1 != struct_def.fields.vec.end()) { code_ += ","; }
-    }
-    code_ += "\n    };";
-=======
       code_.SetValue("FIELD_INDEX",
                      std::to_string(static_cast<long long>(index++)));
       if (need_else) {
@@ -2159,7 +2130,6 @@
       code_ += "return {{FIELD_NAME}}();";
     }
     code_ += "    else static_assert(Index != Index, \"Invalid Field Index\");";
->>>>>>> 68ad486e
     code_ += "  }";
   }
 
@@ -2342,11 +2312,7 @@
 
     if (opts_.g_cpp_std >= cpp::CPP_STD_17) {
       GenFieldTypes(struct_def, /*is_struct=*/false);
-<<<<<<< HEAD
-      GenFieldsPack(struct_def);
-=======
       GenIndexBasedFieldGetter(struct_def);
->>>>>>> 68ad486e
     }
 
     // Generate a verifier function that can check a buffer from an untrusted
@@ -3434,11 +3400,7 @@
 
     if (opts_.g_cpp_std >= cpp::CPP_STD_17) {
       GenFieldTypes(struct_def, /*is_struct=*/true);
-<<<<<<< HEAD
-      GenFieldsPack(struct_def);
-=======
       GenIndexBasedFieldGetter(struct_def);
->>>>>>> 68ad486e
     }
 
     code_ += "};";
