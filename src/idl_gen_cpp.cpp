--- conflicted
+++ resolved
@@ -546,11 +546,7 @@
     // clang-format off
     static const char *const ctypename[] = {
     #define FLATBUFFERS_TD(ENUM, IDLTYPE, CTYPE, JTYPE, GTYPE, NTYPE, PTYPE, \
-<<<<<<< HEAD
-                           RTYPE, JLTYPE) \
-=======
-                           RTYPE, KTYPE) \
->>>>>>> 6beb9f49
+                           RTYPE, KTYPE, JLTYPE) \
             #CTYPE,
         FLATBUFFERS_GEN_TYPES(FLATBUFFERS_TD)
     #undef FLATBUFFERS_TD
