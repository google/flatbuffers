/*
 * Copyright 2014 Google Inc. All rights reserved.
 *
 * Licensed under the Apache License, Version 2.0 (the "License");
 * you may not use this file except in compliance with the License.
 * You may obtain a copy of the License at
 *
 *     http://www.apache.org/licenses/LICENSE-2.0
 *
 * Unless required by applicable law or agreed to in writing, software
 * distributed under the License is distributed on an "AS IS" BASIS,
 * WITHOUT WARRANTIES OR CONDITIONS OF ANY KIND, either express or implied.
 * See the License for the specific language governing permissions and
 * limitations under the License.
 */

#include "flatbuffers/flatc.h"

#include <algorithm>
#include <limits>
#include <list>
#include <memory>
#include <sstream>

#include "annotated_binary_text_gen.h"
#include "binary_annotator.h"
#include "flatbuffers/code_generator.h"
#include "flatbuffers/idl.h"
#include "flatbuffers/util.h"

namespace flatbuffers {

static const char *FLATC_VERSION() { return FLATBUFFERS_VERSION(); }

void FlatCompiler::ParseFile(
    flatbuffers::Parser &parser, const std::string &filename,
    const std::string &contents,
    const std::vector<const char *> &include_directories) const {
  auto local_include_directory = flatbuffers::StripFileName(filename);

  std::vector<const char *> inc_directories;
  inc_directories.insert(inc_directories.end(), include_directories.begin(),
                         include_directories.end());
  inc_directories.push_back(local_include_directory.c_str());
  inc_directories.push_back(nullptr);

  if (!parser.Parse(contents.c_str(), &inc_directories[0], filename.c_str())) {
    Error(parser.error_, false, false);
  }
  if (!parser.error_.empty()) { Warn(parser.error_, false); }
}

void FlatCompiler::LoadBinarySchema(flatbuffers::Parser &parser,
                                    const std::string &filename,
                                    const std::string &contents) {
  if (!parser.Deserialize(reinterpret_cast<const uint8_t *>(contents.c_str()),
                          contents.size())) {
    Error("failed to load binary schema: " + filename, false, false);
  }
}

void FlatCompiler::Warn(const std::string &warn, bool show_exe_name) const {
  params_.warn_fn(this, warn, show_exe_name);
}

void FlatCompiler::Error(const std::string &err, bool usage,
                         bool show_exe_name) const {
  params_.error_fn(this, err, usage, show_exe_name);
}

const static FlatCOption flatc_options[] = {
  { "o", "", "PATH", "Prefix PATH to all generated files." },
  { "I", "", "PATH", "Search for includes in the specified path." },
  { "M", "", "", "Print make rules for generated files." },
  { "", "version", "", "Print the version number of flatc and exit." },
  { "h", "help", "", "Prints this help text and exit." },
  { "", "strict-json", "",
    "Strict JSON: field names must be / will be quoted, no trailing commas in "
    "tables/vectors." },
  { "", "allow-non-utf8", "",
    "Pass non-UTF-8 input through parser and emit nonstandard \\x escapes in "
    "JSON. (Default is to raise parse error on non-UTF-8 input.)" },
  { "", "natural-utf8", "",
    "Output strings with UTF-8 as human-readable strings. By default, UTF-8 "
    "characters are printed as \\uXXXX escapes." },
  { "", "defaults-json", "",
    "Output fields whose value is the default when writing JSON" },
  { "", "unknown-json", "",
    "Allow fields in JSON that are not defined in the schema. These fields "
    "will be discared when generating binaries." },
  { "", "no-prefix", "",
    "Don't prefix enum values with the enum type in C++." },
  { "", "scoped-enums", "",
    "Use C++11 style scoped and strongly typed enums. Also implies "
    "--no-prefix." },
  { "", "no-emit-min-max-enum-values", "",
    "Disable generation of MIN and MAX enumerated values for scoped enums "
    "and prefixed enums." },
  { "", "swift-implementation-only", "",
    "Adds a @_implementationOnly to swift imports" },
  { "", "gen-includes", "",
    "(deprecated), this is the default behavior. If the original behavior is "
    "required (no include statements) use --no-includes." },
  { "", "no-includes", "",
    "Don't generate include statements for included schemas the generated "
    "file depends on (C++, Python, Proto-to-Fbs)." },
  { "", "gen-mutable", "",
    "Generate accessors that can mutate buffers in-place." },
  { "", "gen-onefile", "",
    "Generate a single output file for C#, Go, Java, Kotlin and Python. "
    "Implies --no-include." },
  { "", "gen-name-strings", "",
    "Generate type name functions for C++ and Rust." },
  { "", "gen-object-api", "", "Generate an additional object-based API." },
  { "", "gen-compare", "", "Generate operator== for object-based API types." },
  { "", "gen-nullable", "",
    "Add Clang _Nullable for C++ pointer. or @Nullable for Java" },
  { "", "java-package-prefix", "",
    "Add a prefix to the generated package name for Java." },
  { "", "java-checkerframework", "", "Add @Pure for Java." },
  { "", "gen-generated", "", "Add @Generated annotation for Java." },
  { "", "gen-jvmstatic", "",
    "Add @JvmStatic annotation for Kotlin methods in companion object for "
    "interop from Java to Kotlin." },
  { "", "gen-all", "",
    "Generate not just code for the current schema files, but for all files it "
    "includes as well. If the language uses a single file for output (by "
    "default the case for C++ and JS), all code will end up in this one "
    "file." },
  { "", "gen-json-emit", "",
    "Generates encoding code which emits Flatbuffers into JSON" },
  { "", "cpp-include", "", "Adds an #include in generated file." },
  { "", "cpp-ptr-type", "T",
    "Set object API pointer type (default std::unique_ptr)." },
  { "", "cpp-str-type", "T",
    "Set object API string type (default std::string). T::c_str(), T::length() "
    "and T::empty() must be supported. The custom type also needs to be "
    "constructible from std::string (see the --cpp-str-flex-ctor option to "
    "change this behavior)" },
  { "", "cpp-str-flex-ctor", "",
    "Don't construct custom string types by passing std::string from "
    "Flatbuffers, but (char* + length)." },
  { "", "cpp-field-case-style", "STYLE",
    "Generate C++ fields using selected case style. Supported STYLE values: * "
    "'unchanged' - leave unchanged (default) * 'upper' - schema snake_case "
    "emits UpperCamel; * 'lower' - schema snake_case emits lowerCamel." },
  { "", "cpp-std", "CPP_STD",
    "Generate a C++ code using features of selected C++ standard. Supported "
    "CPP_STD values: * 'c++0x' - generate code compatible with old compilers; "
    "'c++11' - use C++11 code generator (default); * 'c++17' - use C++17 "
    "features in generated code (experimental)." },
  { "", "cpp-static-reflection", "",
    "When using C++17, generate extra code to provide compile-time (static) "
    "reflection of Flatbuffers types. Requires --cpp-std to be \"c++17\" or "
    "higher." },
  { "", "object-prefix", "PREFIX",
    "Customize class prefix for C++ object-based API." },
  { "", "object-suffix", "SUFFIX",
    "Customize class suffix for C++ object-based API. Default Value is "
    "\"T\"." },
  { "", "go-namespace", "", "Generate the overriding namespace in Golang." },
  { "", "go-import", "IMPORT",
    "Generate the overriding import for flatbuffers in Golang (default is "
    "\"github.com/google/flatbuffers/go\")." },
  { "", "go-module-name", "",
    "Prefix local import paths of generated go code with the module name" },
  { "", "raw-binary", "",
    "Allow binaries without file_identifier to be read. This may crash flatc "
    "given a mismatched schema." },
  { "", "size-prefixed", "", "Input binaries are size prefixed buffers." },
  { "", "proto-namespace-suffix", "SUFFIX",
    "Add this namespace to any flatbuffers generated from protobufs." },
  { "", "oneof-union", "", "Translate .proto oneofs to flatbuffer unions." },
  { "", "keep-proto-id", "", "Keep protobuf field ids in generated fbs file." },
  { "", "proto-id-gap", "",
    "Action that should be taken when a gap between protobuf ids found. "
    "Supported values: * "
    "'nop' - do not care about gap * 'warn' - A warning message will be shown "
    "about the gap in protobuf ids"
    "(default) "
    "* 'error' - An error message will be shown and the fbs generation will be "
    "interrupted." },
  { "", "grpc", "", "Generate GRPC interfaces for the specified languages." },
  { "", "schema", "", "Serialize schemas instead of JSON (use with -b)." },
  { "", "bfbs-filenames", "PATH",
    "Sets the root path where reflection filenames in reflection.fbs are "
    "relative to. The 'root' is denoted with  `//`. E.g. if PATH=/a/b/c "
    "then /a/d/e.fbs will be serialized as //../d/e.fbs. (PATH defaults to the "
    "directory of the first provided schema file." },
  { "", "bfbs-comments", "", "Add doc comments to the binary schema files." },
  { "", "bfbs-builtins", "",
    "Add builtin attributes to the binary schema files." },
  { "", "bfbs-gen-embed", "",
    "Generate code to embed the bfbs schema to the source." },
  { "", "conform", "FILE",
    "Specify a schema the following schemas should be an evolution of. Gives "
    "errors if not." },
  { "", "conform-includes", "PATH",
    "Include path for the schema given with --conform PATH" },
  { "", "filename-suffix", "SUFFIX",
    "The suffix appended to the generated file names (Default is "
    "'_generated')." },
  { "", "filename-ext", "EXT",
    "The extension appended to the generated file names. Default is "
    "language-specific (e.g., '.h' for C++)" },
  { "", "include-prefix", "PATH",
    "Prefix this PATH to any generated include statements." },
  { "", "keep-prefix", "",
    "Keep original prefix of schema include statement." },
  { "", "reflect-types", "",
    "Add minimal type reflection to code generation." },
  { "", "reflect-names", "", "Add minimal type/name reflection." },
  { "", "rust-serialize", "",
    "Implement serde::Serialize on generated Rust types." },
  { "", "rust-module-root-file", "",
    "Generate rust code in individual files with a module root file." },
  { "", "root-type", "T", "Select or override the default root_type." },
  { "", "require-explicit-ids", "",
    "When parsing schemas, require explicit ids (id: x)." },
  { "", "force-defaults", "",
    "Emit default values in binary output from JSON" },
  { "", "force-empty", "",
    "When serializing from object API representation, force strings and "
    "vectors to empty rather than null." },
  { "", "force-empty-vectors", "",
    "When serializing from object API representation, force vectors to empty "
    "rather than null." },
  { "", "flexbuffers", "",
    "Used with \"binary\" and \"json\" options, it generates data using "
    "schema-less FlexBuffers." },
  { "", "no-warnings", "", "Inhibit all warnings messages." },
  { "", "warnings-as-errors", "", "Treat all warnings as errors." },
  { "", "cs-global-alias", "",
    "Prepend \"global::\" to all user generated csharp classes and "
    "structs." },
  { "", "cs-gen-json-serializer", "",
    "Allows (de)serialization of JSON text in the Object API. (requires "
    "--gen-object-api)." },
  { "", "json-nested-bytes", "",
    "Allow a nested_flatbuffer field to be parsed as a vector of bytes "
    "in JSON, which is unsafe unless checked by a verifier afterwards." },
  { "", "ts-flat-files", "",
    "Generate a single typescript file per .fbs file. Implies "
    "ts_entry_points." },
  { "", "ts-entry-points", "",
    "Generate entry point typescript per namespace. Implies gen-all." },
  { "", "annotate-sparse-vectors", "", "Don't annotate every vector element." },
  { "", "annotate", "SCHEMA",
    "Annotate the provided BINARY_FILE with the specified SCHEMA file." },
  { "", "no-leak-private-annotation", "",
    "Prevents multiple type of annotations within a Fbs SCHEMA file. "
    "Currently this is required to generate private types in Rust" },
<<<<<<< HEAD
  { "", "python-no-type-prefix-suffix", "",
    "Skip emission of Python functions that are prefixed with typenames" },
  { "", "python-typing", "",
    "Generate Python type annotations" },
=======
  { "", "file-names-only", "",
    "Print out generated file names without writing to the files"},
>>>>>>> 52f2596e
};

auto cmp = [](FlatCOption a, FlatCOption b) { return a.long_opt < b.long_opt; };
static std::set<FlatCOption, decltype(cmp)> language_options(cmp);

static void AppendTextWrappedString(std::stringstream &ss, std::string &text,
                                    size_t max_col, size_t start_col) {
  size_t max_line_length = max_col - start_col;

  if (text.length() > max_line_length) {
    size_t ideal_break_location = text.rfind(' ', max_line_length);
    size_t length = std::min(max_line_length, ideal_break_location);
    ss << text.substr(0, length) << "\n";
    ss << std::string(start_col, ' ');
    std::string rest_of_description = text.substr(
        ((ideal_break_location < max_line_length || text.at(length) == ' ')
             ? length + 1
             : length));
    AppendTextWrappedString(ss, rest_of_description, max_col, start_col);
  } else {
    ss << text;
  }
}

static void AppendOption(std::stringstream &ss, const FlatCOption &option,
                         size_t max_col, size_t min_col_for_description) {
  size_t chars = 2;
  ss << "  ";
  if (!option.short_opt.empty()) {
    chars += 2 + option.short_opt.length();
    ss << "-" << option.short_opt;
    if (!option.long_opt.empty()) {
      chars++;
      ss << ",";
    }
    ss << " ";
  }
  if (!option.long_opt.empty()) {
    chars += 3 + option.long_opt.length();
    ss << "--" << option.long_opt << " ";
  }
  if (!option.parameter.empty()) {
    chars += 1 + option.parameter.length();
    ss << option.parameter << " ";
  }
  size_t start_of_description = chars;
  if (start_of_description > min_col_for_description) {
    ss << "\n";
    start_of_description = min_col_for_description;
    ss << std::string(start_of_description, ' ');
  } else {
    while (start_of_description < min_col_for_description) {
      ss << " ";
      start_of_description++;
    }
  }
  if (!option.description.empty()) {
    std::string description = option.description;
    AppendTextWrappedString(ss, description, max_col, start_of_description);
  }
  ss << "\n";
}

static void AppendShortOption(std::stringstream &ss,
                              const FlatCOption &option) {
  if (!option.short_opt.empty()) {
    ss << "-" << option.short_opt;
    if (!option.long_opt.empty()) { ss << "|"; }
  }
  if (!option.long_opt.empty()) { ss << "--" << option.long_opt; }
}

std::string FlatCompiler::GetShortUsageString(
    const std::string &program_name) const {
  std::stringstream ss;
  ss << "Usage: " << program_name << " [";

  for (const FlatCOption &option : language_options) {
    AppendShortOption(ss, option);
    ss << ", ";
  }

  for (const FlatCOption &option : flatc_options) {
    AppendShortOption(ss, option);
    ss << ", ";
  }

  ss.seekp(-2, ss.cur);
  ss << "]... FILE... [-- BINARY_FILE...]";
  std::string help = ss.str();
  std::stringstream ss_textwrap;
  AppendTextWrappedString(ss_textwrap, help, 80, 0);
  return ss_textwrap.str();
}

std::string FlatCompiler::GetUsageString(
    const std::string &program_name) const {
  std::stringstream ss;
  ss << "Usage: " << program_name
     << " [OPTION]... FILE... [-- BINARY_FILE...]\n";

  for (const FlatCOption &option : language_options) {
    AppendOption(ss, option, 80, 25);
  }
  ss << "\n";

  for (const FlatCOption &option : flatc_options) {
    AppendOption(ss, option, 80, 25);
  }
  ss << "\n";

  std::string files_description =
      "FILEs may be schemas (must end in .fbs), binary schemas (must end in "
      ".bfbs) or JSON files (conforming to preceding schema). BINARY_FILEs "
      "after the -- must be binary flatbuffer format files. Output files are "
      "named using the base file name of the input, and written to the current "
      "directory or the path given by -o. example: " +
      program_name + " -c -b schema1.fbs schema2.fbs data.json";
  AppendTextWrappedString(ss, files_description, 80, 0);
  ss << "\n";
  return ss.str();
}

void FlatCompiler::AnnotateBinaries(const uint8_t *binary_schema,
                                    const uint64_t binary_schema_size,
                                    const FlatCOptions &options) {
  const std::string &schema_filename = options.annotate_schema;

  for (const std::string &filename : options.filenames) {
    std::string binary_contents;
    if (!flatbuffers::LoadFile(filename.c_str(), true, &binary_contents)) {
      Warn("unable to load binary file: " + filename);
      continue;
    }

    const uint8_t *binary =
        reinterpret_cast<const uint8_t *>(binary_contents.c_str());
    const size_t binary_size = binary_contents.size();

    flatbuffers::BinaryAnnotator binary_annotator(
        binary_schema, binary_schema_size, binary, binary_size);

    auto annotations = binary_annotator.Annotate();

    flatbuffers::AnnotatedBinaryTextGenerator::Options text_gen_opts;
    text_gen_opts.include_vector_contents =
        options.annotate_include_vector_contents;

    // TODO(dbaileychess): Right now we just support a single text-based
    // output of the annotated binary schema, which we generate here. We
    // could output the raw annotations instead and have third-party tools
    // use them to generate their own output.
    flatbuffers::AnnotatedBinaryTextGenerator text_generator(
        text_gen_opts, annotations, binary, binary_size);

    text_generator.Generate(filename, schema_filename);
  }
}

FlatCOptions FlatCompiler::ParseFromCommandLineArguments(int argc,
                                                         const char **argv) {
  if (argc <= 1) { Error("Need to provide at least one argument."); }

  FlatCOptions options;

  options.program_name = std::string(argv[0]);

  IDLOptions &opts = options.opts;

  for (int argi = 1; argi < argc; argi++) {
    std::string arg = argv[argi];
    if (arg[0] == '-') {
      if (options.filenames.size() && arg[1] != '-')
        Error("invalid option location: " + arg, true);
      if (arg == "-o") {
        if (++argi >= argc) Error("missing path following: " + arg, true);
        options.output_path = flatbuffers::ConCatPathFileName(
            flatbuffers::PosixPath(argv[argi]), "");
      } else if (arg == "-I") {
        if (++argi >= argc) Error("missing path following: " + arg, true);
        options.include_directories_storage.push_back(
            flatbuffers::PosixPath(argv[argi]));
        options.include_directories.push_back(
            options.include_directories_storage.back().c_str());
      } else if (arg == "--bfbs-filenames") {
        if (++argi > argc) Error("missing path following: " + arg, true);
        opts.project_root = argv[argi];
        if (!DirExists(opts.project_root.c_str()))
          Error(arg + " is not a directory: " + opts.project_root);
      } else if (arg == "--conform") {
        if (++argi >= argc) Error("missing path following: " + arg, true);
        options.conform_to_schema = flatbuffers::PosixPath(argv[argi]);
      } else if (arg == "--conform-includes") {
        if (++argi >= argc) Error("missing path following: " + arg, true);
        options.include_directories_storage.push_back(
            flatbuffers::PosixPath(argv[argi]));
        options.conform_include_directories.push_back(
            options.include_directories_storage.back().c_str());
      } else if (arg == "--include-prefix") {
        if (++argi >= argc) Error("missing path following: " + arg, true);
        opts.include_prefix = flatbuffers::ConCatPathFileName(
            flatbuffers::PosixPath(argv[argi]), "");
      } else if (arg == "--keep-prefix") {
        opts.keep_prefix = true;
      } else if (arg == "--strict-json") {
        opts.strict_json = true;
      } else if (arg == "--allow-non-utf8") {
        opts.allow_non_utf8 = true;
      } else if (arg == "--natural-utf8") {
        opts.natural_utf8 = true;
      } else if (arg == "--go-namespace") {
        if (++argi >= argc) Error("missing golang namespace" + arg, true);
        opts.go_namespace = argv[argi];
      } else if (arg == "--go-import") {
        if (++argi >= argc) Error("missing golang import" + arg, true);
        opts.go_import = argv[argi];
      } else if (arg == "--go-module-name") {
        if (++argi >= argc) Error("missing golang module name" + arg, true);
        opts.go_module_name = argv[argi];
      } else if (arg == "--defaults-json") {
        opts.output_default_scalars_in_json = true;
      } else if (arg == "--unknown-json") {
        opts.skip_unexpected_fields_in_json = true;
      } else if (arg == "--no-prefix") {
        opts.prefixed_enums = false;
      } else if (arg == "--cpp-minify-enums") {
        opts.cpp_minify_enums = true;
      } else if (arg == "--scoped-enums") {
        opts.prefixed_enums = false;
        opts.scoped_enums = true;
      } else if (arg == "--no-emit-min-max-enum-values") {
        opts.emit_min_max_enum_values = false;
      } else if (arg == "--no-union-value-namespacing") {
        opts.union_value_namespacing = false;
      } else if (arg == "--gen-mutable") {
        opts.mutable_buffer = true;
      } else if (arg == "--gen-name-strings") {
        opts.generate_name_strings = true;
      } else if (arg == "--gen-object-api") {
        opts.generate_object_based_api = true;
      } else if (arg == "--gen-compare") {
        opts.gen_compare = true;
      } else if (arg == "--cpp-include") {
        if (++argi >= argc) Error("missing include following: " + arg, true);
        opts.cpp_includes.push_back(argv[argi]);
      } else if (arg == "--cpp-ptr-type") {
        if (++argi >= argc) Error("missing type following: " + arg, true);
        opts.cpp_object_api_pointer_type = argv[argi];
      } else if (arg == "--cpp-str-type") {
        if (++argi >= argc) Error("missing type following: " + arg, true);
        opts.cpp_object_api_string_type = argv[argi];
      } else if (arg == "--cpp-str-flex-ctor") {
        opts.cpp_object_api_string_flexible_constructor = true;
      } else if (arg == "--no-cpp-direct-copy") {
        opts.cpp_direct_copy = false;
      } else if (arg == "--cpp-field-case-style") {
        if (++argi >= argc) Error("missing case style following: " + arg, true);
        if (!strcmp(argv[argi], "unchanged"))
          opts.cpp_object_api_field_case_style =
              IDLOptions::CaseStyle_Unchanged;
        else if (!strcmp(argv[argi], "upper"))
          opts.cpp_object_api_field_case_style = IDLOptions::CaseStyle_Upper;
        else if (!strcmp(argv[argi], "lower"))
          opts.cpp_object_api_field_case_style = IDLOptions::CaseStyle_Lower;
        else
          Error("unknown case style: " + std::string(argv[argi]), true);
      } else if (arg == "--gen-nullable") {
        opts.gen_nullable = true;
      } else if (arg == "--java-package-prefix") {
        if (++argi >= argc) Error("missing prefix following: " + arg, true);
        opts.java_package_prefix = argv[argi];
      } else if (arg == "--java-checkerframework") {
        opts.java_checkerframework = true;
      } else if (arg == "--gen-generated") {
        opts.gen_generated = true;
      } else if (arg == "--swift-implementation-only") {
        opts.swift_implementation_only = true;
      } else if (arg == "--gen-json-emit") {
        opts.gen_json_coders = true;
      } else if (arg == "--object-prefix") {
        if (++argi >= argc) Error("missing prefix following: " + arg, true);
        opts.object_prefix = argv[argi];
      } else if (arg == "--object-suffix") {
        if (++argi >= argc) Error("missing suffix following: " + arg, true);
        opts.object_suffix = argv[argi];
      } else if (arg == "--gen-all") {
        opts.generate_all = true;
        opts.include_dependence_headers = false;
      } else if (arg == "--gen-includes") {
        // Deprecated, remove this option some time in the future.
        Warn("warning: --gen-includes is deprecated (it is now default)\n");
      } else if (arg == "--no-includes") {
        opts.include_dependence_headers = false;
      } else if (arg == "--gen-onefile") {
        opts.one_file = true;
        opts.include_dependence_headers = false;
      } else if (arg == "--raw-binary") {
        options.raw_binary = true;
      } else if (arg == "--size-prefixed") {
        opts.size_prefixed = true;
      } else if (arg == "--") {  // Separator between text and binary inputs.
        options.binary_files_from = options.filenames.size();
      } else if (arg == "--proto-namespace-suffix") {
        if (++argi >= argc) Error("missing namespace suffix" + arg, true);
        opts.proto_namespace_suffix = argv[argi];
      } else if (arg == "--oneof-union") {
        opts.proto_oneof_union = true;
      } else if (arg == "--keep-proto-id") {
        opts.keep_proto_id = true;
      } else if (arg == "--proto-id-gap") {
        if (++argi >= argc) Error("missing case style following: " + arg, true);
        if (!strcmp(argv[argi], "nop"))
          opts.proto_id_gap_action = IDLOptions::ProtoIdGapAction::NO_OP;
        else if (!strcmp(argv[argi], "warn"))
          opts.proto_id_gap_action = IDLOptions::ProtoIdGapAction::WARNING;
        else if (!strcmp(argv[argi], "error"))
          opts.proto_id_gap_action = IDLOptions::ProtoIdGapAction::ERROR;
        else
          Error("unknown case style: " + std::string(argv[argi]), true);
      } else if (arg == "--schema") {
        options.schema_binary = true;
      } else if (arg == "-M") {
        options.print_make_rules = true;
      } else if (arg == "--version") {
        printf("flatc version %s\n", FLATC_VERSION());
        exit(0);
      } else if (arg == "--help" || arg == "-h") {
        printf("%s\n", GetUsageString(options.program_name).c_str());
        exit(0);
      } else if (arg == "--grpc") {
        options.grpc_enabled = true;
      } else if (arg == "--bfbs-comments") {
        opts.binary_schema_comments = true;
      } else if (arg == "--bfbs-builtins") {
        opts.binary_schema_builtins = true;
      } else if (arg == "--bfbs-gen-embed") {
        opts.binary_schema_gen_embed = true;
      } else if (arg == "--reflect-types") {
        opts.mini_reflect = IDLOptions::kTypes;
      } else if (arg == "--reflect-names") {
        opts.mini_reflect = IDLOptions::kTypesAndNames;
      } else if (arg == "--rust-serialize") {
        opts.rust_serialize = true;
      } else if (arg == "--rust-module-root-file") {
        opts.rust_module_root_file = true;
      } else if (arg == "--require-explicit-ids") {
        opts.require_explicit_ids = true;
      } else if (arg == "--root-type") {
        if (++argi >= argc) Error("missing type following: " + arg, true);
        opts.root_type = argv[argi];
      } else if (arg == "--filename-suffix") {
        if (++argi >= argc) Error("missing filename suffix: " + arg, true);
        opts.filename_suffix = argv[argi];
      } else if (arg == "--filename-ext") {
        if (++argi >= argc) Error("missing filename extension: " + arg, true);
        opts.filename_extension = argv[argi];
      } else if (arg == "--force-defaults") {
        opts.force_defaults = true;
      } else if (arg == "--force-empty") {
        opts.set_empty_strings_to_null = false;
        opts.set_empty_vectors_to_null = false;
      } else if (arg == "--force-empty-vectors") {
        opts.set_empty_vectors_to_null = false;
      } else if (arg == "--java-primitive-has-method") {
        opts.java_primitive_has_method = true;
      } else if (arg == "--cs-gen-json-serializer") {
        opts.cs_gen_json_serializer = true;
      } else if (arg == "--flexbuffers") {
        opts.use_flexbuffers = true;
      } else if (arg == "--gen-jvmstatic") {
        opts.gen_jvmstatic = true;
      } else if (arg == "--no-warnings") {
        opts.no_warnings = true;
      } else if (arg == "--warnings-as-errors") {
        opts.warnings_as_errors = true;
      } else if (arg == "--cpp-std") {
        if (++argi >= argc)
          Error("missing C++ standard specification" + arg, true);
        opts.cpp_std = argv[argi];
      } else if (arg.rfind("--cpp-std=", 0) == 0) {
        opts.cpp_std = arg.substr(std::string("--cpp-std=").size());
      } else if (arg == "--cpp-static-reflection") {
        opts.cpp_static_reflection = true;
      } else if (arg == "--cs-global-alias") {
        opts.cs_global_alias = true;
      } else if (arg == "--json-nested-bytes") {
        opts.json_nested_legacy_flatbuffers = true;
      } else if (arg == "--ts-flat-files") {
        opts.ts_flat_files = true;
        opts.ts_entry_points = true;
        opts.generate_all = true;
      } else if (arg == "--ts-entry-points") {
        opts.ts_entry_points = true;
        opts.generate_all = true;
      } else if (arg == "--ts-no-import-ext") {
        opts.ts_no_import_ext = true;
      } else if (arg == "--no-leak-private-annotation") {
        opts.no_leak_private_annotations = true;
      } else if (arg == "--python-no-type-prefix-suffix") {
        opts.python_no_type_prefix_suffix = true;
      } else if (arg == "--python-typing") {
        opts.python_typing = true;
      } else if (arg == "--annotate-sparse-vectors") {
        options.annotate_include_vector_contents = false;
      } else if (arg == "--annotate") {
        if (++argi >= argc) Error("missing path following: " + arg, true);
        options.annotate_schema = flatbuffers::PosixPath(argv[argi]);
      } else if(arg == "--file-names-only") {
        // TODO (khhn): Provide 2 implementation
        options.file_names_only = true;
      } else {
        if (arg == "--proto") { opts.proto_mode = true; }

        auto code_generator_it = code_generators_.find(arg);
        if (code_generator_it == code_generators_.end()) {
          Error("unknown commandline argument: " + arg, true);
          return options;
        }

        std::shared_ptr<CodeGenerator> code_generator =
            code_generator_it->second;

        // TODO(derekbailey): remove in favor of just checking if
        // generators.empty().
        options.any_generator = true;
        opts.lang_to_generate |= code_generator->Language();

        auto is_binary_schema = code_generator->SupportsBfbsGeneration();
        opts.binary_schema_comments = is_binary_schema;
        options.requires_bfbs = is_binary_schema;
        options.generators.push_back(std::move(code_generator));
      }
    } else {
      options.filenames.push_back(flatbuffers::PosixPath(argv[argi]));
    }
  }

  return options;
}

void FlatCompiler::ValidateOptions(const FlatCOptions &options) {
  const IDLOptions &opts = options.opts;

  if (!options.filenames.size()) Error("missing input files", false, true);

  if (opts.proto_mode) {
    if (options.any_generator)
      Error("cannot generate code directly from .proto files", true);
  } else if (!options.any_generator && options.conform_to_schema.empty() &&
             options.annotate_schema.empty()) {
    Error("no options: specify at least one generator.", true);
  }

  if (opts.cs_gen_json_serializer && !opts.generate_object_based_api) {
    Error(
        "--cs-gen-json-serializer requires --gen-object-api to be set as "
        "well.");
  }
}

flatbuffers::Parser FlatCompiler::GetConformParser(
    const FlatCOptions &options) {
  flatbuffers::Parser conform_parser;
  if (!options.conform_to_schema.empty()) {
    std::string contents;
    if (!flatbuffers::LoadFile(options.conform_to_schema.c_str(), true,
                               &contents)) {
      Error("unable to load schema: " + options.conform_to_schema);
    }

    if (flatbuffers::GetExtension(options.conform_to_schema) ==
        reflection::SchemaExtension()) {
      LoadBinarySchema(conform_parser, options.conform_to_schema, contents);
    } else {
      ParseFile(conform_parser, options.conform_to_schema, contents,
                options.conform_include_directories);
    }
  }
  return conform_parser;
}

std::unique_ptr<Parser> FlatCompiler::GenerateCode(const FlatCOptions &options,
                                                   Parser &conform_parser) {
  std::unique_ptr<Parser> parser =
      std::unique_ptr<Parser>(new Parser(options.opts));

  for (auto file_it = options.filenames.begin();
       file_it != options.filenames.end(); ++file_it) {
    IDLOptions opts = options.opts;

    auto &filename = *file_it;
    std::string contents;
    if (!flatbuffers::LoadFile(filename.c_str(), true, &contents))
      Error("unable to load file: " + filename);

    bool is_binary = static_cast<size_t>(file_it - options.filenames.begin()) >=
                     options.binary_files_from;
    auto ext = flatbuffers::GetExtension(filename);
    const bool is_schema = ext == "fbs" || ext == "proto";
    if (is_schema && opts.project_root.empty()) {
      opts.project_root = StripFileName(filename);
    }
    const bool is_binary_schema = ext == reflection::SchemaExtension();
    if (is_binary) {
      parser->builder_.Clear();
      parser->builder_.PushFlatBuffer(
          reinterpret_cast<const uint8_t *>(contents.c_str()),
          contents.length());
      if (!options.raw_binary) {
        // Generally reading binaries that do not correspond to the schema
        // will crash, and sadly there's no way around that when the binary
        // does not contain a file identifier.
        // We'd expect that typically any binary used as a file would have
        // such an identifier, so by default we require them to match.
        if (!parser->file_identifier_.length()) {
          Error("current schema has no file_identifier: cannot test if \"" +
                filename +
                "\" matches the schema, use --raw-binary to read this file"
                " anyway.");
        } else if (!flatbuffers::BufferHasIdentifier(
                       contents.c_str(), parser->file_identifier_.c_str(),
                       opts.size_prefixed)) {
          Error("binary \"" + filename +
                "\" does not have expected file_identifier \"" +
                parser->file_identifier_ +
                "\", use --raw-binary to read this file anyway.");
        }
      }
    } else {
      // Check if file contains 0 bytes.
      if (!opts.use_flexbuffers && !is_binary_schema &&
          contents.length() != strlen(contents.c_str())) {
        Error("input file appears to be binary: " + filename, true);
      }
      if (is_schema || is_binary_schema) {
        // If we're processing multiple schemas, make sure to start each
        // one from scratch. If it depends on previous schemas it must do
        // so explicitly using an include.
        parser.reset(new Parser(opts));
      }
      // Try to parse the file contents (binary schema/flexbuffer/textual
      // schema)
      if (is_binary_schema) {
        LoadBinarySchema(*parser, filename, contents);
      } else if (opts.use_flexbuffers) {
        if (opts.lang_to_generate == IDLOptions::kJson) {
          auto data = reinterpret_cast<const uint8_t *>(contents.c_str());
          auto size = contents.size();
          std::vector<uint8_t> reuse_tracker;
          if (!flexbuffers::VerifyBuffer(data, size, &reuse_tracker))
            Error("flexbuffers file failed to verify: " + filename, false);
          parser->flex_root_ = flexbuffers::GetRoot(data, size);
        } else {
          parser->flex_builder_.Clear();
          ParseFile(*parser, filename, contents, options.include_directories);
        }
      } else {
        ParseFile(*parser, filename, contents, options.include_directories);
        if (!is_schema && !parser->builder_.GetSize()) {
          // If a file doesn't end in .fbs, it must be json/binary. Ensure we
          // didn't just parse a schema with a different extension.
          Error("input file is neither json nor a .fbs (schema) file: " +
                    filename,
                true);
        }
      }
      if ((is_schema || is_binary_schema) &&
          !options.conform_to_schema.empty()) {
        auto err = parser->ConformTo(conform_parser);
        if (!err.empty()) Error("schemas don\'t conform: " + err, false);
      }
      if (options.schema_binary || opts.binary_schema_gen_embed) {
        parser->Serialize();
      }
      if (options.schema_binary) {
        parser->file_extension_ = reflection::SchemaExtension();
      }
    }
    std::string filebase =
        flatbuffers::StripPath(flatbuffers::StripExtension(filename));

    // If one of the generators uses bfbs, serialize the parser and get
    // the serialized buffer and length.
    const uint8_t *bfbs_buffer = nullptr;
    int64_t bfbs_length = 0;
    if (options.requires_bfbs) {
      parser->Serialize();
      bfbs_buffer = parser->builder_.GetBufferPointer();
      bfbs_length = parser->builder_.GetSize();
    }

    for (const std::shared_ptr<CodeGenerator> &code_generator :
         options.generators) {
      if (options.print_make_rules) {
        std::string make_rule;
        const CodeGenerator::Status status = code_generator->GenerateMakeRule(
            *parser, options.output_path, filename, make_rule);
        if (status == CodeGenerator::Status::OK && !make_rule.empty()) {
          printf("%s\n",
                 flatbuffers::WordWrap(make_rule, 80, " ", " \\").c_str());
        } else {
          Error("Cannot generate make rule for " +
                code_generator->LanguageName());
        }
      } else {
        flatbuffers::EnsureDirExists(options.output_path);

        // Prefer bfbs generators if present.
        if (code_generator->SupportsBfbsGeneration()) {
          const CodeGenerator::Status status =
              code_generator->GenerateCode(bfbs_buffer, bfbs_length);
          if (status != CodeGenerator::Status::OK) {
            Error("Unable to generate " + code_generator->LanguageName() +
                  " for " + filebase + " using bfbs generator.");
          }
        } else {
          if ((!code_generator->IsSchemaOnly() ||
               (is_schema || is_binary_schema)) &&
              code_generator->GenerateCode(*parser, options.output_path,
                                           filebase) !=
                  CodeGenerator::Status::OK) {
            Error("Unable to generate " + code_generator->LanguageName() +
                  " for " + filebase);
          }
        }
      }

      if (options.grpc_enabled) {
        const CodeGenerator::Status status = code_generator->GenerateGrpcCode(
            *parser, options.output_path, filebase);

        if (status == CodeGenerator::Status::NOT_IMPLEMENTED) {
          Warn("GRPC interface generator not implemented for " +
               code_generator->LanguageName());
        } else if (status == CodeGenerator::Status::ERROR) {
          Error("Unable to generate GRPC interface for " +
                code_generator->LanguageName());
        }
      }
    }

    if (!opts.root_type.empty()) {
      if (!parser->SetRootType(opts.root_type.c_str()))
        Error("unknown root type: " + opts.root_type);
      else if (parser->root_struct_def_->fixed)
        Error("root type must be a table");
    }

    // We do not want to generate code for the definitions in this file
    // in any files coming up next.
    parser->MarkGenerated();
  }

  return parser;
}

int FlatCompiler::Compile(const FlatCOptions &options) {
  // TODO(derekbailey): change to std::optional<Parser>
  Parser conform_parser = GetConformParser(options);

  // TODO(derekbailey): split to own method.
  if (!options.annotate_schema.empty()) {
    const std::string ext = flatbuffers::GetExtension(options.annotate_schema);
    if (!(ext == reflection::SchemaExtension() || ext == "fbs")) {
      Error("Expected a `.bfbs` or `.fbs` schema, got: " +
            options.annotate_schema);
    }

    const bool is_binary_schema = ext == reflection::SchemaExtension();

    std::string schema_contents;
    if (!flatbuffers::LoadFile(options.annotate_schema.c_str(),
                               /*binary=*/is_binary_schema, &schema_contents)) {
      Error("unable to load schema: " + options.annotate_schema);
    }

    const uint8_t *binary_schema = nullptr;
    uint64_t binary_schema_size = 0;

    IDLOptions binary_opts;
    binary_opts.lang_to_generate |= flatbuffers::IDLOptions::kBinary;
    Parser parser(binary_opts);

    if (is_binary_schema) {
      binary_schema =
          reinterpret_cast<const uint8_t *>(schema_contents.c_str());
      binary_schema_size = schema_contents.size();
    } else {
      // If we need to generate the .bfbs file from the provided schema file
      // (.fbs)
      ParseFile(parser, options.annotate_schema, schema_contents,
                options.include_directories);
      parser.Serialize();

      binary_schema = parser.builder_.GetBufferPointer();
      binary_schema_size = parser.builder_.GetSize();
    }

    if (binary_schema == nullptr || !binary_schema_size) {
      Error("could not parse a value binary schema from: " +
            options.annotate_schema);
    }

    // Annotate the provided files with the binary_schema.
    AnnotateBinaries(binary_schema, binary_schema_size, options);

    // We don't support doing anything else after annotating a binary.
    return 0;
  }

  if (options.generators.empty()) {
    Error("No generator registered");
    return -1;
  }

  std::unique_ptr<Parser> parser = GenerateCode(options, conform_parser);

  for (const auto &code_generator : options.generators) {
    if (code_generator->SupportsRootFileGeneration()) {
      code_generator->GenerateRootFile(*parser, options.output_path);
    }
  }

  return 0;
}

bool FlatCompiler::RegisterCodeGenerator(
    const FlatCOption &option, std::shared_ptr<CodeGenerator> code_generator) {
  if (!option.short_opt.empty() &&
      code_generators_.find("-" + option.short_opt) != code_generators_.end()) {
    Error("multiple generators registered under: -" + option.short_opt, false,
          false);
    return false;
  }

  if (!option.short_opt.empty()) {
    code_generators_["-" + option.short_opt] = code_generator;
  }

  if (!option.long_opt.empty() &&
      code_generators_.find("--" + option.long_opt) != code_generators_.end()) {
    Error("multiple generators registered under: --" + option.long_opt, false,
          false);
    return false;
  }

  if (!option.long_opt.empty()) {
    code_generators_["--" + option.long_opt] = code_generator;
  }

  language_options.insert(option);

  return true;
}

}  // namespace flatbuffers<|MERGE_RESOLUTION|>--- conflicted
+++ resolved
@@ -250,15 +250,12 @@
   { "", "no-leak-private-annotation", "",
     "Prevents multiple type of annotations within a Fbs SCHEMA file. "
     "Currently this is required to generate private types in Rust" },
-<<<<<<< HEAD
   { "", "python-no-type-prefix-suffix", "",
     "Skip emission of Python functions that are prefixed with typenames" },
   { "", "python-typing", "",
     "Generate Python type annotations" },
-=======
   { "", "file-names-only", "",
     "Print out generated file names without writing to the files"},
->>>>>>> 52f2596e
 };
 
 auto cmp = [](FlatCOption a, FlatCOption b) { return a.long_opt < b.long_opt; };
