/*
 * Copyright 2014 Google Inc. All rights reserved.
 *
 * Licensed under the Apache License, Version 2.0 (the "License");
 * you may not use this file except in compliance with the License.
 * You may obtain a copy of the License at
 *
 *     http://www.apache.org/licenses/LICENSE-2.0
 *
 * Unless required by applicable law or agreed to in writing, software
 * distributed under the License is distributed on an "AS IS" BASIS,
 * WITHOUT WARRANTIES OR CONDITIONS OF ANY KIND, either express or implied.
 * See the License for the specific language governing permissions and
 * limitations under the License.
 */

#include "flatbuffers/flatc.h"

#include <list>

#define FLATC_VERSION "1.7.0 (" __DATE__ ")"

namespace flatbuffers {

void FlatCompiler::ParseFile(
    flatbuffers::Parser &parser,
    const std::string &filename,
    const std::string &contents,
    std::vector<const char *> &include_directories) const {
  auto local_include_directory = flatbuffers::StripFileName(filename);
  include_directories.push_back(local_include_directory.c_str());
  include_directories.push_back(nullptr);
  if (!parser.Parse(contents.c_str(), &include_directories[0],
                    filename.c_str()))
    Error(parser.error_, false, false);
  include_directories.pop_back();
  include_directories.pop_back();
}

void FlatCompiler::Warn(const std::string &warn, bool show_exe_name) const {
  params_.warn_fn(this, warn, show_exe_name);
}

void FlatCompiler::Error(const std::string &err, bool usage,
                         bool show_exe_name) const {
  params_.error_fn(this, err, usage, show_exe_name);
}

<<<<<<< HEAD
std::string FlatCompiler::GetUsageString(const char* program_name) const {
  std::stringstream ss;
  ss << "Usage: " << program_name << " [OPTION]... FILE... [-- FILE...]\n";
  for (size_t i = 0; i < params_.num_generators; ++i) {
    const Generator& g = params_.generators[i];
=======
const Generator generators[] = {
  { flatbuffers::GenerateBinary,   "-b", "--binary", "binary",
    flatbuffers::IDLOptions::kMAX,
    "Generate wire format binaries for any data definitions",
    flatbuffers::BinaryMakeRule },
  { flatbuffers::GenerateTextFile, "-t", "--json", "text",
    flatbuffers::IDLOptions::kMAX,
    "Generate text output for any data definitions",
    flatbuffers::TextMakeRule },
  { flatbuffers::GenerateCPP,      "-c", "--cpp", "C++",
    flatbuffers::IDLOptions::kMAX,
    "Generate C++ headers for tables/structs",
    flatbuffers::CPPMakeRule },
  { flatbuffers::GenerateGo,       "-g", "--go", "Go",
    flatbuffers::IDLOptions::kGo,
    "Generate Go files for tables/structs",
    flatbuffers::GeneralMakeRule },
  { flatbuffers::GenerateGeneral,  "-j", "--java", "Java",
    flatbuffers::IDLOptions::kJava,
    "Generate Java classes for tables/structs",
    flatbuffers::GeneralMakeRule },
  { flatbuffers::GenerateJS,       "-s", "--js", "JavaScript",
    flatbuffers::IDLOptions::kMAX,
    "Generate JavaScript code for tables/structs",
    flatbuffers::JSMakeRule },
  { flatbuffers::GenerateGeneral,  "-n", "--csharp", "C#",
    flatbuffers::IDLOptions::kCSharp,
    "Generate C# classes for tables/structs",
    flatbuffers::GeneralMakeRule },
  { flatbuffers::GeneratePython,   "-p", "--python", "Python",
    flatbuffers::IDLOptions::kMAX,
    "Generate Python files for tables/structs",
    flatbuffers::GeneralMakeRule },
    { flatbuffers::GeneratePhp, nullptr, "--php", "PHP",
    flatbuffers::IDLOptions::kMAX,
    "Generate PHP files for tables/structs",
    flatbuffers::GeneralMakeRule },
  { flatbuffers::GenerateRust, "-r", "--rust", "Rust",
    flatbuffers::IDLOptions::kMAX,
    "Generate Rust files for tables/structs",
    flatbuffers::GeneralMakeRule },

};
>>>>>>> 74f0676f

    std::stringstream full_name;
    full_name << std::setw(12) << std::left << g.generator_opt_long;
    const char *name = g.generator_opt_short ? g.generator_opt_short : "  ";
    const char *help = g.generator_help;

    ss << "  " << full_name.str() << " " << name << "    " << help << ".\n";
  }
  ss <<
      "  -o PATH            Prefix PATH to all generated files.\n"
      "  -I PATH            Search for includes in the specified path.\n"
      "  -M                 Print make rules for generated files.\n"
      "  --version          Print the version number of flatc and exit.\n"
      "  --strict-json      Strict JSON: field names must be / will be quoted,\n"
      "                     no trailing commas in tables/vectors.\n"
      "  --allow-non-utf8   Pass non-UTF-8 input through parser and emit nonstandard\n"
      "                     \\x escapes in JSON. (Default is to raise parse error on\n"
      "                     non-UTF-8 input.)\n"
      "  --defaults-json    Output fields whose value is the default when\n"
      "                     writing JSON\n"
      "  --unknown-json     Allow fields in JSON that are not defined in the\n"
      "                     schema. These fields will be discared when generating\n"
      "                     binaries.\n"
      "  --no-prefix        Don\'t prefix enum values with the enum type in C++.\n"
      "  --scoped-enums     Use C++11 style scoped and strongly typed enums.\n"
      "                     also implies --no-prefix.\n"
      "  --gen-includes     (deprecated), this is the default behavior.\n"
      "                     If the original behavior is required (no include\n"
      "                     statements) use --no-includes.\n"
      "  --no-includes      Don\'t generate include statements for included\n"
      "                     schemas the generated file depends on (C++).\n"
      "  --gen-mutable      Generate accessors that can mutate buffers in-place.\n"
      "  --gen-onefile      Generate single output file for C#.\n"
      "  --gen-name-strings Generate type name functions for C++.\n"
      "  --escape-proto-ids Disable appending '_' in namespaces names.\n"
      "  --gen-object-api   Generate an additional object-based API.\n"
      "  --cpp-ptr-type T   Set object API pointer type (default std::unique_ptr)\n"
      "  --cpp-str-type T   Set object API string type (default std::string)\n"
      "                     T::c_str() and T::length() must be supported\n"
      "  --no-js-exports    Removes Node.js style export lines in JS.\n"
      "  --goog-js-export   Uses goog.exports* for closure compiler exporting in JS.\n"
      "  --go-namespace     Generate the overrided namespace in Golang.\n"
      "  --raw-binary       Allow binaries without file_indentifier to be read.\n"
      "                     This may crash flatc given a mismatched schema.\n"
      "  --proto            Input is a .proto, translate to .fbs.\n"
      "  --grpc             Generate GRPC interfaces for the specified languages\n"
      "  --schema           Serialize schemas instead of JSON (use with -b)\n"
<<<<<<< HEAD
      "  --bfbs-comments    Add doc comments to the binary schema files.\n"
      "  --conform FILE     Specify a schema the following schemas should be\n"
      "                     an evolution of. Gives errors if not.\n"
      "  --conform-includes Include path for the schema given with --conform\n"
      "    PATH             \n"
      "  --include-prefix   Prefix this path to any generated include statements.\n"
      "    PATH\n"
      "  --keep-prefix      Keep original prefix of schema include statement.\n"
      "  --no-fb-import     Don't include flatbuffers import statement for TypeScript.\n"
      "  --no-ts-reexport   Don't re-export imported dependencies for TypeScript.\n"
      "FILEs may be schemas (must end in .fbs), or JSON files (conforming to preceding\n"
      "schema). FILEs after the -- must be binary flatbuffer format files.\n"
=======
      "  --strict-rust      Follow naming conventions for Rust.\n"
      "FILEs may be schemas, or JSON files (conforming to preceding schema)\n"
      "FILEs after the -- must be binary flatbuffer format files.\n"
>>>>>>> 74f0676f
      "Output files are named using the base file name of the input,\n"
      "and written to the current directory or the path given by -o.\n"
      "example: " << program_name << " -c -b schema1.fbs schema2.fbs data.json\n";
  return ss.str();
}

int FlatCompiler::Compile(int argc, const char** argv) {
  if (params_.generators == nullptr || params_.num_generators == 0) {
    return 0;
  }

  flatbuffers::IDLOptions opts;
  std::string output_path;

  bool any_generator = false;
  bool print_make_rules = false;
  bool raw_binary = false;
  bool schema_binary = false;
  bool grpc_enabled = false;
  std::vector<std::string> filenames;
  std::list<std::string> include_directories_storage;
  std::vector<const char *> include_directories;
  std::vector<const char *> conform_include_directories;
  std::vector<bool> generator_enabled(params_.num_generators, false);
  size_t binary_files_from = std::numeric_limits<size_t>::max();
  std::string conform_to_schema;

  for (int argi = 0; argi < argc; argi++) {
    std::string arg = argv[argi];
    if (arg[0] == '-') {
      if (filenames.size() && arg[1] != '-')
        Error("invalid option location: " + arg, true);
      if (arg == "-o") {
        if (++argi >= argc) Error("missing path following: " + arg, true);
        output_path = flatbuffers::ConCatPathFileName(
                        flatbuffers::PosixPath(argv[argi]), "");
      } else if(arg == "-I") {
        if (++argi >= argc) Error("missing path following" + arg, true);
        include_directories_storage.push_back(
                                      flatbuffers::PosixPath(argv[argi]));
        include_directories.push_back(
                              include_directories_storage.back().c_str());
      } else if(arg == "--conform") {
        if (++argi >= argc) Error("missing path following" + arg, true);
        conform_to_schema = flatbuffers::PosixPath(argv[argi]);
      } else if (arg == "--conform-includes") {
        if (++argi >= argc) Error("missing path following" + arg, true);
        include_directories_storage.push_back(
                                      flatbuffers::PosixPath(argv[argi]));
        conform_include_directories.push_back(
                                    include_directories_storage.back().c_str());
      } else if (arg == "--include-prefix") {
        if (++argi >= argc) Error("missing path following" + arg, true);
        opts.include_prefix = flatbuffers::ConCatPathFileName(
                                flatbuffers::PosixPath(argv[argi]), "");
      } else if(arg == "--keep-prefix") {
        opts.keep_include_path = true;
      } else if(arg == "--strict-json") {
        opts.strict_json = true;
      } else if(arg == "--allow-non-utf8") {
        opts.allow_non_utf8 = true;
      } else if(arg == "--no-js-exports") {
        opts.skip_js_exports = true;
      } else if(arg == "--goog-js-export") {
        opts.use_goog_js_export_format = true;
      } else if(arg == "--go-namespace") {
        if (++argi >= argc) Error("missing golang namespace" + arg, true);
        opts.go_namespace = argv[argi];
      } else if(arg == "--defaults-json") {
        opts.output_default_scalars_in_json = true;
      } else if (arg == "--unknown-json") {
        opts.skip_unexpected_fields_in_json = true;
      } else if(arg == "--no-prefix") {
        opts.prefixed_enums = false;
      } else if(arg == "--scoped-enums") {
        opts.prefixed_enums = false;
        opts.scoped_enums = true;
      } else if (arg == "--no-union-value-namespacing") {
        opts.union_value_namespacing = false;
      } else if(arg == "--gen-mutable") {
        opts.mutable_buffer = true;
      } else if(arg == "--gen-name-strings") {
        opts.generate_name_strings = true;
      } else if(arg == "--gen-object-api") {
        opts.generate_object_based_api = true;
      } else if (arg == "--cpp-ptr-type") {
        if (++argi >= argc) Error("missing type following" + arg, true);
        opts.cpp_object_api_pointer_type = argv[argi];
      } else if (arg == "--cpp-str-type") {
        if (++argi >= argc) Error("missing type following" + arg, true);
        opts.cpp_object_api_string_type = argv[argi];
      } else if(arg == "--gen-all") {
        opts.generate_all = true;
        opts.include_dependence_headers = false;
      } else if(arg == "--gen-includes") {
        // Deprecated, remove this option some time in the future.
        printf("warning: --gen-includes is deprecated (it is now default)\n");
      } else if(arg == "--no-includes") {
        opts.include_dependence_headers = false;
      } else if (arg == "--gen-onefile") {
        opts.one_file = true;
      } else if (arg == "--raw-binary") {
        raw_binary = true;
      } else if(arg == "--") {  // Separator between text and binary inputs.
        binary_files_from = filenames.size();
      } else if(arg == "--proto") {
        opts.proto_mode = true;
      } else if(arg == "--escape-proto-ids") {
        opts.escape_proto_identifiers = true;
      } else if(arg == "--schema") {
        schema_binary = true;
      } else if(arg == "-M") {
        print_make_rules = true;
      } else if(arg == "--version") {
        printf("flatc version %s\n", FLATC_VERSION);
        exit(0);
<<<<<<< HEAD
      } else if(arg == "--grpc") {
        grpc_enabled = true;
      } else if(arg == "--bfbs-comments") {
        opts.binary_schema_comments = true;
      } else if(arg == "--no-fb-import") {
        opts.skip_flatbuffers_import = true;
      } else if(arg == "--no-ts-reexport") {
        opts.reexport_ts_modules = false;
=======
      } else if(arg == "--strict-rust") {
          opts.strict_rust = true;
>>>>>>> 74f0676f
      } else {
        for (size_t i = 0; i < params_.num_generators; ++i) {
          if (arg == params_.generators[i].generator_opt_long ||
              (params_.generators[i].generator_opt_short &&
               arg == params_.generators[i].generator_opt_short)) {
            generator_enabled[i] = true;
            any_generator = true;
            opts.lang_to_generate |= params_.generators[i].lang;
            goto found;
          }
        }
        Error("unknown commandline argument: " + arg, true);
        found:;
      }
    } else {
      filenames.push_back(flatbuffers::PosixPath(argv[argi]));
    }
  }

  if (!filenames.size()) Error("missing input files", false, true);

  if (opts.proto_mode) {
    if (any_generator)
      Error("cannot generate code directly from .proto files", true);
  } else if (!any_generator && conform_to_schema.empty()) {
    Error("no options: specify at least one generator.", true);
  }

  flatbuffers::Parser conform_parser;
  if (!conform_to_schema.empty()) {
    std::string contents;
    if (!flatbuffers::LoadFile(conform_to_schema.c_str(), true, &contents))
      Error("unable to load schema: " + conform_to_schema);
    ParseFile(conform_parser, conform_to_schema, contents,
              conform_include_directories);
  }

  std::unique_ptr<flatbuffers::Parser> parser(new flatbuffers::Parser(opts));

  for (auto file_it = filenames.begin();
            file_it != filenames.end();
          ++file_it) {
    auto &filename = *file_it;
    std::string contents;
    if (!flatbuffers::LoadFile(filename.c_str(), true, &contents))
      Error("unable to load file: " + filename);

    bool is_binary = static_cast<size_t>(file_it - filenames.begin()) >=
                     binary_files_from;
    auto is_schema = flatbuffers::GetExtension(filename) == "fbs";
    if (is_binary) {
      parser->builder_.Clear();
      parser->builder_.PushFlatBuffer(
        reinterpret_cast<const uint8_t *>(contents.c_str()),
        contents.length());
      if (!raw_binary) {
        // Generally reading binaries that do not correspond to the schema
        // will crash, and sadly there's no way around that when the binary
        // does not contain a file identifier.
        // We'd expect that typically any binary used as a file would have
        // such an identifier, so by default we require them to match.
        if (!parser->file_identifier_.length()) {
          Error("current schema has no file_identifier: cannot test if \"" +
               filename +
               "\" matches the schema, use --raw-binary to read this file"
               " anyway.");
        } else if (!flatbuffers::BufferHasIdentifier(contents.c_str(),
                       parser->file_identifier_.c_str())) {
          Error("binary \"" +
               filename +
               "\" does not have expected file_identifier \"" +
               parser->file_identifier_ +
               "\", use --raw-binary to read this file anyway.");
        }
      }
    } else {
      // Check if file contains 0 bytes.
      if (contents.length() != strlen(contents.c_str())) {
        Error("input file appears to be binary: " + filename, true);
      }
      if (is_schema) {
        // If we're processing multiple schemas, make sure to start each
        // one from scratch. If it depends on previous schemas it must do
        // so explicitly using an include.
        parser.reset(new flatbuffers::Parser(opts));
      }
      ParseFile(*parser.get(), filename, contents, include_directories);
      if (!is_schema && !parser->builder_.GetSize()) {
        // If a file doesn't end in .fbs, it must be json/binary. Ensure we
        // didn't just parse a schema with a different extension.
        Error("input file is neither json nor a .fbs (schema) file: " +
              filename, true);
      }
      if (is_schema && !conform_to_schema.empty()) {
        auto err = parser->ConformTo(conform_parser);
        if (!err.empty()) Error("schemas don\'t conform: " + err);
      }
      if (schema_binary) {
        parser->Serialize();
        parser->file_extension_ = reflection::SchemaExtension();
      }
    }

    std::string filebase = flatbuffers::StripPath(
                             flatbuffers::StripExtension(filename));

    for (size_t i = 0; i < params_.num_generators; ++i) {
      parser->opts.lang = params_.generators[i].lang;
      if (generator_enabled[i]) {
        if (!print_make_rules) {
          flatbuffers::EnsureDirExists(output_path);
          if ((!params_.generators[i].schema_only || is_schema) &&
              !params_.generators[i].generate(*parser.get(), output_path, filebase)) {
            Error(std::string("Unable to generate ") +
                  params_.generators[i].lang_name +
                  " for " +
                  filebase);
          }
        } else {
          std::string make_rule = params_.generators[i].make_rule(
              *parser.get(), output_path, filename);
          if (!make_rule.empty())
            printf("%s\n", flatbuffers::WordWrap(
                make_rule, 80, " ", " \\").c_str());
        }
        if (grpc_enabled) {
          if (params_.generators[i].generateGRPC != nullptr) {
            if (!params_.generators[i].generateGRPC(*parser.get(), output_path,
                                            filebase)) {
              Error(std::string("Unable to generate GRPC interface for") +
                    params_.generators[i].lang_name);
            }
          } else {
            Warn(std::string("GRPC interface generator not implemented for ")
                 + params_.generators[i].lang_name);
          }
        }
      }
    }

    if (opts.proto_mode) GenerateFBS(*parser.get(), output_path, filebase);

    // We do not want to generate code for the definitions in this file
    // in any files coming up next.
    parser->MarkGenerated();
  }
  return 0;
}

}  // namespace flatbuffers<|MERGE_RESOLUTION|>--- conflicted
+++ resolved
@@ -46,57 +46,11 @@
   params_.error_fn(this, err, usage, show_exe_name);
 }
 
-<<<<<<< HEAD
 std::string FlatCompiler::GetUsageString(const char* program_name) const {
   std::stringstream ss;
   ss << "Usage: " << program_name << " [OPTION]... FILE... [-- FILE...]\n";
   for (size_t i = 0; i < params_.num_generators; ++i) {
     const Generator& g = params_.generators[i];
-=======
-const Generator generators[] = {
-  { flatbuffers::GenerateBinary,   "-b", "--binary", "binary",
-    flatbuffers::IDLOptions::kMAX,
-    "Generate wire format binaries for any data definitions",
-    flatbuffers::BinaryMakeRule },
-  { flatbuffers::GenerateTextFile, "-t", "--json", "text",
-    flatbuffers::IDLOptions::kMAX,
-    "Generate text output for any data definitions",
-    flatbuffers::TextMakeRule },
-  { flatbuffers::GenerateCPP,      "-c", "--cpp", "C++",
-    flatbuffers::IDLOptions::kMAX,
-    "Generate C++ headers for tables/structs",
-    flatbuffers::CPPMakeRule },
-  { flatbuffers::GenerateGo,       "-g", "--go", "Go",
-    flatbuffers::IDLOptions::kGo,
-    "Generate Go files for tables/structs",
-    flatbuffers::GeneralMakeRule },
-  { flatbuffers::GenerateGeneral,  "-j", "--java", "Java",
-    flatbuffers::IDLOptions::kJava,
-    "Generate Java classes for tables/structs",
-    flatbuffers::GeneralMakeRule },
-  { flatbuffers::GenerateJS,       "-s", "--js", "JavaScript",
-    flatbuffers::IDLOptions::kMAX,
-    "Generate JavaScript code for tables/structs",
-    flatbuffers::JSMakeRule },
-  { flatbuffers::GenerateGeneral,  "-n", "--csharp", "C#",
-    flatbuffers::IDLOptions::kCSharp,
-    "Generate C# classes for tables/structs",
-    flatbuffers::GeneralMakeRule },
-  { flatbuffers::GeneratePython,   "-p", "--python", "Python",
-    flatbuffers::IDLOptions::kMAX,
-    "Generate Python files for tables/structs",
-    flatbuffers::GeneralMakeRule },
-    { flatbuffers::GeneratePhp, nullptr, "--php", "PHP",
-    flatbuffers::IDLOptions::kMAX,
-    "Generate PHP files for tables/structs",
-    flatbuffers::GeneralMakeRule },
-  { flatbuffers::GenerateRust, "-r", "--rust", "Rust",
-    flatbuffers::IDLOptions::kMAX,
-    "Generate Rust files for tables/structs",
-    flatbuffers::GeneralMakeRule },
-
-};
->>>>>>> 74f0676f
 
     std::stringstream full_name;
     full_name << std::setw(12) << std::left << g.generator_opt_long;
@@ -144,7 +98,6 @@
       "  --proto            Input is a .proto, translate to .fbs.\n"
       "  --grpc             Generate GRPC interfaces for the specified languages\n"
       "  --schema           Serialize schemas instead of JSON (use with -b)\n"
-<<<<<<< HEAD
       "  --bfbs-comments    Add doc comments to the binary schema files.\n"
       "  --conform FILE     Specify a schema the following schemas should be\n"
       "                     an evolution of. Gives errors if not.\n"
@@ -155,13 +108,9 @@
       "  --keep-prefix      Keep original prefix of schema include statement.\n"
       "  --no-fb-import     Don't include flatbuffers import statement for TypeScript.\n"
       "  --no-ts-reexport   Don't re-export imported dependencies for TypeScript.\n"
+      "  --strict-rust      Follow naming conventions for Rust.\n"
       "FILEs may be schemas (must end in .fbs), or JSON files (conforming to preceding\n"
       "schema). FILEs after the -- must be binary flatbuffer format files.\n"
-=======
-      "  --strict-rust      Follow naming conventions for Rust.\n"
-      "FILEs may be schemas, or JSON files (conforming to preceding schema)\n"
-      "FILEs after the -- must be binary flatbuffer format files.\n"
->>>>>>> 74f0676f
       "Output files are named using the base file name of the input,\n"
       "and written to the current directory or the path given by -o.\n"
       "example: " << program_name << " -c -b schema1.fbs schema2.fbs data.json\n";
@@ -278,7 +227,6 @@
       } else if(arg == "--version") {
         printf("flatc version %s\n", FLATC_VERSION);
         exit(0);
-<<<<<<< HEAD
       } else if(arg == "--grpc") {
         grpc_enabled = true;
       } else if(arg == "--bfbs-comments") {
@@ -287,10 +235,8 @@
         opts.skip_flatbuffers_import = true;
       } else if(arg == "--no-ts-reexport") {
         opts.reexport_ts_modules = false;
-=======
       } else if(arg == "--strict-rust") {
-          opts.strict_rust = true;
->>>>>>> 74f0676f
+        opts.strict_rust = true;
       } else {
         for (size_t i = 0; i < params_.num_generators; ++i) {
           if (arg == params_.generators[i].generator_opt_long ||
