/*
 * Copyright 2014 Google Inc. All rights reserved.
 *
 * Licensed under the Apache License, Version 2.0 (the "License");
 * you may not use this file except in compliance with the License.
 * You may obtain a copy of the License at
 *
 *     http://www.apache.org/licenses/LICENSE-2.0
 *
 * Unless required by applicable law or agreed to in writing, software
 * distributed under the License is distributed on an "AS IS" BASIS,
 * WITHOUT WARRANTIES OR CONDITIONS OF ANY KIND, either express or implied.
 * See the License for the specific language governing permissions and
 * limitations under the License.
 */

#include "flatbuffers/flatc.h"

#include <list>

#define FLATC_VERSION "1.7.1 (" __DATE__ ")"

namespace flatbuffers {

void FlatCompiler::ParseFile(
    flatbuffers::Parser &parser,
    const std::string &filename,
    const std::string &contents,
    std::vector<const char *> &include_directories) const {
  auto local_include_directory = flatbuffers::StripFileName(filename);
  include_directories.push_back(local_include_directory.c_str());
  include_directories.push_back(nullptr);
  if (!parser.Parse(contents.c_str(), &include_directories[0],
                    filename.c_str()))
    Error(parser.error_, false, false);
  include_directories.pop_back();
  include_directories.pop_back();
}

void FlatCompiler::Warn(const std::string &warn, bool show_exe_name) const {
  params_.warn_fn(this, warn, show_exe_name);
}

void FlatCompiler::Error(const std::string &err, bool usage,
                         bool show_exe_name) const {
  params_.error_fn(this, err, usage, show_exe_name);
}

std::string FlatCompiler::GetUsageString(const char* program_name) const {
  std::stringstream ss;
  ss << "Usage: " << program_name << " [OPTION]... FILE... [-- FILE...]\n";
  for (size_t i = 0; i < params_.num_generators; ++i) {
    const Generator& g = params_.generators[i];

    std::stringstream full_name;
    full_name << std::setw(12) << std::left << g.generator_opt_long;
    const char *name = g.generator_opt_short ? g.generator_opt_short : "  ";
    const char *help = g.generator_help;

    ss << "  " << full_name.str() << " " << name << "    " << help << ".\n";
  }
  ss <<
      "  -o PATH            Prefix PATH to all generated files.\n"
      "  -I PATH            Search for includes in the specified path.\n"
      "  -M                 Print make rules for generated files.\n"
      "  --version          Print the version number of flatc and exit.\n"
      "  --strict-json      Strict JSON: field names must be / will be quoted,\n"
      "                     no trailing commas in tables/vectors.\n"
      "  --allow-non-utf8   Pass non-UTF-8 input through parser and emit nonstandard\n"
      "                     \\x escapes in JSON. (Default is to raise parse error on\n"
      "                     non-UTF-8 input.)\n"
      "  --defaults-json    Output fields whose value is the default when\n"
      "                     writing JSON\n"
      "  --unknown-json     Allow fields in JSON that are not defined in the\n"
      "                     schema. These fields will be discared when generating\n"
      "                     binaries.\n"
      "  --no-prefix        Don\'t prefix enum values with the enum type in C++.\n"
      "  --scoped-enums     Use C++11 style scoped and strongly typed enums.\n"
      "                     also implies --no-prefix.\n"
      "  --gen-includes     (deprecated), this is the default behavior.\n"
      "                     If the original behavior is required (no include\n"
      "                     statements) use --no-includes.\n"
      "  --no-includes      Don\'t generate include statements for included\n"
      "                     schemas the generated file depends on (C++).\n"
      "  --gen-mutable      Generate accessors that can mutate buffers in-place.\n"
      "  --gen-onefile      Generate single output file for C# and Go.\n"
      "  --gen-name-strings Generate type name functions for C++.\n"
      "  --gen-object-api   Generate an additional object-based API.\n"
      "  --cpp-ptr-type T   Set object API pointer type (default std::unique_ptr)\n"
      "  --cpp-str-type T   Set object API string type (default std::string)\n"
      "                     T::c_str() and T::length() must be supported\n"
<<<<<<< HEAD
      "  --gen-nullable     Add Clang _Nullable for C++ pointer. or @Nullable for Java\n"
=======
      "  --clang-nullable   Add Clang _Nullable for C++ pointers.\n"
>>>>>>> a0e5d783
      "  --object-prefix    Customise class prefix for C++ object-based API.\n"
      "  --object-suffix    Customise class suffix for C++ object-based API.\n"
      "                     Default value is \"T\"\n"
      "  --no-js-exports    Removes Node.js style export lines in JS.\n"
      "  --goog-js-export   Uses goog.exports* for closure compiler exporting in JS.\n"
      "  --go-namespace     Generate the overrided namespace in Golang.\n"
      "  --go-import        Generate the overrided import for flatbuffers in Golang.\n"
      "                     (default is \"github.com/google/flatbuffers/go\")\n"
      "  --raw-binary       Allow binaries without file_indentifier to be read.\n"
      "                     This may crash flatc given a mismatched schema.\n"
      "  --proto            Input is a .proto, translate to .fbs.\n"
      "  --grpc             Generate GRPC interfaces for the specified languages\n"
      "  --schema           Serialize schemas instead of JSON (use with -b)\n"
      "  --bfbs-comments    Add doc comments to the binary schema files.\n"
      "  --conform FILE     Specify a schema the following schemas should be\n"
      "                     an evolution of. Gives errors if not.\n"
      "  --conform-includes Include path for the schema given with --conform\n"
      "    PATH             \n"
      "  --include-prefix   Prefix this path to any generated include statements.\n"
      "    PATH\n"
      "  --keep-prefix      Keep original prefix of schema include statement.\n"
      "  --no-fb-import     Don't include flatbuffers import statement for TypeScript.\n"
      "  --no-ts-reexport   Don't re-export imported dependencies for TypeScript.\n"
      "  --reflect-types    Add minimal type reflection to code generation.\n"
      "  --reflect-names    Add minimal type/name reflection.\n"
      "FILEs may be schemas (must end in .fbs), or JSON files (conforming to preceding\n"
      "schema). FILEs after the -- must be binary flatbuffer format files.\n"
      "Output files are named using the base file name of the input,\n"
      "and written to the current directory or the path given by -o.\n"
      "example: " << program_name << " -c -b schema1.fbs schema2.fbs data.json\n";
  return ss.str();
}

int FlatCompiler::Compile(int argc, const char** argv) {
  if (params_.generators == nullptr || params_.num_generators == 0) {
    return 0;
  }

  flatbuffers::IDLOptions opts;
  std::string output_path;

  bool any_generator = false;
  bool print_make_rules = false;
  bool raw_binary = false;
  bool schema_binary = false;
  bool grpc_enabled = false;
  std::vector<std::string> filenames;
  std::list<std::string> include_directories_storage;
  std::vector<const char *> include_directories;
  std::vector<const char *> conform_include_directories;
  std::vector<bool> generator_enabled(params_.num_generators, false);
  size_t binary_files_from = std::numeric_limits<size_t>::max();
  std::string conform_to_schema;

  for (int argi = 0; argi < argc; argi++) {
    std::string arg = argv[argi];
    if (arg[0] == '-') {
      if (filenames.size() && arg[1] != '-')
        Error("invalid option location: " + arg, true);
      if (arg == "-o") {
        if (++argi >= argc) Error("missing path following: " + arg, true);
        output_path = flatbuffers::ConCatPathFileName(
                        flatbuffers::PosixPath(argv[argi]), "");
      } else if(arg == "-I") {
        if (++argi >= argc) Error("missing path following" + arg, true);
        include_directories_storage.push_back(
                                      flatbuffers::PosixPath(argv[argi]));
        include_directories.push_back(
                              include_directories_storage.back().c_str());
      } else if(arg == "--conform") {
        if (++argi >= argc) Error("missing path following" + arg, true);
        conform_to_schema = flatbuffers::PosixPath(argv[argi]);
      } else if (arg == "--conform-includes") {
        if (++argi >= argc) Error("missing path following" + arg, true);
        include_directories_storage.push_back(
                                      flatbuffers::PosixPath(argv[argi]));
        conform_include_directories.push_back(
                                    include_directories_storage.back().c_str());
      } else if (arg == "--include-prefix") {
        if (++argi >= argc) Error("missing path following" + arg, true);
        opts.include_prefix = flatbuffers::ConCatPathFileName(
                                flatbuffers::PosixPath(argv[argi]), "");
      } else if(arg == "--keep-prefix") {
        opts.keep_include_path = true;
      } else if(arg == "--strict-json") {
        opts.strict_json = true;
      } else if(arg == "--allow-non-utf8") {
        opts.allow_non_utf8 = true;
      } else if(arg == "--no-js-exports") {
        opts.skip_js_exports = true;
      } else if(arg == "--goog-js-export") {
        opts.use_goog_js_export_format = true;
      } else if(arg == "--go-namespace") {
        if (++argi >= argc) Error("missing golang namespace" + arg, true);
        opts.go_namespace = argv[argi];
      } else if(arg == "--go-import") {
        if (++argi >= argc) Error("missing golang import" + arg, true);
        opts.go_import = argv[argi];
      } else if(arg == "--defaults-json") {
        opts.output_default_scalars_in_json = true;
      } else if (arg == "--unknown-json") {
        opts.skip_unexpected_fields_in_json = true;
      } else if(arg == "--no-prefix") {
        opts.prefixed_enums = false;
      } else if(arg == "--scoped-enums") {
        opts.prefixed_enums = false;
        opts.scoped_enums = true;
      } else if (arg == "--no-union-value-namespacing") {
        opts.union_value_namespacing = false;
      } else if(arg == "--gen-mutable") {
        opts.mutable_buffer = true;
      } else if(arg == "--gen-name-strings") {
        opts.generate_name_strings = true;
      } else if(arg == "--gen-object-api") {
        opts.generate_object_based_api = true;
      } else if (arg == "--cpp-ptr-type") {
        if (++argi >= argc) Error("missing type following" + arg, true);
        opts.cpp_object_api_pointer_type = argv[argi];
      } else if (arg == "--cpp-str-type") {
        if (++argi >= argc) Error("missing type following" + arg, true);
        opts.cpp_object_api_string_type = argv[argi];
<<<<<<< HEAD
      } else if (arg == "--gen-nullable") {
        opts.gen_nullable = true;
=======
      } else if (arg == "--clang-nullable") {
        opts.clang_nullable = true;
>>>>>>> a0e5d783
      } else if (arg == "--object-prefix") {
        if (++argi >= argc) Error("missing prefix following" + arg, true);
        opts.object_prefix = argv[argi];
      } else if (arg == "--object-suffix") {
        if (++argi >= argc) Error("missing suffix following" + arg, true);
        opts.object_suffix = argv[argi];
      } else if(arg == "--gen-all") {
        opts.generate_all = true;
        opts.include_dependence_headers = false;
      } else if(arg == "--gen-includes") {
        // Deprecated, remove this option some time in the future.
        printf("warning: --gen-includes is deprecated (it is now default)\n");
      } else if(arg == "--no-includes") {
        opts.include_dependence_headers = false;
      } else if (arg == "--gen-onefile") {
        opts.one_file = true;
      } else if (arg == "--raw-binary") {
        raw_binary = true;
      } else if(arg == "--") {  // Separator between text and binary inputs.
        binary_files_from = filenames.size();
      } else if(arg == "--proto") {
        opts.proto_mode = true;
      } else if(arg == "--schema") {
        schema_binary = true;
      } else if(arg == "-M") {
        print_make_rules = true;
      } else if(arg == "--version") {
        printf("flatc version %s\n", FLATC_VERSION);
        exit(0);
      } else if(arg == "--grpc") {
        grpc_enabled = true;
      } else if(arg == "--bfbs-comments") {
        opts.binary_schema_comments = true;
      } else if(arg == "--no-fb-import") {
        opts.skip_flatbuffers_import = true;
      } else if(arg == "--no-ts-reexport") {
        opts.reexport_ts_modules = false;
      } else if(arg == "--reflect-types") {
        opts.mini_reflect = IDLOptions::kTypes;
      } else if(arg == "--reflect-names") {
        opts.mini_reflect = IDLOptions::kTypesAndNames;
      } else {
        for (size_t i = 0; i < params_.num_generators; ++i) {
          if (arg == params_.generators[i].generator_opt_long ||
              (params_.generators[i].generator_opt_short &&
               arg == params_.generators[i].generator_opt_short)) {
            generator_enabled[i] = true;
            any_generator = true;
            opts.lang_to_generate |= params_.generators[i].lang;
            goto found;
          }
        }
        Error("unknown commandline argument: " + arg, true);
        found:;
      }
    } else {
      filenames.push_back(flatbuffers::PosixPath(argv[argi]));
    }
  }

  if (!filenames.size()) Error("missing input files", false, true);

  if (opts.proto_mode) {
    if (any_generator)
      Error("cannot generate code directly from .proto files", true);
  } else if (!any_generator && conform_to_schema.empty()) {
    Error("no options: specify at least one generator.", true);
  }

  flatbuffers::Parser conform_parser;
  if (!conform_to_schema.empty()) {
    std::string contents;
    if (!flatbuffers::LoadFile(conform_to_schema.c_str(), true, &contents))
      Error("unable to load schema: " + conform_to_schema);
    ParseFile(conform_parser, conform_to_schema, contents,
              conform_include_directories);
  }

  std::unique_ptr<flatbuffers::Parser> parser(new flatbuffers::Parser(opts));

  for (auto file_it = filenames.begin();
            file_it != filenames.end();
          ++file_it) {
    auto &filename = *file_it;
    std::string contents;
    if (!flatbuffers::LoadFile(filename.c_str(), true, &contents))
      Error("unable to load file: " + filename);

    bool is_binary = static_cast<size_t>(file_it - filenames.begin()) >=
                     binary_files_from;
    auto ext = flatbuffers::GetExtension(filename);
    auto is_schema = ext == "fbs" || ext == "proto";
    if (is_binary) {
      parser->builder_.Clear();
      parser->builder_.PushFlatBuffer(
        reinterpret_cast<const uint8_t *>(contents.c_str()),
        contents.length());
      if (!raw_binary) {
        // Generally reading binaries that do not correspond to the schema
        // will crash, and sadly there's no way around that when the binary
        // does not contain a file identifier.
        // We'd expect that typically any binary used as a file would have
        // such an identifier, so by default we require them to match.
        if (!parser->file_identifier_.length()) {
          Error("current schema has no file_identifier: cannot test if \"" +
               filename +
               "\" matches the schema, use --raw-binary to read this file"
               " anyway.");
        } else if (!flatbuffers::BufferHasIdentifier(contents.c_str(),
                       parser->file_identifier_.c_str())) {
          Error("binary \"" +
               filename +
               "\" does not have expected file_identifier \"" +
               parser->file_identifier_ +
               "\", use --raw-binary to read this file anyway.");
        }
      }
    } else {
      // Check if file contains 0 bytes.
      if (contents.length() != strlen(contents.c_str())) {
        Error("input file appears to be binary: " + filename, true);
      }
      if (is_schema) {
        // If we're processing multiple schemas, make sure to start each
        // one from scratch. If it depends on previous schemas it must do
        // so explicitly using an include.
        parser.reset(new flatbuffers::Parser(opts));
      }
      ParseFile(*parser.get(), filename, contents, include_directories);
      if (!is_schema && !parser->builder_.GetSize()) {
        // If a file doesn't end in .fbs, it must be json/binary. Ensure we
        // didn't just parse a schema with a different extension.
        Error("input file is neither json nor a .fbs (schema) file: " +
              filename, true);
      }
      if (is_schema && !conform_to_schema.empty()) {
        auto err = parser->ConformTo(conform_parser);
        if (!err.empty()) Error("schemas don\'t conform: " + err);
      }
      if (schema_binary) {
        parser->Serialize();
        parser->file_extension_ = reflection::SchemaExtension();
      }
    }

    std::string filebase = flatbuffers::StripPath(
                             flatbuffers::StripExtension(filename));

    for (size_t i = 0; i < params_.num_generators; ++i) {
      parser->opts.lang = params_.generators[i].lang;
      if (generator_enabled[i]) {
        if (!print_make_rules) {
          flatbuffers::EnsureDirExists(output_path);
          if ((!params_.generators[i].schema_only || is_schema) &&
              !params_.generators[i].generate(*parser.get(), output_path, filebase)) {
            Error(std::string("Unable to generate ") +
                  params_.generators[i].lang_name +
                  " for " +
                  filebase);
          }
        } else {
          std::string make_rule = params_.generators[i].make_rule(
              *parser.get(), output_path, filename);
          if (!make_rule.empty())
            printf("%s\n", flatbuffers::WordWrap(
                make_rule, 80, " ", " \\").c_str());
        }
        if (grpc_enabled) {
          if (params_.generators[i].generateGRPC != nullptr) {
            if (!params_.generators[i].generateGRPC(*parser.get(), output_path,
                                            filebase)) {
              Error(std::string("Unable to generate GRPC interface for") +
                    params_.generators[i].lang_name);
            }
          } else {
            Warn(std::string("GRPC interface generator not implemented for ")
                 + params_.generators[i].lang_name);
          }
        }
      }
    }

    if (opts.proto_mode) GenerateFBS(*parser.get(), output_path, filebase);

    // We do not want to generate code for the definitions in this file
    // in any files coming up next.
    parser->MarkGenerated();
  }
  return 0;
}

}  // namespace flatbuffers<|MERGE_RESOLUTION|>--- conflicted
+++ resolved
@@ -89,11 +89,7 @@
       "  --cpp-ptr-type T   Set object API pointer type (default std::unique_ptr)\n"
       "  --cpp-str-type T   Set object API string type (default std::string)\n"
       "                     T::c_str() and T::length() must be supported\n"
-<<<<<<< HEAD
       "  --gen-nullable     Add Clang _Nullable for C++ pointer. or @Nullable for Java\n"
-=======
-      "  --clang-nullable   Add Clang _Nullable for C++ pointers.\n"
->>>>>>> a0e5d783
       "  --object-prefix    Customise class prefix for C++ object-based API.\n"
       "  --object-suffix    Customise class suffix for C++ object-based API.\n"
       "                     Default value is \"T\"\n"
@@ -215,13 +211,8 @@
       } else if (arg == "--cpp-str-type") {
         if (++argi >= argc) Error("missing type following" + arg, true);
         opts.cpp_object_api_string_type = argv[argi];
-<<<<<<< HEAD
       } else if (arg == "--gen-nullable") {
         opts.gen_nullable = true;
-=======
-      } else if (arg == "--clang-nullable") {
-        opts.clang_nullable = true;
->>>>>>> a0e5d783
       } else if (arg == "--object-prefix") {
         if (++argi >= argc) Error("missing prefix following" + arg, true);
         opts.object_prefix = argv[argi];
