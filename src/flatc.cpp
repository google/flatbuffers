/*
 * Copyright 2014 Google Inc. All rights reserved.
 *
 * Licensed under the Apache License, Version 2.0 (the "License");
 * you may not use this file except in compliance with the License.
 * You may obtain a copy of the License at
 *
 *     http://www.apache.org/licenses/LICENSE-2.0
 *
 * Unless required by applicable law or agreed to in writing, software
 * distributed under the License is distributed on an "AS IS" BASIS,
 * WITHOUT WARRANTIES OR CONDITIONS OF ANY KIND, either express or implied.
 * See the License for the specific language governing permissions and
 * limitations under the License.
 */

#include "flatbuffers/flatbuffers.h"
#include "flatbuffers/idl.h"
#include "flatbuffers/util.h"

#include <limits>

static void Error(const char *err, const char *obj = nullptr,
                  bool usage = false, bool show_exe_name = true);

namespace flatbuffers {

bool GenerateBinary(const Parser &parser,
                    const std::string &path,
                    const std::string &file_name,
                    const GeneratorOptions & /*opts*/) {
  auto ext = parser.file_extension_.length() ? parser.file_extension_ : "bin";
  return !parser.builder_.GetSize() ||
         flatbuffers::SaveFile(
           (path + file_name + "." + ext).c_str(),
           reinterpret_cast<char *>(parser.builder_.GetBufferPointer()),
           parser.builder_.GetSize(),
           true);
}

bool GenerateTextFile(const Parser &parser,
                      const std::string &path,
                      const std::string &file_name,
                      const GeneratorOptions &opts) {
  if (!parser.builder_.GetSize()) return true;
  if (!parser.root_struct_def) Error("root_type not set");
  std::string text;
  GenerateText(parser, parser.builder_.GetBufferPointer(), opts,
               &text);
  return flatbuffers::SaveFile((path + file_name + ".json").c_str(),
                               text,
                               false);

}

}

// This struct allows us to create a table of all possible output generators
// for the various programming languages and formats we support.
struct Generator {
  bool (*generate)(const flatbuffers::Parser &parser,
                   const std::string &path,
                   const std::string &file_name,
                   const flatbuffers::GeneratorOptions &opts);
  const char *opt;
  const char *name;
  flatbuffers::GeneratorOptions::Language lang;
  const char *help;
};

const Generator generators[] = {
  { flatbuffers::GenerateBinary,   "-b", "binary",
    flatbuffers::GeneratorOptions::kMAX,
    "Generate wire format binaries for any data definitions" },
  { flatbuffers::GenerateTextFile, "-t", "text",
    flatbuffers::GeneratorOptions::kMAX,
    "Generate text output for any data definitions" },
  { flatbuffers::GenerateCPP,      "-c", "C++",
    flatbuffers::GeneratorOptions::kMAX,
    "Generate C++ headers for tables/structs" },
  { flatbuffers::GenerateGo,       "-g", "Go",
    flatbuffers::GeneratorOptions::kMAX,
    "Generate Go files for tables/structs" },
  { flatbuffers::GenerateGeneral,  "-j", "Java",
    flatbuffers::GeneratorOptions::kJava,
    "Generate Java classes for tables/structs" },
  { flatbuffers::GenerateGeneral,  "-n", "C#",
    flatbuffers::GeneratorOptions::kCSharp,
    "Generate C# classes for tables/structs" }
};

const char *program_name = NULL;

static void Error(const char *err, const char *obj, bool usage,
                  bool show_exe_name) {
  if (show_exe_name) printf("%s: ", program_name);
  printf("%s", err);
  if (obj) printf(": %s", obj);
  printf("\n");
  if (usage) {
    printf("usage: %s [OPTION]... FILE... [-- FILE...]\n", program_name);
    for (size_t i = 0; i < sizeof(generators) / sizeof(generators[0]); ++i)
      printf("  %s             %s.\n", generators[i].opt, generators[i].help);
    printf(
      "  -o PATH         Prefix PATH to all generated files.\n"
      "  -I PATH         Search for includes in the specified path.\n"
      "  --strict-json   Strict JSON: add quotes to field names.\n"
      "  --no-prefix     Don\'t prefix enum values with the enum type in C++.\n"
      "  --gen-includes  Generate include statements for included schemas the\n"
      "                  generated file depends on (C++).\n"
      "  --proto         Input is a .proto, translate to .fbs.\n"
      "FILEs may depend on declarations in earlier files.\n"
      "FILEs after the -- must be binary flatbuffer format files.\n"
      "Output files are named using the base file name of the input,"
      "and written to the current directory or the path given by -o.\n"
      "example: %s -c -b schema1.fbs schema2.fbs data.json\n",
      program_name);
  }
  exit(1);
}

int main(int argc, const char *argv[]) {
  program_name = argv[0];
  flatbuffers::GeneratorOptions opts;
  std::string output_path;
  const size_t num_generators = sizeof(generators) / sizeof(generators[0]);
  bool generator_enabled[num_generators] = { false };
  bool any_generator = false;
  bool proto_mode = false;
  std::vector<std::string> filenames;
  std::vector<const char *> include_directories;
  size_t binary_files_from = std::numeric_limits<size_t>::max();
  for (int i = 1; i < argc; i++) {
    const char *arg = argv[i];
    if (arg[0] == '-') {
      if (filenames.size() && arg[1] != '-')
        Error("invalid option location", arg, true);
<<<<<<< HEAD
      std::string opt = arg;
      if (opt == "-o") {
        if (++i >= argc) Error("missing path following", arg, true);
        output_path = flatbuffers::ConCatPathFileName(argv[i], "");
      } else if(opt == "-I") {
        if (++i >= argc) Error("missing path following", arg, true);
        include_directories.push_back(argv[i]);
      } else if(opt == "--strict-json") {
        opts.strict_json = true;
      } else if(opt == "--no-prefix") {
        opts.prefixed_enums = false;
      } else if(opt == "--gen-includes") {
        opts.include_dependence_headers = true;
      } else if(opt == "--") {  // Separator between text and binary inputs.
        binary_files_from = filenames.size();
      } else if(opt == "--proto") {
        proto_mode = true;
        any_generator = true;
      } else {
        for (size_t i = 0; i < num_generators; ++i) {
          if(opt == generators[i].opt) {
            generator_enabled[i] = true;
            any_generator = true;
            goto found;
=======
      if (strlen(arg) != 2)
        Error("invalid commandline argument", arg, true);
      switch (arg[1]) {
        case 'o':
          if (++i >= argc) Error("missing path following", arg, true);
          output_path = argv[i];
          if (!(*output_path.rbegin() == flatbuffers::kPathSeparator ||
                *output_path.rbegin() == flatbuffers::kPosixPathSeparator)) {
            output_path += flatbuffers::kPathSeparator;
          }
          break;
        case 'S':
          opts.strict_json = true;
          break;
        case 'P':
          opts.prefixed_enums = false;
          break;
        case '-':  // Separator between text and binary input files.
          binary_files_from = filenames.size();
          break;
        default:
          for (size_t i = 0; i < num_generators; ++i) {
            if(!strcmp(arg+1, generators[i].extension)) {
              generator_enabled[i] = true;
              any_generator = true;
              goto found;
            }
>>>>>>> b2ea63ee
          }
        }
        Error("unknown commandline argument", arg, true);
        found:;
      }
    } else {
      filenames.push_back(argv[i]);
    }
  }

  if (!filenames.size()) Error("missing input files", nullptr, true);

  if (!any_generator)
    Error("no options: no output files generated.",
          "specify one of -c -g -j -t -b etc.", true);

  // Now process the files:
  flatbuffers::Parser parser(proto_mode);
  for (auto file_it = filenames.begin();
            file_it != filenames.end();
          ++file_it) {
      std::string contents;
      if (!flatbuffers::LoadFile(file_it->c_str(), true, &contents))
        Error("unable to load file", file_it->c_str());

      bool is_binary = static_cast<size_t>(file_it - filenames.begin()) >=
                       binary_files_from;
      if (is_binary) {
        parser.builder_.Clear();
        parser.builder_.PushBytes(
          reinterpret_cast<const uint8_t *>(contents.c_str()),
          contents.length());
      } else {
        auto local_include_directory = flatbuffers::StripFileName(*file_it);
        include_directories.push_back(local_include_directory.c_str());
        include_directories.push_back(nullptr);
        if (!parser.Parse(contents.c_str(), &include_directories[0],
                          file_it->c_str()))
          Error(parser.error_.c_str(), nullptr, false, false);
        include_directories.pop_back();
        include_directories.pop_back();
      }

      std::string filebase = flatbuffers::StripPath(
                               flatbuffers::StripExtension(*file_it));

      for (size_t i = 0; i < num_generators; ++i) {
        if (generator_enabled[i]) {
          flatbuffers::EnsureDirExists(output_path);
          opts.lang = generators[i].lang;
          if (!generators[i].generate(parser, output_path, filebase, opts)) {
            Error((std::string("Unable to generate ") +
                   generators[i].name +
                   " for " +
                   filebase).c_str());
          }
        }
      }

      if (proto_mode) GenerateFBS(parser, output_path, filebase, opts);

      // We do not want to generate code for the definitions in this file
      // in any files coming up next.
      parser.MarkGenerated();
  }

  return 0;
}<|MERGE_RESOLUTION|>--- conflicted
+++ resolved
@@ -135,7 +135,6 @@
     if (arg[0] == '-') {
       if (filenames.size() && arg[1] != '-')
         Error("invalid option location", arg, true);
-<<<<<<< HEAD
       std::string opt = arg;
       if (opt == "-o") {
         if (++i >= argc) Error("missing path following", arg, true);
@@ -160,35 +159,6 @@
             generator_enabled[i] = true;
             any_generator = true;
             goto found;
-=======
-      if (strlen(arg) != 2)
-        Error("invalid commandline argument", arg, true);
-      switch (arg[1]) {
-        case 'o':
-          if (++i >= argc) Error("missing path following", arg, true);
-          output_path = argv[i];
-          if (!(*output_path.rbegin() == flatbuffers::kPathSeparator ||
-                *output_path.rbegin() == flatbuffers::kPosixPathSeparator)) {
-            output_path += flatbuffers::kPathSeparator;
-          }
-          break;
-        case 'S':
-          opts.strict_json = true;
-          break;
-        case 'P':
-          opts.prefixed_enums = false;
-          break;
-        case '-':  // Separator between text and binary input files.
-          binary_files_from = filenames.size();
-          break;
-        default:
-          for (size_t i = 0; i < num_generators; ++i) {
-            if(!strcmp(arg+1, generators[i].extension)) {
-              generator_enabled[i] = true;
-              any_generator = true;
-              goto found;
-            }
->>>>>>> b2ea63ee
           }
         }
         Error("unknown commandline argument", arg, true);
