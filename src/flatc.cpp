/*
 * Copyright 2014 Google Inc. All rights reserved.
 *
 * Licensed under the Apache License, Version 2.0 (the "License");
 * you may not use this file except in compliance with the License.
 * You may obtain a copy of the License at
 *
 *     http://www.apache.org/licenses/LICENSE-2.0
 *
 * Unless required by applicable law or agreed to in writing, software
 * distributed under the License is distributed on an "AS IS" BASIS,
 * WITHOUT WARRANTIES OR CONDITIONS OF ANY KIND, either express or implied.
 * See the License for the specific language governing permissions and
 * limitations under the License.
 */

#include "flatbuffers/flatc.h"

#include <list>

#define FLATC_VERSION "1.7.1 (" __DATE__ ")"

namespace flatbuffers {

void FlatCompiler::ParseFile(
    flatbuffers::Parser &parser,
    const std::string &filename,
    const std::string &contents,
    std::vector<const char *> &include_directories) const {
  auto local_include_directory = flatbuffers::StripFileName(filename);
  include_directories.push_back(local_include_directory.c_str());
  include_directories.push_back(nullptr);
  if (!parser.Parse(contents.c_str(), &include_directories[0],
                    filename.c_str()))
    Error(parser.error_, false, false);
  include_directories.pop_back();
  include_directories.pop_back();
}

void FlatCompiler::Warn(const std::string &warn, bool show_exe_name) const {
  params_.warn_fn(this, warn, show_exe_name);
}

void FlatCompiler::Error(const std::string &err, bool usage,
                         bool show_exe_name) const {
  params_.error_fn(this, err, usage, show_exe_name);
}

std::string FlatCompiler::GetUsageString(const char* program_name) const {
  std::stringstream ss;
  ss << "Usage: " << program_name << " [OPTION]... FILE... [-- FILE...]\n";
  for (size_t i = 0; i < params_.num_generators; ++i) {
    const Generator& g = params_.generators[i];

    std::stringstream full_name;
    full_name << std::setw(12) << std::left << g.generator_opt_long;
    const char *name = g.generator_opt_short ? g.generator_opt_short : "  ";
    const char *help = g.generator_help;

    ss << "  " << full_name.str() << " " << name << "    " << help << ".\n";
  }
  ss <<
      "  -o PATH            Prefix PATH to all generated files.\n"
      "  -I PATH            Search for includes in the specified path.\n"
      "  -M                 Print make rules for generated files.\n"
      "  --version          Print the version number of flatc and exit.\n"
      "  --strict-json      Strict JSON: field names must be / will be quoted,\n"
      "                     no trailing commas in tables/vectors.\n"
      "  --allow-non-utf8   Pass non-UTF-8 input through parser and emit nonstandard\n"
      "                     \\x escapes in JSON. (Default is to raise parse error on\n"
      "                     non-UTF-8 input.)\n"
      "  --defaults-json    Output fields whose value is the default when\n"
      "                     writing JSON\n"
      "  --unknown-json     Allow fields in JSON that are not defined in the\n"
      "                     schema. These fields will be discared when generating\n"
      "                     binaries.\n"
      "  --no-prefix        Don\'t prefix enum values with the enum type in C++.\n"
      "  --scoped-enums     Use C++11 style scoped and strongly typed enums.\n"
      "                     also implies --no-prefix.\n"
      "  --gen-includes     (deprecated), this is the default behavior.\n"
      "                     If the original behavior is required (no include\n"
      "                     statements) use --no-includes.\n"
      "  --no-includes      Don\'t generate include statements for included\n"
      "                     schemas the generated file depends on (C++).\n"
      "  --gen-mutable      Generate accessors that can mutate buffers in-place.\n"
      "  --gen-onefile      Generate single output file for C# and Go.\n"
      "  --gen-name-strings Generate type name functions for C++.\n"
      "  --gen-object-api   Generate an additional object-based API.\n"
      "  --cpp-ptr-type T   Set object API pointer type (default std::unique_ptr)\n"
      "  --cpp-str-type T   Set object API string type (default std::string)\n"
      "                     T::c_str() and T::length() must be supported\n"
<<<<<<< HEAD
      "  --clang-nullable   Add Clang _Nullable for C++ pointer.\n"
=======
      "  --clang-nullable   Add Clang _Nullable for C++ pointers.\n"
>>>>>>> a0e5d783
      "  --object-prefix    Customise class prefix for C++ object-based API.\n"
      "  --object-suffix    Customise class suffix for C++ object-based API.\n"
      "                     Default value is \"T\"\n"
      "  --no-js-exports    Removes Node.js style export lines in JS.\n"
      "  --goog-js-export   Uses goog.exports* for closure compiler exporting in JS.\n"
      "  --go-namespace     Generate the overrided namespace in Golang.\n"
      "  --go-import        Generate the overrided import for flatbuffers in Golang.\n"
      "                     (default is \"github.com/google/flatbuffers/go\")\n"
      "  --raw-binary       Allow binaries without file_indentifier to be read.\n"
      "                     This may crash flatc given a mismatched schema.\n"
      "  --proto            Input is a .proto, translate to .fbs.\n"
      "  --grpc             Generate GRPC interfaces for the specified languages\n"
      "  --schema           Serialize schemas instead of JSON (use with -b)\n"
      "  --bfbs-comments    Add doc comments to the binary schema files.\n"
      "  --conform FILE     Specify a schema the following schemas should be\n"
      "                     an evolution of. Gives errors if not.\n"
      "  --conform-includes Include path for the schema given with --conform\n"
      "    PATH             \n"
      "  --include-prefix   Prefix this path to any generated include statements.\n"
      "    PATH\n"
      "  --keep-prefix      Keep original prefix of schema include statement.\n"
      "  --no-fb-import     Don't include flatbuffers import statement for TypeScript.\n"
      "  --no-ts-reexport   Don't re-export imported dependencies for TypeScript.\n"
      "  --reflect-types    Add minimal type reflection to code generation.\n"
      "  --reflect-names    Add minimal type/name reflection.\n"
      "FILEs may be schemas (must end in .fbs), or JSON files (conforming to preceding\n"
      "schema). FILEs after the -- must be binary flatbuffer format files.\n"
      "Output files are named using the base file name of the input,\n"
      "and written to the current directory or the path given by -o.\n"
      "example: " << program_name << " -c -b schema1.fbs schema2.fbs data.json\n";
  return ss.str();
}

int FlatCompiler::Compile(int argc, const char** argv) {
  if (params_.generators == nullptr || params_.num_generators == 0) {
    return 0;
  }

  flatbuffers::IDLOptions opts;
  std::string output_path;

  bool any_generator = false;
  bool print_make_rules = false;
  bool raw_binary = false;
  bool schema_binary = false;
  bool grpc_enabled = false;
  std::vector<std::string> filenames;
  std::list<std::string> include_directories_storage;
  std::vector<const char *> include_directories;
  std::vector<const char *> conform_include_directories;
  std::vector<bool> generator_enabled(params_.num_generators, false);
  size_t binary_files_from = std::numeric_limits<size_t>::max();
  std::string conform_to_schema;

  for (int argi = 0; argi < argc; argi++) {
    std::string arg = argv[argi];
    if (arg[0] == '-') {
      if (filenames.size() && arg[1] != '-')
        Error("invalid option location: " + arg, true);
      if (arg == "-o") {
        if (++argi >= argc) Error("missing path following: " + arg, true);
        output_path = flatbuffers::ConCatPathFileName(
                        flatbuffers::PosixPath(argv[argi]), "");
      } else if(arg == "-I") {
        if (++argi >= argc) Error("missing path following" + arg, true);
        include_directories_storage.push_back(
                                      flatbuffers::PosixPath(argv[argi]));
        include_directories.push_back(
                              include_directories_storage.back().c_str());
      } else if(arg == "--conform") {
        if (++argi >= argc) Error("missing path following" + arg, true);
        conform_to_schema = flatbuffers::PosixPath(argv[argi]);
      } else if (arg == "--conform-includes") {
        if (++argi >= argc) Error("missing path following" + arg, true);
        include_directories_storage.push_back(
                                      flatbuffers::PosixPath(argv[argi]));
        conform_include_directories.push_back(
                                    include_directories_storage.back().c_str());
      } else if (arg == "--include-prefix") {
        if (++argi >= argc) Error("missing path following" + arg, true);
        opts.include_prefix = flatbuffers::ConCatPathFileName(
                                flatbuffers::PosixPath(argv[argi]), "");
      } else if(arg == "--keep-prefix") {
        opts.keep_include_path = true;
      } else if(arg == "--strict-json") {
        opts.strict_json = true;
      } else if(arg == "--allow-non-utf8") {
        opts.allow_non_utf8 = true;
      } else if(arg == "--no-js-exports") {
        opts.skip_js_exports = true;
      } else if(arg == "--goog-js-export") {
        opts.use_goog_js_export_format = true;
      } else if(arg == "--go-namespace") {
        if (++argi >= argc) Error("missing golang namespace" + arg, true);
        opts.go_namespace = argv[argi];
      } else if(arg == "--go-import") {
        if (++argi >= argc) Error("missing golang import" + arg, true);
        opts.go_import = argv[argi];
      } else if(arg == "--defaults-json") {
        opts.output_default_scalars_in_json = true;
      } else if (arg == "--unknown-json") {
        opts.skip_unexpected_fields_in_json = true;
      } else if(arg == "--no-prefix") {
        opts.prefixed_enums = false;
      } else if(arg == "--scoped-enums") {
        opts.prefixed_enums = false;
        opts.scoped_enums = true;
      } else if (arg == "--no-union-value-namespacing") {
        opts.union_value_namespacing = false;
      } else if(arg == "--gen-mutable") {
        opts.mutable_buffer = true;
      } else if(arg == "--gen-name-strings") {
        opts.generate_name_strings = true;
      } else if(arg == "--gen-object-api") {
        opts.generate_object_based_api = true;
      } else if (arg == "--cpp-ptr-type") {
        if (++argi >= argc) Error("missing type following" + arg, true);
        opts.cpp_object_api_pointer_type = argv[argi];
      } else if (arg == "--cpp-str-type") {
        if (++argi >= argc) Error("missing type following" + arg, true);
        opts.cpp_object_api_string_type = argv[argi];
      } else if (arg == "--clang-nullable") {
        opts.clang_nullable = true;
      } else if (arg == "--object-prefix") {
        if (++argi >= argc) Error("missing prefix following" + arg, true);
        opts.object_prefix = argv[argi];
      } else if (arg == "--object-suffix") {
        if (++argi >= argc) Error("missing suffix following" + arg, true);
        opts.object_suffix = argv[argi];
      } else if(arg == "--gen-all") {
        opts.generate_all = true;
        opts.include_dependence_headers = false;
      } else if(arg == "--gen-includes") {
        // Deprecated, remove this option some time in the future.
        printf("warning: --gen-includes is deprecated (it is now default)\n");
      } else if(arg == "--no-includes") {
        opts.include_dependence_headers = false;
      } else if (arg == "--gen-onefile") {
        opts.one_file = true;
      } else if (arg == "--raw-binary") {
        raw_binary = true;
      } else if(arg == "--") {  // Separator between text and binary inputs.
        binary_files_from = filenames.size();
      } else if(arg == "--proto") {
        opts.proto_mode = true;
      } else if(arg == "--schema") {
        schema_binary = true;
      } else if(arg == "-M") {
        print_make_rules = true;
      } else if(arg == "--version") {
        printf("flatc version %s\n", FLATC_VERSION);
        exit(0);
      } else if(arg == "--grpc") {
        grpc_enabled = true;
      } else if(arg == "--bfbs-comments") {
        opts.binary_schema_comments = true;
      } else if(arg == "--no-fb-import") {
        opts.skip_flatbuffers_import = true;
      } else if(arg == "--no-ts-reexport") {
        opts.reexport_ts_modules = false;
      } else if(arg == "--reflect-types") {
        opts.mini_reflect = IDLOptions::kTypes;
      } else if(arg == "--reflect-names") {
        opts.mini_reflect = IDLOptions::kTypesAndNames;
      } else {
        for (size_t i = 0; i < params_.num_generators; ++i) {
          if (arg == params_.generators[i].generator_opt_long ||
              (params_.generators[i].generator_opt_short &&
               arg == params_.generators[i].generator_opt_short)) {
            generator_enabled[i] = true;
            any_generator = true;
            opts.lang_to_generate |= params_.generators[i].lang;
            goto found;
          }
        }
        Error("unknown commandline argument: " + arg, true);
        found:;
      }
    } else {
      filenames.push_back(flatbuffers::PosixPath(argv[argi]));
    }
  }

  if (!filenames.size()) Error("missing input files", false, true);

  if (opts.proto_mode) {
    if (any_generator)
      Error("cannot generate code directly from .proto files", true);
  } else if (!any_generator && conform_to_schema.empty()) {
    Error("no options: specify at least one generator.", true);
  }

  flatbuffers::Parser conform_parser;
  if (!conform_to_schema.empty()) {
    std::string contents;
    if (!flatbuffers::LoadFile(conform_to_schema.c_str(), true, &contents))
      Error("unable to load schema: " + conform_to_schema);
    ParseFile(conform_parser, conform_to_schema, contents,
              conform_include_directories);
  }

  std::unique_ptr<flatbuffers::Parser> parser(new flatbuffers::Parser(opts));

  for (auto file_it = filenames.begin();
            file_it != filenames.end();
          ++file_it) {
    auto &filename = *file_it;
    std::string contents;
    if (!flatbuffers::LoadFile(filename.c_str(), true, &contents))
      Error("unable to load file: " + filename);

    bool is_binary = static_cast<size_t>(file_it - filenames.begin()) >=
                     binary_files_from;
    auto ext = flatbuffers::GetExtension(filename);
    auto is_schema = ext == "fbs" || ext == "proto";
    if (is_binary) {
      parser->builder_.Clear();
      parser->builder_.PushFlatBuffer(
        reinterpret_cast<const uint8_t *>(contents.c_str()),
        contents.length());
      if (!raw_binary) {
        // Generally reading binaries that do not correspond to the schema
        // will crash, and sadly there's no way around that when the binary
        // does not contain a file identifier.
        // We'd expect that typically any binary used as a file would have
        // such an identifier, so by default we require them to match.
        if (!parser->file_identifier_.length()) {
          Error("current schema has no file_identifier: cannot test if \"" +
               filename +
               "\" matches the schema, use --raw-binary to read this file"
               " anyway.");
        } else if (!flatbuffers::BufferHasIdentifier(contents.c_str(),
                       parser->file_identifier_.c_str())) {
          Error("binary \"" +
               filename +
               "\" does not have expected file_identifier \"" +
               parser->file_identifier_ +
               "\", use --raw-binary to read this file anyway.");
        }
      }
    } else {
      // Check if file contains 0 bytes.
      if (contents.length() != strlen(contents.c_str())) {
        Error("input file appears to be binary: " + filename, true);
      }
      if (is_schema) {
        // If we're processing multiple schemas, make sure to start each
        // one from scratch. If it depends on previous schemas it must do
        // so explicitly using an include.
        parser.reset(new flatbuffers::Parser(opts));
      }
      ParseFile(*parser.get(), filename, contents, include_directories);
      if (!is_schema && !parser->builder_.GetSize()) {
        // If a file doesn't end in .fbs, it must be json/binary. Ensure we
        // didn't just parse a schema with a different extension.
        Error("input file is neither json nor a .fbs (schema) file: " +
              filename, true);
      }
      if (is_schema && !conform_to_schema.empty()) {
        auto err = parser->ConformTo(conform_parser);
        if (!err.empty()) Error("schemas don\'t conform: " + err);
      }
      if (schema_binary) {
        parser->Serialize();
        parser->file_extension_ = reflection::SchemaExtension();
      }
    }

    std::string filebase = flatbuffers::StripPath(
                             flatbuffers::StripExtension(filename));

    for (size_t i = 0; i < params_.num_generators; ++i) {
      parser->opts.lang = params_.generators[i].lang;
      if (generator_enabled[i]) {
        if (!print_make_rules) {
          flatbuffers::EnsureDirExists(output_path);
          if ((!params_.generators[i].schema_only || is_schema) &&
              !params_.generators[i].generate(*parser.get(), output_path, filebase)) {
            Error(std::string("Unable to generate ") +
                  params_.generators[i].lang_name +
                  " for " +
                  filebase);
          }
        } else {
          std::string make_rule = params_.generators[i].make_rule(
              *parser.get(), output_path, filename);
          if (!make_rule.empty())
            printf("%s\n", flatbuffers::WordWrap(
                make_rule, 80, " ", " \\").c_str());
        }
        if (grpc_enabled) {
          if (params_.generators[i].generateGRPC != nullptr) {
            if (!params_.generators[i].generateGRPC(*parser.get(), output_path,
                                            filebase)) {
              Error(std::string("Unable to generate GRPC interface for") +
                    params_.generators[i].lang_name);
            }
          } else {
            Warn(std::string("GRPC interface generator not implemented for ")
                 + params_.generators[i].lang_name);
          }
        }
      }
    }

    if (opts.proto_mode) GenerateFBS(*parser.get(), output_path, filebase);

    // We do not want to generate code for the definitions in this file
    // in any files coming up next.
    parser->MarkGenerated();
  }
  return 0;
}

}  // namespace flatbuffers<|MERGE_RESOLUTION|>--- conflicted
+++ resolved
@@ -89,11 +89,7 @@
       "  --cpp-ptr-type T   Set object API pointer type (default std::unique_ptr)\n"
       "  --cpp-str-type T   Set object API string type (default std::string)\n"
       "                     T::c_str() and T::length() must be supported\n"
-<<<<<<< HEAD
-      "  --clang-nullable   Add Clang _Nullable for C++ pointer.\n"
-=======
       "  --clang-nullable   Add Clang _Nullable for C++ pointers.\n"
->>>>>>> a0e5d783
       "  --object-prefix    Customise class prefix for C++ object-based API.\n"
       "  --object-suffix    Customise class suffix for C++ object-based API.\n"
       "                     Default value is \"T\"\n"
