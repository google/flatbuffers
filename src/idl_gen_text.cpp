--- conflicted
+++ resolved
@@ -45,15 +45,6 @@
   if (opts.strict_json) text += "\"";
 }
 
-// Output an identifier with or without quotes depending on strictness.
-void OutputIdentifier(const std::string &name, const GeneratorOptions &opts,
-                      std::string *_text) {
-  std::string &text = *_text;
-  if (opts.strict_json) text += "\"";
-  text += name;
-  if (opts.strict_json) text += "\"";
-}
-
 // Print (and its template specialization below for pointers) generate text
 // for a single FlatBuffer value into JSON format.
 // The general case for scalars:
@@ -78,23 +69,6 @@
                                       std::string *_text) {
   std::string &text = *_text;
   text += "[";
-<<<<<<< HEAD
-  text += NewLine(opts.indent_step);
-  for (uoffset_t i = 0; i < v.Length(); i++) {
-    if (i) {
-      text += ",";
-      text += NewLine(opts.indent_step);
-    }
-    text.append(indent + opts.indent_step, ' ');
-    if (IsStruct(type))
-      Print(v.GetStructFromOffset(i * type.struct_def->bytesize), type,
-            indent + opts.indent_step, nullptr, opts, _text);
-    else
-      Print(v.Get(i), type, indent + opts.indent_step, nullptr,
-            opts, _text);
-  }
-  text += NewLine(opts.indent_step);
-=======
   text += NewLine(opts);
   for (uoffset_t i = 0; i < v.Length(); i++) {
     if (i) {
@@ -110,7 +84,6 @@
             opts, _text);
   }
   text += NewLine(opts);
->>>>>>> 8e40902d
   text.append(indent, ' ');
   text += "]";
 }
@@ -132,11 +105,6 @@
         if (c >= ' ' && c <= '~') {
           text += c;
         } else {
-<<<<<<< HEAD
-          auto u = static_cast<unsigned char>(c);
-          text += "\\x";
-          text += IntToStringHex(u);
-=======
           // Not printable ASCII data. Let's see if it's valid UTF-8 first:
           const char *utf8 = s.c_str() + i;
           int ucc = FromUTF8(&utf8);
@@ -152,7 +120,6 @@
             text += "\\x";
             text += IntToStringHex(static_cast<uint8_t>(c), 2);
           }
->>>>>>> 8e40902d
         }
         break;
     }
@@ -253,24 +220,15 @@
       if (fieldout++) {
         text += ",";
       }
-<<<<<<< HEAD
-      text += NewLine(opts.indent_step);
-      text.append(indent + opts.indent_step, ' ');
-=======
       text += NewLine(opts);
       text.append(indent + Indent(opts), ' ');
->>>>>>> 8e40902d
       OutputIdentifier(fd.name, opts, _text);
       text += ": ";
       switch (fd.value.type.base_type) {
          #define FLATBUFFERS_TD(ENUM, IDLTYPE, CTYPE, JTYPE, GTYPE) \
            case BASE_TYPE_ ## ENUM: \
               GenField<CTYPE>(fd, table, struct_def.fixed, \
-<<<<<<< HEAD
-                              opts, indent + opts.indent_step, _text); \
-=======
                               opts, indent + Indent(opts), _text); \
->>>>>>> 8e40902d
               break;
           FLATBUFFERS_GEN_TYPES_SCALAR(FLATBUFFERS_TD)
         #undef FLATBUFFERS_TD
@@ -279,11 +237,7 @@
           case BASE_TYPE_ ## ENUM:
           FLATBUFFERS_GEN_TYPES_POINTER(FLATBUFFERS_TD)
         #undef FLATBUFFERS_TD
-<<<<<<< HEAD
-            GenFieldOffset(fd, table, struct_def.fixed, indent + opts.indent_step,
-=======
             GenFieldOffset(fd, table, struct_def.fixed, indent + Indent(opts),
->>>>>>> 8e40902d
                            union_sd, opts, _text);
             break;
       }
@@ -295,11 +249,7 @@
       }
     }
   }
-<<<<<<< HEAD
-  text += NewLine(opts.indent_step);
-=======
-  text += NewLine(opts);
->>>>>>> 8e40902d
+  text += NewLine(opts);
   text.append(indent, ' ');
   text += "}";
 }
@@ -315,11 +265,7 @@
             0,
             opts,
             _text);
-<<<<<<< HEAD
-  text += NewLine(opts.indent_step);
-=======
-  text += NewLine(opts);
->>>>>>> 8e40902d
+  text += NewLine(opts);
 }
 
 }  // namespace flatbuffers
