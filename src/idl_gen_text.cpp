/*
 * Copyright 2014 Google Inc. All rights reserved.
 *
 * Licensed under the Apache License, Version 2.0 (the "License");
 * you may not use this file except in compliance with the License.
 * You may obtain a copy of the License at
 *
 *     http://www.apache.org/licenses/LICENSE-2.0
 *
 * Unless required by applicable law or agreed to in writing, software
 * distributed under the License is distributed on an "AS IS" BASIS,
 * WITHOUT WARRANTIES OR CONDITIONS OF ANY KIND, either express or implied.
 * See the License for the specific language governing permissions and
 * limitations under the License.
 */

// independent from idl_parser, since this code is not needed for most clients

#include "flatbuffers/flatbuffers.h"
#include "flatbuffers/idl.h"
#include "flatbuffers/util.h"
#include "flatbuffers/flexbuffers.h"

namespace flatbuffers {

static bool GenStruct(const StructDef &struct_def, const Table *table,
                      int indent, const IDLOptions &opts,
                      std::string *_text);

// If indentation is less than 0, that indicates we don't want any newlines
// either.
const char *NewLine(const IDLOptions &opts) {
  return opts.indent_step >= 0 ? "\n" : "";
}

int Indent(const IDLOptions &opts) {
  return std::max(opts.indent_step, 0);
}

// Output an identifier with or without quotes depending on strictness.
void OutputIdentifier(const std::string &name, const IDLOptions &opts,
                      std::string *_text) {
  std::string &text = *_text;
  if (opts.strict_json) text += "\"";
  text += name;
  if (opts.strict_json) text += "\"";
}

// Print (and its template specialization below for pointers) generate text
// for a single FlatBuffer value into JSON format.
// The general case for scalars:
template<typename T> bool Print(T val, Type type, int /*indent*/,
                                Type * /*union_type*/,
                                const IDLOptions &opts,
                                std::string *_text) {
  std::string &text = *_text;
  if (type.enum_def && opts.output_enum_identifiers) {
    auto enum_val = type.enum_def->ReverseLookup(static_cast<int>(val));
    if (enum_val) {
      OutputIdentifier(enum_val->name, opts, _text);
      return true;
    }
  }

  if (type.base_type == BASE_TYPE_BOOL) {
    text += val != 0 ? "true" : "false";
  } else {
    text += NumToString(val);
  }

  return true;
}

// Print a vector a sequence of JSON values, comma separated, wrapped in "[]".
template<typename T> bool PrintVector(const Vector<T> &v, Type type,
                                      int indent, const IDLOptions &opts,
                                      std::string *_text) {
  std::string &text = *_text;
  text += "[";
  text += NewLine(opts);
  for (uoffset_t i = 0; i < v.size(); i++) {
    if (i) {
      if (!opts.protobuf_ascii_alike) text += ",";
      text += NewLine(opts);
    }
    text.append(indent + Indent(opts), ' ');
    if (IsStruct(type)) {
      if (!Print(v.GetStructFromOffset(i * type.struct_def->bytesize), type,
                 indent + Indent(opts), nullptr, opts, _text)) {
        return false;
      }
    } else {
      if (!Print(v[i], type, indent + Indent(opts), nullptr,
                 opts, _text)) {
        return false;
      }
    }
  }
  text += NewLine(opts);
  text.append(indent, ' ');
  text += "]";
  return true;
}

// Specialization of Print above for pointer types.
template<> bool Print<const void *>(const void *val,
                                    Type type, int indent,
                                    Type *union_type,
                                    const IDLOptions &opts,
                                    std::string *_text) {
  switch (type.base_type) {
    case BASE_TYPE_UNION:
      // If this assert hits, you have an corrupt buffer, a union type field
      // was not present or was out of range.
      assert(union_type);
      return Print<const void *>(val, *union_type, indent, nullptr, opts,
                                 _text);
    case BASE_TYPE_STRUCT:
      if (!GenStruct(*type.struct_def,
                     reinterpret_cast<const Table *>(val),
                     indent,
                     opts,
                     _text)) {
        return false;
      }
      break;
    case BASE_TYPE_STRING: {
      auto s = reinterpret_cast<const String *>(val);
      if (!EscapeString(s->c_str(), s->Length(), _text, opts.allow_non_utf8)) {
        return false;
      }
      break;
    }
    case BASE_TYPE_VECTOR:
      type = type.VectorType();
      // Call PrintVector above specifically for each element type:
      switch (type.base_type) {
<<<<<<< HEAD
        #define FLATBUFFERS_TD(ENUM, IDLTYPE, ALIASTYPE, \
          CTYPE, JTYPE, GTYPE, NTYPE, PTYPE) \
=======
        #define FLATBUFFERS_TD(ENUM, IDLTYPE, CTYPE, JTYPE, GTYPE, NTYPE, \
                               PTYPE, RTYPE) \
>>>>>>> 74f0676f
          case BASE_TYPE_ ## ENUM: \
            if (!PrintVector<CTYPE>( \
                  *reinterpret_cast<const Vector<CTYPE> *>(val), \
                  type, indent, opts, _text)) { \
              return false; \
            } \
            break;
          FLATBUFFERS_GEN_TYPES(FLATBUFFERS_TD)
        #undef FLATBUFFERS_TD
      }
      break;
    default: assert(0);
  }
  return true;
}

// Generate text for a scalar field.
template<typename T> static bool GenField(const FieldDef &fd,
                                          const Table *table, bool fixed,
                                          const IDLOptions &opts,
                                          int indent,
                                          std::string *_text) {
  return Print(fixed ?
    reinterpret_cast<const Struct *>(table)->GetField<T>(fd.value.offset) :
    table->GetField<T>(fd.value.offset, 0), fd.value.type, indent, nullptr,
                                            opts, _text);
}

static bool GenStruct(const StructDef &struct_def, const Table *table,
						  int indent, const IDLOptions &opts,
						  std::string *_text);

// Generate text for non-scalar field.
static bool GenFieldOffset(const FieldDef &fd, const Table *table, bool fixed,
                           int indent, Type *union_type,
                           const IDLOptions &opts, std::string *_text) {
  const void *val = nullptr;
  if (fixed) {
    // The only non-scalar fields in structs are structs.
    assert(IsStruct(fd.value.type));
    val = reinterpret_cast<const Struct *>(table)->
            GetStruct<const void *>(fd.value.offset);
  } else if (fd.flexbuffer) {
    auto vec = table->GetPointer<const Vector<uint8_t> *>(fd.value.offset);
    auto root = flexbuffers::GetRoot(vec->data(), vec->size());
    root.ToString(true, opts.strict_json, *_text);
    return true;
  } else if (fd.nested_flatbuffer) {
    auto vec = table->GetPointer<const Vector<uint8_t> *>(fd.value.offset);
    auto root = GetRoot<Table>(vec->data());
    return GenStruct(*fd.nested_flatbuffer, root, indent, opts, _text);
  } else {
    val = IsStruct(fd.value.type)
      ? table->GetStruct<const void *>(fd.value.offset)
      : table->GetPointer<const void *>(fd.value.offset);
  }
  return Print(val, fd.value.type, indent, union_type, opts, _text);
}

// Generate text for a struct or table, values separated by commas, indented,
// and bracketed by "{}"
static bool GenStruct(const StructDef &struct_def, const Table *table,
                      int indent, const IDLOptions &opts,
                      std::string *_text) {
  std::string &text = *_text;
  text += "{";
  int fieldout = 0;
  Type *union_type = nullptr;
  for (auto it = struct_def.fields.vec.begin();
       it != struct_def.fields.vec.end();
       ++it) {
    FieldDef &fd = **it;
    auto is_present = struct_def.fixed || table->CheckField(fd.value.offset);
    auto output_anyway = opts.output_default_scalars_in_json &&
                         IsScalar(fd.value.type.base_type) &&
                         !fd.deprecated;
    if (is_present || output_anyway) {
      if (fieldout++) {
        if (!opts.protobuf_ascii_alike) text += ",";
      }
      text += NewLine(opts);
      text.append(indent + Indent(opts), ' ');
      OutputIdentifier(fd.name, opts, _text);
      if (!opts.protobuf_ascii_alike ||
          (fd.value.type.base_type != BASE_TYPE_STRUCT &&
           fd.value.type.base_type != BASE_TYPE_VECTOR)) text += ":";
      text += " ";
      if (is_present) {
        switch (fd.value.type.base_type) {
<<<<<<< HEAD
           #define FLATBUFFERS_TD(ENUM, IDLTYPE, ALIASTYPE, \
             CTYPE, JTYPE, GTYPE, NTYPE, PTYPE) \
=======
           #define FLATBUFFERS_TD(ENUM, IDLTYPE, CTYPE, JTYPE, GTYPE, NTYPE, \
                                  PTYPE, RTYPE) \
>>>>>>> 74f0676f
             case BASE_TYPE_ ## ENUM: \
                if (!GenField<CTYPE>(fd, table, struct_def.fixed, \
                                     opts, indent + Indent(opts), _text)) { \
                  return false; \
                } \
                break;
            FLATBUFFERS_GEN_TYPES_SCALAR(FLATBUFFERS_TD)
          #undef FLATBUFFERS_TD
          // Generate drop-thru case statements for all pointer types:
<<<<<<< HEAD
          #define FLATBUFFERS_TD(ENUM, IDLTYPE, ALIASTYPE, \
            CTYPE, JTYPE, GTYPE, NTYPE, PTYPE) \
=======
          #define FLATBUFFERS_TD(ENUM, IDLTYPE, CTYPE, JTYPE, GTYPE, NTYPE, \
                                 PTYPE, RTYPE) \
>>>>>>> 74f0676f
            case BASE_TYPE_ ## ENUM:
            FLATBUFFERS_GEN_TYPES_POINTER(FLATBUFFERS_TD)
          #undef FLATBUFFERS_TD
              if (!GenFieldOffset(fd, table, struct_def.fixed, indent + Indent(opts),
                                  union_type, opts, _text)) {
                return false;
              }
              break;
        }
        if (fd.value.type.base_type == BASE_TYPE_UTYPE) {
          auto enum_val = fd.value.type.enum_def->ReverseLookup(
                                  table->GetField<uint8_t>(fd.value.offset, 0));
          assert(enum_val);
          union_type = &enum_val->union_type;
        }
      }
      else
      {
        text += fd.value.constant;
      }
    }
  }
  text += NewLine(opts);
  text.append(indent, ' ');
  text += "}";
  return true;
}

// Generate a text representation of a flatbuffer in JSON format.
bool GenerateText(const Parser &parser, const void *flatbuffer,
                  std::string *_text) {
  std::string &text = *_text;
  assert(parser.root_struct_def_);  // call SetRootType()
  text.reserve(1024);   // Reduce amount of inevitable reallocs.
  if (!GenStruct(*parser.root_struct_def_,
                 GetRoot<Table>(flatbuffer),
                 0,
                 parser.opts,
                 _text)) {
    return false;
  }
  text += NewLine(parser.opts);
  return true;
}

std::string TextFileName(const std::string &path,
                         const std::string &file_name) {
  return path + file_name + ".json";
}

bool GenerateTextFile(const Parser &parser,
                      const std::string &path,
                      const std::string &file_name) {
  if (!parser.builder_.GetSize() || !parser.root_struct_def_) return true;
  std::string text;
  if (!GenerateText(parser, parser.builder_.GetBufferPointer(), &text)) {
    return false;
  }
  return flatbuffers::SaveFile(TextFileName(path, file_name).c_str(),
                               text,
                               false);
}

std::string TextMakeRule(const Parser &parser,
                         const std::string &path,
                         const std::string &file_name) {
  if (!parser.builder_.GetSize() || !parser.root_struct_def_) return "";
  std::string filebase = flatbuffers::StripPath(
      flatbuffers::StripExtension(file_name));
  std::string make_rule = TextFileName(path, filebase) + ": " + file_name;
  auto included_files = parser.GetIncludedFilesRecursive(
      parser.root_struct_def_->file);
  for (auto it = included_files.begin();
       it != included_files.end(); ++it) {
    make_rule += " " + *it;
  }
  return make_rule;
}

}  // namespace flatbuffers
<|MERGE_RESOLUTION|>--- conflicted
+++ resolved
@@ -135,13 +135,8 @@
       type = type.VectorType();
       // Call PrintVector above specifically for each element type:
       switch (type.base_type) {
-<<<<<<< HEAD
         #define FLATBUFFERS_TD(ENUM, IDLTYPE, ALIASTYPE, \
-          CTYPE, JTYPE, GTYPE, NTYPE, PTYPE) \
-=======
-        #define FLATBUFFERS_TD(ENUM, IDLTYPE, CTYPE, JTYPE, GTYPE, NTYPE, \
-                               PTYPE, RTYPE) \
->>>>>>> 74f0676f
+          CTYPE, JTYPE, GTYPE, NTYPE, PTYPE, RTYPE) \
           case BASE_TYPE_ ## ENUM: \
             if (!PrintVector<CTYPE>( \
                   *reinterpret_cast<const Vector<CTYPE> *>(val), \
@@ -231,13 +226,8 @@
       text += " ";
       if (is_present) {
         switch (fd.value.type.base_type) {
-<<<<<<< HEAD
            #define FLATBUFFERS_TD(ENUM, IDLTYPE, ALIASTYPE, \
-             CTYPE, JTYPE, GTYPE, NTYPE, PTYPE) \
-=======
-           #define FLATBUFFERS_TD(ENUM, IDLTYPE, CTYPE, JTYPE, GTYPE, NTYPE, \
-                                  PTYPE, RTYPE) \
->>>>>>> 74f0676f
+             CTYPE, JTYPE, GTYPE, NTYPE, PTYPE, RTYPE) \
              case BASE_TYPE_ ## ENUM: \
                 if (!GenField<CTYPE>(fd, table, struct_def.fixed, \
                                      opts, indent + Indent(opts), _text)) { \
@@ -247,13 +237,8 @@
             FLATBUFFERS_GEN_TYPES_SCALAR(FLATBUFFERS_TD)
           #undef FLATBUFFERS_TD
           // Generate drop-thru case statements for all pointer types:
-<<<<<<< HEAD
           #define FLATBUFFERS_TD(ENUM, IDLTYPE, ALIASTYPE, \
-            CTYPE, JTYPE, GTYPE, NTYPE, PTYPE) \
-=======
-          #define FLATBUFFERS_TD(ENUM, IDLTYPE, CTYPE, JTYPE, GTYPE, NTYPE, \
-                                 PTYPE, RTYPE) \
->>>>>>> 74f0676f
+            CTYPE, JTYPE, GTYPE, NTYPE, PTYPE, RTYPE) \
             case BASE_TYPE_ ## ENUM:
             FLATBUFFERS_GEN_TYPES_POINTER(FLATBUFFERS_TD)
           #undef FLATBUFFERS_TD
