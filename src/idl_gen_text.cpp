--- conflicted
+++ resolved
@@ -168,11 +168,7 @@
       // clang-format off
       switch (vec_type.base_type) {
         #define FLATBUFFERS_TD(ENUM, IDLTYPE, \
-<<<<<<< HEAD
-          CTYPE, JTYPE, GTYPE, NTYPE, PTYPE, RTYPE, JLTYPE) \
-=======
-          CTYPE, JTYPE, GTYPE, NTYPE, PTYPE, RTYPE, KTYPE) \
->>>>>>> 6beb9f49
+          CTYPE, JTYPE, GTYPE, NTYPE, PTYPE, RTYPE, KTYPE, JLTYPE) \
           case BASE_TYPE_ ## ENUM: \
             if (!PrintVector<CTYPE>( \
                   *reinterpret_cast<const Vector<CTYPE> *>(val), \
@@ -291,11 +287,7 @@
       switch (fd.value.type.base_type) {
         // clang-format off
           #define FLATBUFFERS_TD(ENUM, IDLTYPE, \
-<<<<<<< HEAD
-            CTYPE, JTYPE, GTYPE, NTYPE, PTYPE, RTYPE, JLTYPE) \
-=======
-            CTYPE, JTYPE, GTYPE, NTYPE, PTYPE, RTYPE, KTYPE) \
->>>>>>> 6beb9f49
+
             case BASE_TYPE_ ## ENUM: \
               if (!GenField<CTYPE>(fd, table, struct_def.fixed, \
                                    opts, indent + Indent(opts), _text)) { \
@@ -306,11 +298,7 @@
         #undef FLATBUFFERS_TD
         // Generate drop-thru case statements for all pointer types:
         #define FLATBUFFERS_TD(ENUM, IDLTYPE, \
-<<<<<<< HEAD
-          CTYPE, JTYPE, GTYPE, NTYPE, PTYPE, RTYPE, JLTYPE) \
-=======
-          CTYPE, JTYPE, GTYPE, NTYPE, PTYPE, RTYPE, KTYPE) \
->>>>>>> 6beb9f49
+
           case BASE_TYPE_ ## ENUM:
           FLATBUFFERS_GEN_TYPES_POINTER(FLATBUFFERS_TD)
           FLATBUFFERS_GEN_TYPE_ARRAY(FLATBUFFERS_TD)
