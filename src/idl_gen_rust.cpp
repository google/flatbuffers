--- conflicted
+++ resolved
@@ -457,11 +457,7 @@
     // clang-format off
     static const char * const ctypename[] = {
     #define FLATBUFFERS_TD(ENUM, IDLTYPE, CTYPE, JTYPE, GTYPE, NTYPE, PTYPE, \
-<<<<<<< HEAD
-                           RTYPE, JLTYPE) \
-=======
-                           RTYPE, KTYPE) \
->>>>>>> 6beb9f49
+                           RTYPE, KTYPE, JLTYPE) \
             #RTYPE,
         FLATBUFFERS_GEN_TYPES(FLATBUFFERS_TD)
     #undef FLATBUFFERS_TD
@@ -483,11 +479,7 @@
     static const char *ctypename[] = {
     // clang-format off
     #define FLATBUFFERS_TD(ENUM, IDLTYPE, CTYPE, JTYPE, GTYPE, NTYPE, PTYPE, \
-<<<<<<< HEAD
-                           RTYPE, JLTYPE) \
-=======
-                           RTYPE, KTYPE) \
->>>>>>> 6beb9f49
+                           RTYPE, KTYPE, JLTYPE) \
             #RTYPE,
         FLATBUFFERS_GEN_TYPES(FLATBUFFERS_TD)
     #undef FLATBUFFERS_TD
