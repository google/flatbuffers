--- conflicted
+++ resolved
@@ -1323,22 +1323,14 @@
 
         code_ += "  #[inline]";
         code_ += "  #[allow(non_snake_case)]";
-<<<<<<< HEAD
-        code_ += "  pub fn {{FIELD_NAME}}_as_{{U_ELEMENT_NAME}}(&self) -> "
-                 "Option<{{U_ELEMENT_TABLE_TYPE}}<'a>> {";
-        code_ += "    if self.{{FIELD_TYPE_FIELD_NAME}}_type() == {{U_ELEMENT_ENUM_TYPE}} {";
-        code_ += "      self.{{FIELD_NAME}}().map(|u| "
-                 "{{U_ELEMENT_TABLE_TYPE}}::init_from_table(u))";
-=======
         code_ +=
             "  pub fn {{FIELD_NAME}}_as_{{U_ELEMENT_NAME}}(&self) -> "
             "Option<{{U_ELEMENT_TABLE_TYPE}}<'a>> {";
         code_ +=
-            "    if self.{{FIELD_NAME}}_type() == {{U_ELEMENT_ENUM_TYPE}} {";
+            "    if self.{{FIELD_TYPE_FIELD_NAME}}_type() == {{U_ELEMENT_ENUM_TYPE}} {";
         code_ +=
             "      self.{{FIELD_NAME}}().map(|u| "
             "{{U_ELEMENT_TABLE_TYPE}}::init_from_table(u))";
->>>>>>> 3c964e10
         code_ += "    } else {";
         code_ += "      None";
         code_ += "    }";
