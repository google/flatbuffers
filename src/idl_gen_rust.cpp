--- conflicted
+++ resolved
@@ -2497,13 +2497,9 @@
   }
 
   void GenNamespaceImports(const int white_spaces) {
-<<<<<<< HEAD
     // DO not use global attributes (i.e. #![...]) since it interferes
     // with users who include! generated files.
     // See: https://github.com/google/flatbuffers/issues/6261
-=======
-    if (white_spaces == 0) { code_ += "#![allow(unused_imports, dead_code)]"; }
->>>>>>> 786f69b2
     std::string indent = std::string(white_spaces, ' ');
     code_ += "";
     if (!parser_.opts.generate_all) {
