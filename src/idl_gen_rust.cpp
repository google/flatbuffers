--- conflicted
+++ resolved
@@ -889,12 +889,6 @@
     return "VT_" + MakeUpper(Name(field));
   }
 
-<<<<<<< HEAD
-  std::string GetDefaultScalarValue(const FieldDef &field) {
-    if (IsOptionalOrRequiredNonScalar(field)) return "None";
-
-    switch (GetFullType(field.value.type)) {
-=======
   std::string GetDefaultValue(const FieldDef &field, bool for_builder) {
     if (for_builder) {
       // Builders and Args structs model nonscalars "optional" even if they're
@@ -913,7 +907,6 @@
       case ftFloat: {
         return field.value.constant;
       }
->>>>>>> 6f3e45ec
       case ftBool: {
         return field.value.constant == "0" ? "false" : "true";
       }
@@ -924,10 +917,6 @@
         return WrapInNameSpace(field.value.type.enum_def->defined_namespace,
                                GetEnumValue(*field.value.type.enum_def, *ev));
       }
-<<<<<<< HEAD
-      default: {
-        return field.value.constant;
-=======
       case ftUnionValue: {
         return ObjectFieldType(field, true) + "::NONE";
       }
@@ -950,7 +939,6 @@
       case ftTable: {
         // Required struct/tables.
         return "Default::default()";  // punt.
->>>>>>> 6f3e45ec
       }
     }
     FLATBUFFERS_ASSERT("Unreachable.");
