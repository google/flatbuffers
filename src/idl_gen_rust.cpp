/*
 * Copyright 2018 Google Inc. All rights reserved.
 *
 * Licensed under the Apache License, Version 2.0 (the "License");
 * you may not use this file except in compliance with the License.
 * You may obtain a copy of the License at
 *
 *     http://www.apache.org/licenses/LICENSE-2.0
 *
 * Unless required by applicable law or agreed to in writing, software
 * distributed under the License is distributed on an "AS IS" BASIS,
 * WITHOUT WARRANTIES OR CONDITIONS OF ANY KIND, either express or implied.
 * See the License for the specific language governing permissions and
 * limitations under the License.
 */

// independent from idl_parser, since this code is not needed for most clients

#include "flatbuffers/code_generators.h"
#include "flatbuffers/flatbuffers.h"
#include "flatbuffers/idl.h"
#include "flatbuffers/util.h"

namespace flatbuffers {

static std::string GeneratedFileName(const std::string &path,
                                     const std::string &file_name) {
  return path + file_name + "_generated.rs";
}

// Convert a camelCaseIdentifier or CamelCaseIdentifier to a
// snake_case_indentifier.
std::string MakeSnakeCase(const std::string &in) {
  std::string s;
  for (size_t i = 0; i < in.length(); i++) {
    if (i == 0) {
      s += static_cast<char>(tolower(in[0]));
    } else if (in[i] == '_') {
      s += '_';
    } else if (!islower(in[i])) {
      // Prevent duplicate underscores for Upper_Snake_Case strings
      // and UPPERCASE strings.
      if (islower(in[i - 1])) { s += '_'; }
      s += static_cast<char>(tolower(in[i]));
    } else {
      s += in[i];
    }
  }
  return s;
}

// Convert a string to all uppercase.
std::string MakeUpper(const std::string &in) {
  std::string s;
  for (size_t i = 0; i < in.length(); i++) {
    s += static_cast<char>(toupper(in[i]));
  }
  return s;
}

// Encapsulate all logical field types in this enum. This allows us to write
// field logic based on type switches, instead of branches on the properties
// set on the Type.
// TODO(rw): for backwards compatibility, we can't use a strict `enum class`
//           declaration here. could we use the `-Wswitch-enum` warning to
//           achieve the same effect?
enum FullType {
  ftInteger = 0,
  ftFloat = 1,
  ftBool = 2,

  ftStruct = 3,
  ftTable = 4,

  ftEnumKey = 5,
  ftUnionKey = 6,

  ftUnionValue = 7,

  // TODO(rw): bytestring?
  ftString = 8,

  ftVectorOfInteger = 9,
  ftVectorOfFloat = 10,
  ftVectorOfBool = 11,
  ftVectorOfEnumKey = 12,
  ftVectorOfStruct = 13,
  ftVectorOfTable = 14,
  ftVectorOfString = 15,
  ftVectorOfUnionValue = 16,
};

// Convert a Type to a FullType (exhaustive).
FullType GetFullType(const Type &type) {
  // N.B. The order of these conditionals matters for some types.

  if (type.base_type == BASE_TYPE_STRING) {
    return ftString;
  } else if (type.base_type == BASE_TYPE_STRUCT) {
    if (type.struct_def->fixed) {
      return ftStruct;
    } else {
      return ftTable;
    }
  } else if (type.base_type == BASE_TYPE_VECTOR) {
    switch (GetFullType(type.VectorType())) {
      case ftInteger: {
        return ftVectorOfInteger;
      }
      case ftFloat: {
        return ftVectorOfFloat;
      }
      case ftBool: {
        return ftVectorOfBool;
      }
      case ftStruct: {
        return ftVectorOfStruct;
      }
      case ftTable: {
        return ftVectorOfTable;
      }
      case ftString: {
        return ftVectorOfString;
      }
      case ftEnumKey: {
        return ftVectorOfEnumKey;
      }
      case ftUnionKey:
      case ftUnionValue: {
        FLATBUFFERS_ASSERT(false && "vectors of unions are unsupported");
        break;
      }
      default: {
        FLATBUFFERS_ASSERT(false && "vector of vectors are unsupported");
      }
    }
  } else if (type.enum_def != nullptr) {
    if (type.enum_def->is_union) {
      if (type.base_type == BASE_TYPE_UNION) {
        return ftUnionValue;
      } else if (IsInteger(type.base_type)) {
        return ftUnionKey;
      } else {
        FLATBUFFERS_ASSERT(false && "unknown union field type");
      }
    } else {
      return ftEnumKey;
    }
  } else if (IsScalar(type.base_type)) {
    if (IsBool(type.base_type)) {
      return ftBool;
    } else if (IsInteger(type.base_type)) {
      return ftInteger;
    } else if (IsFloat(type.base_type)) {
      return ftFloat;
    } else {
      FLATBUFFERS_ASSERT(false && "unknown number type");
    }
  }

  FLATBUFFERS_ASSERT(false && "completely unknown type");

  // this is only to satisfy the compiler's return analysis.
  return ftBool;
}

// If the second parameter is false then wrap the first with Option<...>
std::string WrapInOptionIfNotRequired(std::string s, bool required) {
  if (required) {
    return s;
  } else {
    return "Option<" + s + ">";
  }
}

// If the second parameter is false then add .unwrap()
std::string AddUnwrapIfRequired(std::string s, bool required) {
  if (required) {
    return s + ".unwrap()";
  } else {
    return s;
  }
}

namespace rust {

class RustGenerator : public BaseGenerator {
 public:
  RustGenerator(const Parser &parser, const std::string &path,
                const std::string &file_name)
      : BaseGenerator(parser, path, file_name, "", "::"),
        cur_name_space_(nullptr) {
    const char *keywords[] = {
      // list taken from:
      // https://doc.rust-lang.org/book/second-edition/appendix-01-keywords.html
      //
      // we write keywords one per line so that we can easily compare them with
      // changes to that webpage in the future.

      // currently-used keywords
      "as", "break", "const", "continue", "crate", "else", "enum", "extern",
      "false", "fn", "for", "if", "impl", "in", "let", "loop", "match", "mod",
      "move", "mut", "pub", "ref", "return", "Self", "self", "static", "struct",
      "super", "trait", "true", "type", "unsafe", "use", "where", "while",

      // future possible keywords
      "abstract", "alignof", "become", "box", "do", "final", "macro",
      "offsetof", "override", "priv", "proc", "pure", "sizeof", "typeof",
      "unsized", "virtual", "yield",

      // other rust terms we should not use
      "std", "usize", "isize", "u8", "i8", "u16", "i16", "u32", "i32", "u64",
      "i64", "u128", "i128", "f32", "f64",

      // These are terms the code generator can implement on types.
      //
      // In Rust, the trait resolution rules (as described at
      // https://github.com/rust-lang/rust/issues/26007) mean that, as long
      // as we impl table accessors as inherent methods, we'll never create
      // conflicts with these keywords. However, that's a fairly nuanced
      // implementation detail, and how we implement methods could change in
      // the future. as a result, we proactively block these out as reserved
      // words.
      "follow", "push", "size", "alignment", "to_little_endian",
      "from_little_endian", nullptr
    };
    for (auto kw = keywords; *kw; kw++) keywords_.insert(*kw);
  }

  // Iterate through all definitions we haven't generated code for (enums,
  // structs, and tables) and output them to a single file.
  bool generate() {
    code_.Clear();
    code_ += "// " + std::string(FlatBuffersGeneratedWarning()) + "\n\n";

    assert(!cur_name_space_);

    // Generate imports for the global scope in case no namespace is used
    // in the schema file.
    GenNamespaceImports(0);
    code_ += "";

    // Generate all code in their namespaces, once, because Rust does not
    // permit re-opening modules.
    //
    // TODO(rw): Use a set data structure to reduce namespace evaluations from
    //           O(n**2) to O(n).
    for (auto ns_it = parser_.namespaces_.begin();
         ns_it != parser_.namespaces_.end(); ++ns_it) {
      const auto &ns = *ns_it;

      // Generate code for all the enum declarations.
      for (auto it = parser_.enums_.vec.begin(); it != parser_.enums_.vec.end();
           ++it) {
        const auto &enum_def = **it;
        if (enum_def.defined_namespace != ns) { continue; }
        if (!enum_def.generated) {
          SetNameSpace(enum_def.defined_namespace);
          GenEnum(enum_def);
        }
      }

      // Generate code for all structs.
      for (auto it = parser_.structs_.vec.begin();
           it != parser_.structs_.vec.end(); ++it) {
        const auto &struct_def = **it;
        if (struct_def.defined_namespace != ns) { continue; }
        if (struct_def.fixed && !struct_def.generated) {
          SetNameSpace(struct_def.defined_namespace);
          GenStruct(struct_def);
        }
      }

      // Generate code for all tables.
      for (auto it = parser_.structs_.vec.begin();
           it != parser_.structs_.vec.end(); ++it) {
        const auto &struct_def = **it;
        if (struct_def.defined_namespace != ns) { continue; }
        if (!struct_def.fixed && !struct_def.generated) {
          SetNameSpace(struct_def.defined_namespace);
          GenTable(struct_def);
        }
      }

      // Generate global helper functions.
      if (parser_.root_struct_def_) {
        auto &struct_def = *parser_.root_struct_def_;
        if (struct_def.defined_namespace != ns) { continue; }
        SetNameSpace(struct_def.defined_namespace);
        GenRootTableFuncs(struct_def);
      }
    }
    if (cur_name_space_) SetNameSpace(nullptr);

    const auto file_path = GeneratedFileName(path_, file_name_);
    const auto final_code = code_.ToString();
    return SaveFile(file_path.c_str(), final_code, false);
  }

 private:
  CodeWriter code_;

  std::set<std::string> keywords_;

  // This tracks the current namespace so we can insert namespace declarations.
  const Namespace *cur_name_space_;

  const Namespace *CurrentNameSpace() const { return cur_name_space_; }

  // Determine if a Type needs a lifetime template parameter when used in the
  // Rust builder args.
  bool TableBuilderTypeNeedsLifetime(const Type &type) const {
    switch (GetFullType(type)) {
      case ftInteger:
      case ftFloat:
      case ftBool:
      case ftEnumKey:
      case ftUnionKey:
      case ftUnionValue: {
        return false;
      }
      default: {
        return true;
      }
    }
  }

  // Determine if a table args rust type needs a lifetime template parameter.
  bool TableBuilderArgsNeedsLifetime(const StructDef &struct_def) const {
    FLATBUFFERS_ASSERT(!struct_def.fixed);

    for (auto it = struct_def.fields.vec.begin();
         it != struct_def.fields.vec.end(); ++it) {
      const auto &field = **it;
      if (field.deprecated) { continue; }

      if (TableBuilderTypeNeedsLifetime(field.value.type)) { return true; }
    }

    return false;
  }

  // Determine if a Type needs to be copied (for endian safety) when used in a
  // Struct.
  bool StructMemberAccessNeedsCopy(const Type &type) const {
    switch (GetFullType(type)) {
      case ftInteger:  // requires endian swap
      case ftFloat:    // requires endian swap
      case ftBool:     // no endian-swap, but do the copy for UX consistency
      case ftEnumKey: {
        return true;
      }  // requires endian swap
      case ftStruct: {
        return false;
      }  // no endian swap
      default: {
        // logic error: no other types can be struct members.
        FLATBUFFERS_ASSERT(false && "invalid struct member type");
        return false;  // only to satisfy compiler's return analysis
      }
    }
  }

  std::string EscapeKeyword(const std::string &name) const {
    return keywords_.find(name) == keywords_.end() ? name : name + "_";
  }

  std::string Name(const Definition &def) const {
    return EscapeKeyword(def.name);
  }

  std::string Name(const EnumVal &ev) const { return EscapeKeyword(ev.name); }

  std::string WrapInNameSpace(const Definition &def) const {
    return WrapInNameSpace(def.defined_namespace, Name(def));
  }
  std::string WrapInNameSpace(const Namespace *ns,
                              const std::string &name) const {
    if (CurrentNameSpace() == ns) return name;
    std::string prefix = GetRelativeNamespaceTraversal(CurrentNameSpace(), ns);
    return prefix + name;
  }

  // Determine the namespace traversal needed from the Rust crate root.
  // This may be useful in the future for referring to included files, but is
  // currently unused.
  std::string GetAbsoluteNamespaceTraversal(const Namespace *dst) const {
    std::stringstream stream;

    stream << "::";
    for (auto d = dst->components.begin(); d != dst->components.end(); ++d) {
      stream << MakeSnakeCase(*d) + "::";
    }
    return stream.str();
  }

  // Determine the relative namespace traversal needed to reference one
  // namespace from another namespace. This is useful because it does not force
  // the user to have a particular file layout. (If we output absolute
  // namespace paths, that may require users to organize their Rust crates in a
  // particular way.)
  std::string GetRelativeNamespaceTraversal(const Namespace *src,
                                            const Namespace *dst) const {
    // calculate the path needed to reference dst from src.
    // example: f(A::B::C, A::B::C) -> (none)
    // example: f(A::B::C, A::B)    -> super::
    // example: f(A::B::C, A::B::D) -> super::D
    // example: f(A::B::C, A)       -> super::super::
    // example: f(A::B::C, D)       -> super::super::super::D
    // example: f(A::B::C, D::E)    -> super::super::super::D::E
    // example: f(A, D::E)          -> super::D::E
    // does not include leaf object (typically a struct type).

    size_t i = 0;
    std::stringstream stream;

    auto s = src->components.begin();
    auto d = dst->components.begin();
    for (;;) {
      if (s == src->components.end()) { break; }
      if (d == dst->components.end()) { break; }
      if (*s != *d) { break; }
      ++s;
      ++d;
      ++i;
    }

    for (; s != src->components.end(); ++s) { stream << "super::"; }
    for (; d != dst->components.end(); ++d) {
      stream << MakeSnakeCase(*d) + "::";
    }
    return stream.str();
  }

  // Generate a comment from the schema.
  void GenComment(const std::vector<std::string> &dc, const char *prefix = "") {
    std::string text;
    ::flatbuffers::GenComment(dc, &text, nullptr, prefix);
    code_ += text + "\\";
  }

  // Return a Rust type from the table in idl.h.
  std::string GetTypeBasic(const Type &type) const {
    switch (GetFullType(type)) {
      case ftInteger:
      case ftFloat:
      case ftBool:
      case ftEnumKey:
      case ftUnionKey: {
        break;
      }
      default: {
        FLATBUFFERS_ASSERT(false && "incorrect type given");
      }
    }

    // clang-format off
    static const char * const ctypename[] = {
    #define FLATBUFFERS_TD(ENUM, IDLTYPE, CTYPE, JTYPE, GTYPE, NTYPE, PTYPE, \
                           RTYPE, ...) \
      #RTYPE,
      FLATBUFFERS_GEN_TYPES(FLATBUFFERS_TD)
    #undef FLATBUFFERS_TD
    };
    // clang-format on

    if (type.enum_def) { return WrapInNameSpace(*type.enum_def); }
    return ctypename[type.base_type];
  }

  // Look up the native type for an enum. This will always be an integer like
  // u8, i32, etc.
  std::string GetEnumTypeForDecl(const Type &type) {
    const auto ft = GetFullType(type);
    if (!(ft == ftEnumKey || ft == ftUnionKey)) {
      FLATBUFFERS_ASSERT(false && "precondition failed in GetEnumTypeForDecl");
    }

    // clang-format off
    static const char *ctypename[] = {
    #define FLATBUFFERS_TD(ENUM, IDLTYPE, CTYPE, JTYPE, GTYPE, NTYPE, PTYPE, \
                           RTYPE, ...) \
      #RTYPE,
      FLATBUFFERS_GEN_TYPES(FLATBUFFERS_TD)
    #undef FLATBUFFERS_TD
    };
    // clang-format on

    // Enums can be bools, but their Rust representation must be a u8, as used
    // in the repr attribute (#[repr(bool)] is an invalid attribute).
    if (type.base_type == BASE_TYPE_BOOL) return "u8";
    return ctypename[type.base_type];
  }

  // Return a Rust type for any type (scalar, table, struct) specifically for
  // using a FlatBuffer.
  std::string GetTypeGet(const Type &type) const {
    switch (GetFullType(type)) {
      case ftInteger:
      case ftFloat:
      case ftBool:
      case ftEnumKey:
      case ftUnionKey: {
        return GetTypeBasic(type);
      }
      case ftTable: {
        return WrapInNameSpace(type.struct_def->defined_namespace,
                               type.struct_def->name) +
               "<'a>";
      }
      default: {
        return WrapInNameSpace(type.struct_def->defined_namespace,
                               type.struct_def->name);
      }
    }
  }

  std::string GetEnumValUse(const EnumDef &enum_def,
                            const EnumVal &enum_val) const {
    return Name(enum_def) + "::" + Name(enum_val);
  }

  // Generate an enum declaration,
  // an enum string lookup table,
  // an enum match function,
  // and an enum array of values
  void GenEnum(const EnumDef &enum_def) {
    code_.SetValue("ENUM_NAME", Name(enum_def));
    code_.SetValue("BASE_TYPE", GetEnumTypeForDecl(enum_def.underlying_type));

    GenComment(enum_def.doc_comment);
    code_ += "#[allow(non_camel_case_types)]";
    code_ += "#[repr({{BASE_TYPE}})]";
    code_ +=
        "#[derive(Clone, Copy, PartialEq, Eq, PartialOrd, Ord, Hash, Debug)]";
    code_ += "pub enum " + Name(enum_def) + " {";

    for (auto it = enum_def.Vals().begin(); it != enum_def.Vals().end(); ++it) {
      const auto &ev = **it;

      GenComment(ev.doc_comment, "  ");
      code_.SetValue("KEY", Name(ev));
      code_.SetValue("VALUE", enum_def.ToString(ev));
      code_ += "  {{KEY}} = {{VALUE}},";
    }
    const EnumVal *minv = enum_def.MinValue();
    const EnumVal *maxv = enum_def.MaxValue();
    FLATBUFFERS_ASSERT(minv && maxv);

    code_ += "";
    code_ += "}";
    code_ += "";

    code_.SetValue("ENUM_NAME", Name(enum_def));
    code_.SetValue("ENUM_NAME_SNAKE", MakeSnakeCase(Name(enum_def)));
    code_.SetValue("ENUM_NAME_CAPS", MakeUpper(MakeSnakeCase(Name(enum_def))));
    code_.SetValue("ENUM_MIN_BASE_VALUE", enum_def.ToString(*minv));
    code_.SetValue("ENUM_MAX_BASE_VALUE", enum_def.ToString(*maxv));

    // Generate enum constants, and impls for Follow, EndianScalar, and Push.
    code_ += "const ENUM_MIN_{{ENUM_NAME_CAPS}}: {{BASE_TYPE}} = \\";
    code_ += "{{ENUM_MIN_BASE_VALUE}};";
    code_ += "const ENUM_MAX_{{ENUM_NAME_CAPS}}: {{BASE_TYPE}} = \\";
    code_ += "{{ENUM_MAX_BASE_VALUE}};";
    code_ += "";
    code_ += "impl<'a> flatbuffers::Follow<'a> for {{ENUM_NAME}} {";
    code_ += "  type Inner = Self;";
    code_ += "  #[inline]";
    code_ += "  fn follow(buf: &'a [u8], loc: usize) -> Self::Inner {";
    code_ += "    flatbuffers::read_scalar_at::<Self>(buf, loc)";
    code_ += "  }";
    code_ += "}";
    code_ += "";
    code_ += "impl flatbuffers::EndianScalar for {{ENUM_NAME}} {";
    code_ += "  #[inline]";
    code_ += "  fn to_little_endian(self) -> Self {";
    code_ += "    let n = {{BASE_TYPE}}::to_le(self as {{BASE_TYPE}});";
    code_ += "    let p = &n as *const {{BASE_TYPE}} as *const {{ENUM_NAME}};";
    code_ += "    unsafe { *p }";
    code_ += "  }";
    code_ += "  #[inline]";
    code_ += "  fn from_little_endian(self) -> Self {";
    code_ += "    let n = {{BASE_TYPE}}::from_le(self as {{BASE_TYPE}});";
    code_ += "    let p = &n as *const {{BASE_TYPE}} as *const {{ENUM_NAME}};";
    code_ += "    unsafe { *p }";
    code_ += "  }";
    code_ += "}";
    code_ += "";
    code_ += "impl flatbuffers::Push for {{ENUM_NAME}} {";
    code_ += "    type Output = {{ENUM_NAME}};";
    code_ += "    #[inline]";
    code_ += "    fn push(&self, dst: &mut [u8], _rest: &[u8]) {";
    code_ +=
        "        flatbuffers::emplace_scalar::<{{ENUM_NAME}}>"
        "(dst, *self);";
    code_ += "    }";
    code_ += "}";
    code_ += "";

    // Generate an array of all enumeration values.
    auto num_fields = NumToString(enum_def.size());
    code_ += "#[allow(non_camel_case_types)]";
    code_ += "const ENUM_VALUES_{{ENUM_NAME_CAPS}}:[{{ENUM_NAME}}; " +
             num_fields + "] = [";
    for (auto it = enum_def.Vals().begin(); it != enum_def.Vals().end(); ++it) {
      const auto &ev = **it;
      auto value = GetEnumValUse(enum_def, ev);
      auto suffix = *it != enum_def.Vals().back() ? "," : "";
      code_ += "  " + value + suffix;
    }
    code_ += "];";
    code_ += "";

    // Generate a string table for enum values.
    // Problem is, if values are very sparse that could generate really big
    // tables. Ideally in that case we generate a map lookup instead, but for
    // the moment we simply don't output a table at all.
    auto range = enum_def.Distance();
    // Average distance between values above which we consider a table
    // "too sparse". Change at will.
    static const uint64_t kMaxSparseness = 5;
    if (range / static_cast<uint64_t>(enum_def.size()) < kMaxSparseness) {
      code_ += "#[allow(non_camel_case_types)]";
      code_ += "const ENUM_NAMES_{{ENUM_NAME_CAPS}}:[&'static str; " +
               NumToString(range + 1) + "] = [";

      auto val = enum_def.Vals().front();
      for (auto it = enum_def.Vals().begin(); it != enum_def.Vals().end();
           ++it) {
        auto ev = *it;
        for (auto k = enum_def.Distance(val, ev); k > 1; --k) {
          code_ += "    \"\",";
        }
        val = ev;
        auto suffix = *it != enum_def.Vals().back() ? "," : "";
        code_ += "    \"" + Name(*ev) + "\"" + suffix;
      }
      code_ += "];";
      code_ += "";

      code_ +=
          "pub fn enum_name_{{ENUM_NAME_SNAKE}}(e: {{ENUM_NAME}}) -> "
          "&'static str {";

      code_ += "  let index = e as {{BASE_TYPE}}\\";
      if (enum_def.MinValue()->IsNonZero()) {
        auto vals = GetEnumValUse(enum_def, *enum_def.MinValue());
        code_ += " - " + vals + " as {{BASE_TYPE}}\\";
      }
      code_ += ";";

      code_ += "  ENUM_NAMES_{{ENUM_NAME_CAPS}}[index as usize]";
      code_ += "}";
      code_ += "";
    }

    if (enum_def.is_union) {
      // Generate tyoesafe offset(s) for unions
      code_.SetValue("NAME", Name(enum_def));
      code_.SetValue("UNION_OFFSET_NAME", Name(enum_def) + "UnionTableOffset");
      code_ += "pub struct {{UNION_OFFSET_NAME}} {}";
    }
  }

  std::string GetFieldOffsetName(const FieldDef &field) {
    return "VT_" + MakeUpper(Name(field));
  }

  std::string GetDefaultConstant(const FieldDef &field) {
    return field.value.type.base_type == BASE_TYPE_FLOAT
               ? field.value.constant + ""
               : field.value.constant;
  }

  std::string GetDefaultScalarValue(const FieldDef &field) {
    switch (GetFullType(field.value.type)) {
      case ftInteger: {
        return GetDefaultConstant(field);
      }
      case ftFloat: {
        return GetDefaultConstant(field);
      }
      case ftBool: {
        return field.value.constant == "0" ? "false" : "true";
      }
      case ftUnionKey:
      case ftEnumKey: {
        auto ev = field.value.type.enum_def->FindByValue(field.value.constant);
        assert(ev);
        return WrapInNameSpace(field.value.type.enum_def->defined_namespace,
                               GetEnumValUse(*field.value.type.enum_def, *ev));
      }

      // All pointer-ish types have a default value of None, because they are
      // wrapped in Option.
      default: {
        return "None";
      }
    }
  }

  // Create the return type for fields in the *BuilderArgs structs that are
  // used to create Tables.
  //
  // Note: we could make all inputs to the BuilderArgs be an Option, as well
  // as all outputs. But, the UX of Flatbuffers is that the user doesn't get to
  // know if the value is default or not, because there are three ways to
  // return a default value:
  // 1) return a stored value that happens to be the default,
  // 2) return a hardcoded value because the relevant vtable field is not in
  //    the vtable, or
  // 3) return a hardcoded value because the vtable field value is set to zero.
  std::string TableBuilderArgsDefnType(const FieldDef &field,
                                       const std::string &lifetime) {
    const Type &type = field.value.type;

    switch (GetFullType(type)) {
      case ftInteger:
      case ftFloat:
      case ftBool: {
        const auto typname = GetTypeBasic(type);
        return typname;
      }
      case ftStruct: {
        const auto typname = WrapInNameSpace(*type.struct_def);
        return "Option<&" + lifetime + " " + typname + ">";
      }
      case ftTable: {
        const auto typname = WrapInNameSpace(*type.struct_def);
        return "Option<flatbuffers::WIPOffset<" + typname + "<" + lifetime +
               ">>>";
      }
      case ftString: {
        return "Option<flatbuffers::WIPOffset<&" + lifetime + " str>>";
      }
      case ftEnumKey:
      case ftUnionKey: {
        const auto typname = WrapInNameSpace(*type.enum_def);
        return typname;
      }
      case ftUnionValue: {
        return "Option<flatbuffers::WIPOffset<flatbuffers::UnionWIPOffset>>";
      }

      case ftVectorOfInteger:
      case ftVectorOfFloat: {
        const auto typname = GetTypeBasic(type.VectorType());
        return "Option<flatbuffers::WIPOffset<flatbuffers::Vector<" + lifetime +
               ",  " + typname + ">>>";
      }
      case ftVectorOfBool: {
        return "Option<flatbuffers::WIPOffset<flatbuffers::Vector<" + lifetime +
               ", bool>>>";
      }
      case ftVectorOfEnumKey: {
        const auto typname = WrapInNameSpace(*type.enum_def);
        return "Option<flatbuffers::WIPOffset<flatbuffers::Vector<" + lifetime +
               ", " + typname + ">>>";
      }
      case ftVectorOfStruct: {
        const auto typname = WrapInNameSpace(*type.struct_def);
        return "Option<flatbuffers::WIPOffset<flatbuffers::Vector<" + lifetime +
               ", " + typname + ">>>";
      }
      case ftVectorOfTable: {
        const auto typname = WrapInNameSpace(*type.struct_def);
        return "Option<flatbuffers::WIPOffset<flatbuffers::Vector<" + lifetime +
               ", flatbuffers::ForwardsUOffset<" + typname + "<" + lifetime +
               ">>>>>";
      }
      case ftVectorOfString: {
        return "Option<flatbuffers::WIPOffset<flatbuffers::Vector<" + lifetime +
               ", flatbuffers::ForwardsUOffset<&" + lifetime + " str>>>>";
      }
      case ftVectorOfUnionValue: {
        const auto typname =
            WrapInNameSpace(*type.enum_def) + "UnionTableOffset";
        return "Option<flatbuffers::WIPOffset<flatbuffers::Vector<" + lifetime +
               ", flatbuffers::ForwardsUOffset<"
               "flatbuffers::Table<" +
               lifetime + ">>>>";
      }
    }
    return "INVALID_CODE_GENERATION";  // for return analysis
  }

  std::string TableBuilderArgsDefaultValue(const FieldDef &field) {
    return GetDefaultScalarValue(field);
  }
  std::string TableBuilderAddFuncDefaultValue(const FieldDef &field) {
    // All branches of switch do the same action!
    switch (GetFullType(field.value.type)) {
      case ftUnionKey:
      case ftEnumKey: {
        const std::string basetype =
            GetTypeBasic(field.value.type);  //<- never used
        return GetDefaultScalarValue(field);
      }

      default: {
        return GetDefaultScalarValue(field);
      }
    }
  }

  std::string TableBuilderArgsAddFuncType(const FieldDef &field,
                                          const std::string &lifetime) {
    const Type &type = field.value.type;

    switch (GetFullType(field.value.type)) {
      case ftVectorOfStruct: {
        const auto typname = WrapInNameSpace(*type.struct_def);
        return "flatbuffers::WIPOffset<flatbuffers::Vector<" + lifetime + ", " +
               typname + ">>";
      }
      case ftVectorOfTable: {
        const auto typname = WrapInNameSpace(*type.struct_def);
        return "flatbuffers::WIPOffset<flatbuffers::Vector<" + lifetime +
               ", flatbuffers::ForwardsUOffset<" + typname + "<" + lifetime +
               ">>>>";
      }
      case ftVectorOfInteger:
      case ftVectorOfFloat: {
        const auto typname = GetTypeBasic(type.VectorType());
        return "flatbuffers::WIPOffset<flatbuffers::Vector<" + lifetime + ", " +
               typname + ">>";
      }
      case ftVectorOfBool: {
        return "flatbuffers::WIPOffset<flatbuffers::Vector<" + lifetime +
               ", bool>>";
      }
      case ftVectorOfString: {
        return "flatbuffers::WIPOffset<flatbuffers::Vector<" + lifetime +
               ", flatbuffers::ForwardsUOffset<&" + lifetime + " str>>>";
      }
      case ftVectorOfEnumKey: {
        const auto typname = WrapInNameSpace(*type.enum_def);
        return "flatbuffers::WIPOffset<flatbuffers::Vector<" + lifetime + ", " +
               typname + ">>";
      }
      case ftVectorOfUnionValue: {
        return "flatbuffers::WIPOffset<flatbuffers::Vector<" + lifetime +
               ", flatbuffers::ForwardsUOffset<flatbuffers::Table<" + lifetime +
               ">>>";
      }
      case ftEnumKey: {
        const auto typname = WrapInNameSpace(*type.enum_def);
        return typname;
      }
      case ftStruct: {
        const auto typname = WrapInNameSpace(*type.struct_def);
        return "&" + lifetime + " " + typname + "";
      }
      case ftTable: {
        const auto typname = WrapInNameSpace(*type.struct_def);
        return "flatbuffers::WIPOffset<" + typname + "<" + lifetime + ">>";
      }
      case ftInteger:
      case ftFloat: {
        const auto typname = GetTypeBasic(type);
        return typname;
      }
      case ftBool: {
        return "bool";
      }
      case ftString: {
        return "flatbuffers::WIPOffset<&" + lifetime + " str>";
      }
      case ftUnionKey: {
        const auto typname = WrapInNameSpace(*type.enum_def);
        return typname;
      }
      case ftUnionValue: {
        return "flatbuffers::WIPOffset<flatbuffers::UnionWIPOffset>";
      }
    }

    return "INVALID_CODE_GENERATION";  // for return analysis
  }

  std::string TableBuilderArgsAddFuncBody(const FieldDef &field) {
    const Type &type = field.value.type;

    switch (GetFullType(field.value.type)) {
      case ftInteger:
      case ftFloat: {
        const auto typname = GetTypeBasic(field.value.type);
        return "self.fbb_.push_slot::<" + typname + ">";
      }
      case ftBool: {
        return "self.fbb_.push_slot::<bool>";
      }

      case ftEnumKey:
      case ftUnionKey: {
        const auto underlying_typname = GetTypeBasic(type);
        return "self.fbb_.push_slot::<" + underlying_typname + ">";
      }

      case ftStruct: {
        const std::string typname = WrapInNameSpace(*type.struct_def);
        return "self.fbb_.push_slot_always::<&" + typname + ">";
      }
      case ftTable: {
        const auto typname = WrapInNameSpace(*type.struct_def);
        return "self.fbb_.push_slot_always::<flatbuffers::WIPOffset<" +
               typname + ">>";
      }

      case ftUnionValue:
      case ftString:
      case ftVectorOfInteger:
      case ftVectorOfFloat:
      case ftVectorOfBool:
      case ftVectorOfEnumKey:
      case ftVectorOfStruct:
      case ftVectorOfTable:
      case ftVectorOfString:
      case ftVectorOfUnionValue: {
        return "self.fbb_.push_slot_always::<flatbuffers::WIPOffset<_>>";
      }
    }
    return "INVALID_CODE_GENERATION";  // for return analysis
  }

  std::string GenTableAccessorFuncReturnType(const FieldDef &field,
                                             const std::string &lifetime) {
    const Type &type = field.value.type;

    switch (GetFullType(field.value.type)) {
      case ftInteger:
      case ftFloat: {
        const auto typname = GetTypeBasic(type);
        return typname;
      }
      case ftBool: {
        return "bool";
      }
      case ftStruct: {
        const auto typname = WrapInNameSpace(*type.struct_def);
        return WrapInOptionIfNotRequired("&" + lifetime + " " + typname,
                                         field.required);
      }
      case ftTable: {
        const auto typname = WrapInNameSpace(*type.struct_def);
        return WrapInOptionIfNotRequired(typname + "<" + lifetime + ">",
                                         field.required);
      }
      case ftEnumKey:
      case ftUnionKey: {
        const auto typname = WrapInNameSpace(*type.enum_def);
        return typname;
      }

      case ftUnionValue: {
        return WrapInOptionIfNotRequired("flatbuffers::Table<" + lifetime + ">",
                                         field.required);
      }
      case ftString: {
        return WrapInOptionIfNotRequired("&" + lifetime + " str",
                                         field.required);
      }
      case ftVectorOfInteger:
      case ftVectorOfFloat: {
        const auto typname = GetTypeBasic(type.VectorType());
        if (IsOneByte(type.VectorType().base_type)) {
          return WrapInOptionIfNotRequired(
              "&" + lifetime + " [" + typname + "]", field.required);
        }
        return WrapInOptionIfNotRequired(
            "flatbuffers::Vector<" + lifetime + ", " + typname + ">",
            field.required);
      }
      case ftVectorOfBool: {
        return WrapInOptionIfNotRequired("&" + lifetime + " [bool]",
                                         field.required);
      }
      case ftVectorOfEnumKey: {
        const auto typname = WrapInNameSpace(*type.enum_def);
        return WrapInOptionIfNotRequired(
            "flatbuffers::Vector<" + lifetime + ", " + typname + ">",
            field.required);
      }
      case ftVectorOfStruct: {
        const auto typname = WrapInNameSpace(*type.struct_def);
        return WrapInOptionIfNotRequired("&" + lifetime + " [" + typname + "]",
                                         field.required);
      }
      case ftVectorOfTable: {
        const auto typname = WrapInNameSpace(*type.struct_def);
        return WrapInOptionIfNotRequired("flatbuffers::Vector<" + lifetime +
                                             ", flatbuffers::ForwardsUOffset<" +
                                             typname + "<" + lifetime + ">>>",
                                         field.required);
      }
      case ftVectorOfString: {
        return WrapInOptionIfNotRequired(
            "flatbuffers::Vector<" + lifetime +
                ", flatbuffers::ForwardsUOffset<&" + lifetime + " str>>",
            field.required);
      }
      case ftVectorOfUnionValue: {
        FLATBUFFERS_ASSERT(false && "vectors of unions are not yet supported");
        // TODO(rw): when we do support these, we should consider using the
        //           Into trait to convert tables to typesafe union values.
        return "INVALID_CODE_GENERATION";  // for return analysis
      }
    }
    return "INVALID_CODE_GENERATION";  // for return analysis
  }

  std::string GenTableAccessorFuncBody(const FieldDef &field,
                                       const std::string &lifetime,
                                       const std::string &offset_prefix) {
    const std::string offset_name =
        offset_prefix + "::" + GetFieldOffsetName(field);
    const Type &type = field.value.type;

    switch (GetFullType(field.value.type)) {
      case ftInteger:
      case ftFloat:
      case ftBool: {
        const auto typname = GetTypeBasic(type);
        const auto default_value = GetDefaultScalarValue(field);
        return "self._tab.get::<" + typname + ">(" + offset_name + ", Some(" +
               default_value + ")).unwrap()";
      }
      case ftStruct: {
        const auto typname = WrapInNameSpace(*type.struct_def);
        return AddUnwrapIfRequired(
            "self._tab.get::<" + typname + ">(" + offset_name + ", None)",
            field.required);
      }
      case ftTable: {
        const auto typname = WrapInNameSpace(*type.struct_def);
        return AddUnwrapIfRequired(
            "self._tab.get::<flatbuffers::ForwardsUOffset<" + typname + "<" +
                lifetime + ">>>(" + offset_name + ", None)",
            field.required);
      }
      case ftUnionValue: {
        return AddUnwrapIfRequired(
            "self._tab.get::<flatbuffers::ForwardsUOffset<"
            "flatbuffers::Table<" +
                lifetime + ">>>(" + offset_name + ", None)",
            field.required);
      }
      case ftUnionKey:
      case ftEnumKey: {
        const auto underlying_typname = GetTypeBasic(type);  //<- never used
        const auto typname = WrapInNameSpace(*type.enum_def);
        const auto default_value = GetDefaultScalarValue(field);
        return "self._tab.get::<" + typname + ">(" + offset_name + ", Some(" +
               default_value + ")).unwrap()";
      }
      case ftString: {
        return AddUnwrapIfRequired(
            "self._tab.get::<flatbuffers::ForwardsUOffset<&str>>(" +
                offset_name + ", None)",
            field.required);
      }

      case ftVectorOfInteger:
      case ftVectorOfFloat: {
        const auto typname = GetTypeBasic(type.VectorType());
        std::string s =
            "self._tab.get::<flatbuffers::ForwardsUOffset<"
            "flatbuffers::Vector<" +
            lifetime + ", " + typname + ">>>(" + offset_name + ", None)";
        // single-byte values are safe to slice
        if (IsOneByte(type.VectorType().base_type)) {
          s += ".map(|v| v.safe_slice())";
        }
        return AddUnwrapIfRequired(s, field.required);
      }
      case ftVectorOfBool: {
        return AddUnwrapIfRequired(
            "self._tab.get::<flatbuffers::ForwardsUOffset<"
            "flatbuffers::Vector<" +
                lifetime + ", bool>>>(" + offset_name +
                ", None).map(|v| v.safe_slice())",
            field.required);
      }
      case ftVectorOfEnumKey: {
        const auto typname = WrapInNameSpace(*type.enum_def);
        return AddUnwrapIfRequired(
            "self._tab.get::<flatbuffers::ForwardsUOffset<"
            "flatbuffers::Vector<" +
                lifetime + ", " + typname + ">>>(" + offset_name + ", None)",
            field.required);
      }
      case ftVectorOfStruct: {
        const auto typname = WrapInNameSpace(*type.struct_def);
        return AddUnwrapIfRequired(
            "self._tab.get::<flatbuffers::ForwardsUOffset<"
            "flatbuffers::Vector<" +
                typname + ">>>(" + offset_name +
                ", None).map(|v| v.safe_slice() )",
            field.required);
      }
      case ftVectorOfTable: {
        const auto typname = WrapInNameSpace(*type.struct_def);
        return AddUnwrapIfRequired(
            "self._tab.get::<flatbuffers::ForwardsUOffset<"
            "flatbuffers::Vector<flatbuffers::ForwardsUOffset<" +
                typname + "<" + lifetime + ">>>>>(" + offset_name + ", None)",
            field.required);
      }
      case ftVectorOfString: {
        return AddUnwrapIfRequired(
            "self._tab.get::<flatbuffers::ForwardsUOffset<"
            "flatbuffers::Vector<flatbuffers::ForwardsUOffset<&" +
                lifetime + " str>>>>(" + offset_name + ", None)",
            field.required);
      }
      case ftVectorOfUnionValue: {
        FLATBUFFERS_ASSERT(false && "vectors of unions are not yet supported");
        return "INVALID_CODE_GENERATION";  // for return analysis
      }
    }
    return "INVALID_CODE_GENERATION";  // for return analysis
  }

  bool TableFieldReturnsOption(const Type &type) {
    switch (GetFullType(type)) {
      case ftInteger:
      case ftFloat:
      case ftBool:
      case ftEnumKey:
      case ftUnionKey: return false;
      default: return true;
    }
  }

  // Generate an accessor struct, builder struct, and create function for a
  // table.
  void GenTable(const StructDef &struct_def) {
    code_.SetValue("STRUCT_NAME", Name(struct_def));
    code_.SetValue("OFFSET_TYPELABEL", Name(struct_def) + "Offset");
    code_.SetValue("STRUCT_NAME_SNAKECASE", MakeSnakeCase(Name(struct_def)));

    // Generate an offset type, the base type, the Follow impl, and the
    // init_from_table impl.
    code_ += "pub enum {{OFFSET_TYPELABEL}} {}";
    code_ += "#[derive(Copy, Clone, Debug, PartialEq)]";
    code_ += "";

    GenComment(struct_def.doc_comment);

    code_ += "pub struct {{STRUCT_NAME}}<'a> {";
    code_ += "  pub _tab: flatbuffers::Table<'a>,";
    code_ += "}";
    code_ += "";
    code_ += "impl<'a> flatbuffers::Follow<'a> for {{STRUCT_NAME}}<'a> {";
    code_ += "    type Inner = {{STRUCT_NAME}}<'a>;";
    code_ += "    #[inline]";
    code_ += "    fn follow(buf: &'a [u8], loc: usize) -> Self::Inner {";
    code_ += "        Self {";
    code_ += "            _tab: flatbuffers::Table { buf: buf, loc: loc },";
    code_ += "        }";
    code_ += "    }";
    code_ += "}";
    code_ += "";
    code_ += "impl<'a> {{STRUCT_NAME}}<'a> {";
    code_ += "    #[inline]";
    code_ +=
        "    pub fn init_from_table(table: flatbuffers::Table<'a>) -> "
        "Self {";
    code_ += "        {{STRUCT_NAME}} {";
    code_ += "            _tab: table,";
    code_ += "        }";
    code_ += "    }";

    // Generate a convenient create* function that uses the above builder
    // to create a table in one function call.
    code_.SetValue("MAYBE_US", struct_def.fields.vec.size() == 0 ? "_" : "");
    code_.SetValue("MAYBE_LT",
                   TableBuilderArgsNeedsLifetime(struct_def) ? "<'args>" : "");
    code_ += "    #[allow(unused_mut)]";
    code_ += "    pub fn create<'bldr: 'args, 'args: 'mut_bldr, 'mut_bldr>(";
    code_ +=
        "        _fbb: "
        "&'mut_bldr mut flatbuffers::FlatBufferBuilder<'bldr>,";
    code_ +=
        "        {{MAYBE_US}}args: &'args {{STRUCT_NAME}}Args{{MAYBE_LT}})"
        " -> flatbuffers::WIPOffset<{{STRUCT_NAME}}<'bldr>> {";

    code_ += "      let mut builder = {{STRUCT_NAME}}Builder::new(_fbb);";
    for (size_t size = struct_def.sortbysize ? sizeof(largest_scalar_t) : 1;
         size; size /= 2) {
      for (auto it = struct_def.fields.vec.rbegin();
           it != struct_def.fields.vec.rend(); ++it) {
        const auto &field = **it;
        // TODO(rw): fully understand this sortbysize usage
        if (!field.deprecated && (!struct_def.sortbysize ||
                                  size == SizeOf(field.value.type.base_type))) {
          code_.SetValue("FIELD_NAME", Name(field));
          if (TableFieldReturnsOption(field.value.type)) {
            code_ +=
                "      if let Some(x) = args.{{FIELD_NAME}} "
                "{ builder.add_{{FIELD_NAME}}(x); }";
          } else {
            code_ += "      builder.add_{{FIELD_NAME}}(args.{{FIELD_NAME}});";
          }
        }
      }
    }
    code_ += "      builder.finish()";
    code_ += "    }";
    code_ += "";

    // Generate field id constants.
    if (struct_def.fields.vec.size() > 0) {
      for (auto it = struct_def.fields.vec.begin();
           it != struct_def.fields.vec.end(); ++it) {
        const auto &field = **it;
        if (field.deprecated) {
          // Deprecated fields won't be accessible.
          continue;
        }

        code_.SetValue("OFFSET_NAME", GetFieldOffsetName(field));
        code_.SetValue("OFFSET_VALUE", NumToString(field.value.offset));
        code_ +=
            "    pub const {{OFFSET_NAME}}: flatbuffers::VOffsetT = "
            "{{OFFSET_VALUE}};";
      }
      code_ += "";
    }

    // Generate the accessors. Each has one of two forms:
    //
    // If a value can be None:
    //   pub fn name(&'a self) -> Option<user_facing_type> {
    //     self._tab.get::<internal_type>(offset, defaultval)
    //   }
    //
    // If a value is always Some:
    //   pub fn name(&'a self) -> user_facing_type {
    //     self._tab.get::<internal_type>(offset, defaultval).unwrap()
    //   }
    const auto offset_prefix = Name(struct_def);
    for (auto it = struct_def.fields.vec.begin();
         it != struct_def.fields.vec.end(); ++it) {
      const auto &field = **it;
      if (field.deprecated) {
        // Deprecated fields won't be accessible.
        continue;
      }

      code_.SetValue("FIELD_NAME", Name(field));
      code_.SetValue("RETURN_TYPE",
                     GenTableAccessorFuncReturnType(field, "'a"));
      code_.SetValue("FUNC_BODY",
                     GenTableAccessorFuncBody(field, "'a", offset_prefix));

      GenComment(field.doc_comment, "  ");
      code_ += "  #[inline]";
      code_ += "  pub fn {{FIELD_NAME}}(&self) -> {{RETURN_TYPE}} {";
      code_ += "    {{FUNC_BODY}}";
      code_ += "  }";

      // Generate a comparison function for this field if it is a key.
      if (field.key) { GenKeyFieldMethods(field); }

      // Generate a nested flatbuffer field, if applicable.
      auto nested = field.attributes.Lookup("nested_flatbuffer");
      if (nested) {
        std::string qualified_name = nested->constant;
        auto nested_root = parser_.LookupStruct(nested->constant);
        if (nested_root == nullptr) {
          qualified_name = parser_.current_namespace_->GetFullyQualifiedName(
              nested->constant);
          nested_root = parser_.LookupStruct(qualified_name);
        }
        FLATBUFFERS_ASSERT(nested_root);  // Guaranteed to exist by parser.
        (void)nested_root;

        code_.SetValue("OFFSET_NAME",
                       offset_prefix + "::" + GetFieldOffsetName(field));
        code_ +=
            "  pub fn {{FIELD_NAME}}_nested_flatbuffer(&'a self) -> "
            " Option<{{STRUCT_NAME}}<'a>> {";
        code_ += "     match self.{{FIELD_NAME}}() {";
        code_ += "         None => { None }";
        code_ += "         Some(data) => {";
        code_ += "             use self::flatbuffers::Follow;";
        code_ +=
            "             Some(<flatbuffers::ForwardsUOffset"
            "<{{STRUCT_NAME}}<'a>>>::follow(data, 0))";
        code_ += "         },";
        code_ += "     }";
        code_ += "  }";
      }
    }

    // Explicit specializations for union accessors
    for (auto it = struct_def.fields.vec.begin();
         it != struct_def.fields.vec.end(); ++it) {
      const auto &field = **it;
      if (field.deprecated || field.value.type.base_type != BASE_TYPE_UNION) {
        continue;
      }

      auto u = field.value.type.enum_def;

      code_.SetValue("FIELD_NAME", Name(field));
      code_.SetValue("FIELD_TYPE_FIELD_NAME", field.name);

      for (auto u_it = u->Vals().begin(); u_it != u->Vals().end(); ++u_it) {
        auto &ev = **u_it;
        if (ev.union_type.base_type == BASE_TYPE_NONE) { continue; }

        auto table_init_type =
            WrapInNameSpace(ev.union_type.struct_def->defined_namespace,
                            ev.union_type.struct_def->name);

        code_.SetValue(
            "U_ELEMENT_ENUM_TYPE",
            WrapInNameSpace(u->defined_namespace, GetEnumValUse(*u, ev)));
        code_.SetValue("U_ELEMENT_TABLE_TYPE", table_init_type);
        code_.SetValue("U_ELEMENT_NAME", MakeSnakeCase(Name(ev)));

        code_ += "  #[inline]";
        code_ += "  #[allow(non_snake_case)]";
        code_ +=
            "  pub fn {{FIELD_NAME}}_as_{{U_ELEMENT_NAME}}(&self) -> "
            "Option<{{U_ELEMENT_TABLE_TYPE}}<'a>> {";
        // If the user defined schemas name a field that clashes with a
        // language reserved word, flatc will try to escape the field name by
        // appending an underscore. This works well for most cases, except
        // one. When generating union accessors (and referring to them 
        // internally within the code generated here), an extra underscore
        // will be appended to the name, causing build failures. 
        //
        // This only happens when unions have members that overlap with
        // language reserved words. 
        // 
        // To avoid this problem the type field name is used unescaped here:
        code_ +=
            "    if self.{{FIELD_TYPE_FIELD_NAME}}_type() == {{U_ELEMENT_ENUM_TYPE}} {";
        code_ +=
            "      self.{{FIELD_NAME}}().map(|u| "
            "{{U_ELEMENT_TABLE_TYPE}}::init_from_table(u))";
        code_ += "    } else {";
        code_ += "      None";
        code_ += "    }";
        code_ += "  }";
        code_ += "";
      }
    }

    code_ += "}";  // End of table impl.
    code_ += "";

    // Generate an args struct:
    code_.SetValue("MAYBE_LT",
                   TableBuilderArgsNeedsLifetime(struct_def) ? "<'a>" : "");
    code_ += "pub struct {{STRUCT_NAME}}Args{{MAYBE_LT}} {";
    for (auto it = struct_def.fields.vec.begin();
         it != struct_def.fields.vec.end(); ++it) {
      const auto &field = **it;
      if (!field.deprecated) {
        code_.SetValue("PARAM_NAME", Name(field));
        code_.SetValue("PARAM_TYPE", TableBuilderArgsDefnType(field, "'a "));
        code_ += "    pub {{PARAM_NAME}}: {{PARAM_TYPE}},";
      }
    }
    code_ += "}";

    // Generate an impl of Default for the *Args type:
    code_ += "impl<'a> Default for {{STRUCT_NAME}}Args{{MAYBE_LT}} {";
    code_ += "    #[inline]";
    code_ += "    fn default() -> Self {";
    code_ += "        {{STRUCT_NAME}}Args {";
    for (auto it = struct_def.fields.vec.begin();
         it != struct_def.fields.vec.end(); ++it) {
      const auto &field = **it;
      if (!field.deprecated) {
        code_.SetValue("PARAM_VALUE", TableBuilderArgsDefaultValue(field));
        code_.SetValue("REQ", field.required ? " // required field" : "");
        code_.SetValue("PARAM_NAME", Name(field));
        code_ += "            {{PARAM_NAME}}: {{PARAM_VALUE}},{{REQ}}";
      }
    }
    code_ += "        }";
    code_ += "    }";
    code_ += "}";

    // Generate a builder struct:
    code_ += "pub struct {{STRUCT_NAME}}Builder<'a: 'b, 'b> {";
    code_ += "  fbb_: &'b mut flatbuffers::FlatBufferBuilder<'a>,";
    code_ +=
        "  start_: flatbuffers::WIPOffset<"
        "flatbuffers::TableUnfinishedWIPOffset>,";
    code_ += "}";

    // Generate builder functions:
    code_ += "impl<'a: 'b, 'b> {{STRUCT_NAME}}Builder<'a, 'b> {";
    for (auto it = struct_def.fields.vec.begin();
         it != struct_def.fields.vec.end(); ++it) {
      const auto &field = **it;
      if (!field.deprecated) {
        const bool is_scalar = IsScalar(field.value.type.base_type);

        std::string offset = GetFieldOffsetName(field);

        // Generate functions to add data, which take one of two forms.
        //
        // If a value has a default:
        //   fn add_x(x_: type) {
        //     fbb_.push_slot::<type>(offset, x_, Some(default));
        //   }
        //
        // If a value does not have a default:
        //   fn add_x(x_: type) {
        //     fbb_.push_slot_always::<type>(offset, x_);
        //   }
        code_.SetValue("FIELD_NAME", Name(field));
        code_.SetValue("FIELD_OFFSET", Name(struct_def) + "::" + offset);
        code_.SetValue("FIELD_TYPE", TableBuilderArgsAddFuncType(field, "'b "));
        code_.SetValue("FUNC_BODY", TableBuilderArgsAddFuncBody(field));
        code_ += "  #[inline]";
        code_ +=
            "  pub fn add_{{FIELD_NAME}}(&mut self, {{FIELD_NAME}}: "
            "{{FIELD_TYPE}}) {";
        if (is_scalar) {
          code_.SetValue("FIELD_DEFAULT_VALUE",
                         TableBuilderAddFuncDefaultValue(field));
          code_ +=
              "    {{FUNC_BODY}}({{FIELD_OFFSET}}, {{FIELD_NAME}}, "
              "{{FIELD_DEFAULT_VALUE}});";
        } else {
          code_ += "    {{FUNC_BODY}}({{FIELD_OFFSET}}, {{FIELD_NAME}});";
        }
        code_ += "  }";
      }
    }

    // Struct initializer (all fields required);
    code_ += "  #[inline]";
    code_ +=
        "  pub fn new(_fbb: &'b mut flatbuffers::FlatBufferBuilder<'a>) -> "
        "{{STRUCT_NAME}}Builder<'a, 'b> {";
    code_.SetValue("NUM_FIELDS", NumToString(struct_def.fields.vec.size()));
    code_ += "    let start = _fbb.start_table();";
    code_ += "    {{STRUCT_NAME}}Builder {";
    code_ += "      fbb_: _fbb,";
    code_ += "      start_: start,";
    code_ += "    }";
    code_ += "  }";

    // finish() function.
    code_ += "  #[inline]";
    code_ +=
        "  pub fn finish(self) -> "
        "flatbuffers::WIPOffset<{{STRUCT_NAME}}<'a>> {";
    code_ += "    let o = self.fbb_.end_table(self.start_);";

    for (auto it = struct_def.fields.vec.begin();
         it != struct_def.fields.vec.end(); ++it) {
      const auto &field = **it;
      if (!field.deprecated && field.required) {
        code_.SetValue("FIELD_NAME", MakeSnakeCase(Name(field)));
        code_.SetValue("OFFSET_NAME", GetFieldOffsetName(field));
        code_ +=
            "    self.fbb_.required(o, {{STRUCT_NAME}}::{{OFFSET_NAME}},"
            "\"{{FIELD_NAME}}\");";
      }
    }
    code_ += "    flatbuffers::WIPOffset::new(o.value())";
    code_ += "  }";
    code_ += "}";
    code_ += "";
  }

  // Generate functions to compare tables and structs by key. This function
  // must only be called if the field key is defined.
  void GenKeyFieldMethods(const FieldDef &field) {
    FLATBUFFERS_ASSERT(field.key);

    code_.SetValue("KEY_TYPE", GenTableAccessorFuncReturnType(field, ""));

    code_ += "  #[inline]";
    code_ +=
        "  pub fn key_compare_less_than(&self, o: &{{STRUCT_NAME}}) -> "
        " bool {";
    code_ += "    self.{{FIELD_NAME}}() < o.{{FIELD_NAME}}()";
    code_ += "  }";
    code_ += "";
    code_ += "  #[inline]";
    code_ +=
        "  pub fn key_compare_with_value(&self, val: {{KEY_TYPE}}) -> "
        " ::std::cmp::Ordering {";
    code_ += "    let key = self.{{FIELD_NAME}}();";
    code_ += "    key.cmp(&val)";
    code_ += "  }";
  }

  // Generate functions for accessing the root table object. This function
  // must only be called if the root table is defined.
  void GenRootTableFuncs(const StructDef &struct_def) {
    FLATBUFFERS_ASSERT(parser_.root_struct_def_ && "root table not defined");
    auto name = Name(struct_def);

    code_.SetValue("STRUCT_NAME", name);
    code_.SetValue("STRUCT_NAME_SNAKECASE", MakeSnakeCase(name));
    code_.SetValue("STRUCT_NAME_CAPS", MakeUpper(MakeSnakeCase(name)));

    // The root datatype accessors:
    code_ += "#[inline]";
    code_ +=
        "pub fn get_root_as_{{STRUCT_NAME_SNAKECASE}}<'a>(buf: &'a [u8])"
        " -> {{STRUCT_NAME}}<'a> {";
    code_ += "  flatbuffers::get_root::<{{STRUCT_NAME}}<'a>>(buf)";
    code_ += "}";
    code_ += "";

    code_ += "#[inline]";
    code_ +=
        "pub fn get_size_prefixed_root_as_{{STRUCT_NAME_SNAKECASE}}"
        "<'a>(buf: &'a [u8]) -> {{STRUCT_NAME}}<'a> {";
    code_ +=
        "  flatbuffers::get_size_prefixed_root::<{{STRUCT_NAME}}<'a>>"
        "(buf)";
    code_ += "}";
    code_ += "";

    if (parser_.file_identifier_.length()) {
      // Declare the identifier
      code_ += "pub const {{STRUCT_NAME_CAPS}}_IDENTIFIER: &'static str\\";
      code_ += " = \"" + parser_.file_identifier_ + "\";";
      code_ += "";

      // Check if a buffer has the identifier.
      code_ += "#[inline]";
      code_ += "pub fn {{STRUCT_NAME_SNAKECASE}}_buffer_has_identifier\\";
      code_ += "(buf: &[u8]) -> bool {";
      code_ += "  return flatbuffers::buffer_has_identifier(buf, \\";
      code_ += "{{STRUCT_NAME_CAPS}}_IDENTIFIER, false);";
      code_ += "}";
      code_ += "";
      code_ += "#[inline]";
      code_ += "pub fn {{STRUCT_NAME_SNAKECASE}}_size_prefixed\\";
      code_ += "_buffer_has_identifier(buf: &[u8]) -> bool {";
      code_ += "  return flatbuffers::buffer_has_identifier(buf, \\";
      code_ += "{{STRUCT_NAME_CAPS}}_IDENTIFIER, true);";
      code_ += "}";
      code_ += "";
    }

    if (parser_.file_extension_.length()) {
      // Return the extension
      code_ += "pub const {{STRUCT_NAME_CAPS}}_EXTENSION: &'static str = \\";
      code_ += "\"" + parser_.file_extension_ + "\";";
      code_ += "";
    }

    // Finish a buffer with a given root object:
    code_.SetValue("OFFSET_TYPELABEL", Name(struct_def) + "Offset");
    code_ += "#[inline]";
    code_ += "pub fn finish_{{STRUCT_NAME_SNAKECASE}}_buffer<'a, 'b>(";
    code_ += "    fbb: &'b mut flatbuffers::FlatBufferBuilder<'a>,";
    code_ += "    root: flatbuffers::WIPOffset<{{STRUCT_NAME}}<'a>>) {";
    if (parser_.file_identifier_.length()) {
      code_ += "  fbb.finish(root, Some({{STRUCT_NAME_CAPS}}_IDENTIFIER));";
    } else {
      code_ += "  fbb.finish(root, None);";
    }
    code_ += "}";
    code_ += "";
    code_ += "#[inline]";
    code_ +=
        "pub fn finish_size_prefixed_{{STRUCT_NAME_SNAKECASE}}_buffer"
        "<'a, 'b>("
        "fbb: &'b mut flatbuffers::FlatBufferBuilder<'a>, "
        "root: flatbuffers::WIPOffset<{{STRUCT_NAME}}<'a>>) {";
    if (parser_.file_identifier_.length()) {
      code_ +=
          "  fbb.finish_size_prefixed(root, "
          "Some({{STRUCT_NAME_CAPS}}_IDENTIFIER));";
    } else {
      code_ += "  fbb.finish_size_prefixed(root, None);";
    }
    code_ += "}";
  }

  static void GenPadding(
      const FieldDef &field, std::string *code_ptr, int *id,
      const std::function<void(int bits, std::string *code_ptr, int *id)> &f) {
    if (field.padding) {
      for (int i = 0; i < 4; i++) {
        if (static_cast<int>(field.padding) & (1 << i)) {
          f((1 << i) * 8, code_ptr, id);
        }
      }
      assert(!(field.padding & ~0xF));
    }
  }

  static void PaddingDefinition(int bits, std::string *code_ptr, int *id) {
    *code_ptr +=
        "  padding" + NumToString((*id)++) + "__: u" + NumToString(bits) + ",";
  }

  static void PaddingInitializer(int bits, std::string *code_ptr, int *id) {
    (void)bits;
    *code_ptr += "padding" + NumToString((*id)++) + "__: 0,";
  }

  // Generate an accessor struct with constructor for a flatbuffers struct.
  void GenStruct(const StructDef &struct_def) {
    // Generates manual padding and alignment.
    // Variables are private because they contain little endian data on all
    // platforms.
    GenComment(struct_def.doc_comment);
    code_.SetValue("ALIGN", NumToString(struct_def.minalign));
    code_.SetValue("STRUCT_NAME", Name(struct_def));

    code_ += "// struct {{STRUCT_NAME}}, aligned to {{ALIGN}}";
    code_ += "#[repr(C, align({{ALIGN}}))]";

    // PartialEq is useful to derive because we can correctly compare structs
    // for equality by just comparing their underlying byte data. This doesn't
    // hold for PartialOrd/Ord.
    code_ += "#[derive(Clone, Copy, Debug, PartialEq)]";
    code_ += "pub struct {{STRUCT_NAME}} {";

    int padding_id = 0;
    for (auto it = struct_def.fields.vec.begin();
         it != struct_def.fields.vec.end(); ++it) {
      const auto &field = **it;
      code_.SetValue("FIELD_TYPE", GetTypeGet(field.value.type));
      code_.SetValue("FIELD_NAME", Name(field));
      code_ += "  {{FIELD_NAME}}_: {{FIELD_TYPE}},";

      if (field.padding) {
        std::string padding;
        GenPadding(field, &padding, &padding_id, PaddingDefinition);
        code_ += padding;
      }
    }

    code_ += "} // pub struct {{STRUCT_NAME}}";

    // Generate impls for SafeSliceAccess (because all structs are endian-safe),
    // Follow for the value type, Follow for the reference type, Push for the
    // value type, and Push for the reference type.
    code_ += "impl flatbuffers::SafeSliceAccess for {{STRUCT_NAME}} {}";
    code_ += "impl<'a> flatbuffers::Follow<'a> for {{STRUCT_NAME}} {";
    code_ += "  type Inner = &'a {{STRUCT_NAME}};";
    code_ += "  #[inline]";
    code_ += "  fn follow(buf: &'a [u8], loc: usize) -> Self::Inner {";
    code_ += "    <&'a {{STRUCT_NAME}}>::follow(buf, loc)";
    code_ += "  }";
    code_ += "}";
    code_ += "impl<'a> flatbuffers::Follow<'a> for &'a {{STRUCT_NAME}} {";
    code_ += "  type Inner = &'a {{STRUCT_NAME}};";
    code_ += "  #[inline]";
    code_ += "  fn follow(buf: &'a [u8], loc: usize) -> Self::Inner {";
    code_ += "    flatbuffers::follow_cast_ref::<{{STRUCT_NAME}}>(buf, loc)";
    code_ += "  }";
    code_ += "}";
    code_ += "impl<'b> flatbuffers::Push for {{STRUCT_NAME}} {";
    code_ += "    type Output = {{STRUCT_NAME}};";
    code_ += "    #[inline]";
    code_ += "    fn push(&self, dst: &mut [u8], _rest: &[u8]) {";
    code_ += "        let src = unsafe {";
    code_ +=
        "            ::std::slice::from_raw_parts("
        "self as *const {{STRUCT_NAME}} as *const u8, Self::size())";
    code_ += "        };";
    code_ += "        dst.copy_from_slice(src);";
    code_ += "    }";
    code_ += "}";
    code_ += "impl<'b> flatbuffers::Push for &'b {{STRUCT_NAME}} {";
    code_ += "    type Output = {{STRUCT_NAME}};";
    code_ += "";
    code_ += "    #[inline]";
    code_ += "    fn push(&self, dst: &mut [u8], _rest: &[u8]) {";
    code_ += "        let src = unsafe {";
    code_ +=
        "            ::std::slice::from_raw_parts("
        "*self as *const {{STRUCT_NAME}} as *const u8, Self::size())";
    code_ += "        };";
    code_ += "        dst.copy_from_slice(src);";
    code_ += "    }";
    code_ += "}";
    code_ += "";
    code_ += "";

    // Generate a constructor that takes all fields as arguments.
    code_ += "impl {{STRUCT_NAME}} {";
    std::string arg_list;
    std::string init_list;
    padding_id = 0;
    for (auto it = struct_def.fields.vec.begin();
         it != struct_def.fields.vec.end(); ++it) {
      const auto &field = **it;
      const auto member_name = Name(field) + "_";
      const auto reference =
          StructMemberAccessNeedsCopy(field.value.type) ? "" : "&'a ";
      const auto arg_name = "_" + Name(field);
      const auto arg_type = reference + GetTypeGet(field.value.type);

      if (it != struct_def.fields.vec.begin()) { arg_list += ", "; }
      arg_list += arg_name + ": ";
      arg_list += arg_type;
      init_list += "      " + member_name;
      if (StructMemberAccessNeedsCopy(field.value.type)) {
        init_list += ": " + arg_name + ".to_little_endian(),\n";
      } else {
        init_list += ": *" + arg_name + ",\n";
      }
    }

    code_.SetValue("ARG_LIST", arg_list);
    code_.SetValue("INIT_LIST", init_list);
    code_ += "  pub fn new<'a>({{ARG_LIST}}) -> Self {";
    code_ += "    {{STRUCT_NAME}} {";
    code_ += "{{INIT_LIST}}";
    padding_id = 0;
    for (auto it = struct_def.fields.vec.begin();
         it != struct_def.fields.vec.end(); ++it) {
      const auto &field = **it;
      if (field.padding) {
        std::string padding;
        GenPadding(field, &padding, &padding_id, PaddingInitializer);
        code_ += "      " + padding;
      }
    }
    code_ += "    }";
    code_ += "  }";

    // Generate accessor methods for the struct.
    for (auto it = struct_def.fields.vec.begin();
         it != struct_def.fields.vec.end(); ++it) {
      const auto &field = **it;

      auto field_type = TableBuilderArgsAddFuncType(field, "'a");
      auto member = "self." + Name(field) + "_";
      auto value = StructMemberAccessNeedsCopy(field.value.type)
                       ? member + ".from_little_endian()"
                       : member;

      code_.SetValue("FIELD_NAME", Name(field));
      code_.SetValue("FIELD_TYPE", field_type);
      code_.SetValue("FIELD_VALUE", value);
      code_.SetValue("REF", IsStruct(field.value.type) ? "&" : "");

      GenComment(field.doc_comment, "  ");
      code_ += "  pub fn {{FIELD_NAME}}<'a>(&'a self) -> {{FIELD_TYPE}} {";
      code_ += "    {{REF}}{{FIELD_VALUE}}";
      code_ += "  }";

      // Generate a comparison function for this field if it is a key.
      if (field.key) { GenKeyFieldMethods(field); }
    }
    code_ += "}";
    code_ += "";
  }

  void GenNamespaceImports(const int white_spaces) {
    std::string indent = std::string(white_spaces, ' ');
    code_ += "";
    for (auto it = parser_.included_files_.begin();
        it != parser_.included_files_.end(); ++it) {
      if (it->second.empty()) continue;
      auto noext = flatbuffers::StripExtension(it->second);
      auto basename = flatbuffers::StripPath(noext);

      code_ += indent + "use crate::" + basename + "_generated::*;";
    }
    code_ += indent + "use std::mem;";
    code_ += indent + "use std::cmp::Ordering;";
    code_ += "";
    code_ += indent + "extern crate flatbuffers;";
    code_ += indent + "use self::flatbuffers::EndianScalar;";
  }

  // Set up the correct namespace. This opens a namespace if the current
  // namespace is different from the target namespace. This function
  // closes and opens the namespaces only as necessary.
  //
  // The file must start and end with an empty (or null) namespace so that
  // namespaces are properly opened and closed.
  void SetNameSpace(const Namespace *ns) {
    if (cur_name_space_ == ns) { return; }

    // Compute the size of the longest common namespace prefix.
    // If cur_name_space is A::B::C::D and ns is A::B::E::F::G,
    // the common prefix is A::B:: and we have old_size = 4, new_size = 5
    // and common_prefix_size = 2
    size_t old_size = cur_name_space_ ? cur_name_space_->components.size() : 0;
    size_t new_size = ns ? ns->components.size() : 0;

    size_t common_prefix_size = 0;
    while (common_prefix_size < old_size && common_prefix_size < new_size &&
           ns->components[common_prefix_size] ==
               cur_name_space_->components[common_prefix_size]) {
      common_prefix_size++;
    }

    // Close cur_name_space in reverse order to reach the common prefix.
    // In the previous example, D then C are closed.
    for (size_t j = old_size; j > common_prefix_size; --j) {
      code_ += "}  // pub mod " + cur_name_space_->components[j - 1];
    }
    if (old_size != common_prefix_size) { code_ += ""; }

    // open namespace parts to reach the ns namespace
    // in the previous example, E, then F, then G are opened
    for (auto j = common_prefix_size; j != new_size; ++j) {
      code_ += "#[allow(unused_imports, dead_code)]";
      code_ += "pub mod " + MakeSnakeCase(ns->components[j]) + " {";
      // Generate local namespace imports.
      GenNamespaceImports(2);
    }
    if (new_size != common_prefix_size) { code_ += ""; }

    cur_name_space_ = ns;
  }
};

}  // namespace rust

bool GenerateRust(const Parser &parser, const std::string &path,
                  const std::string &file_name) {
  rust::RustGenerator generator(parser, path, file_name);
  return generator.generate();
}

std::string RustMakeRule(const Parser &parser, const std::string &path,
                         const std::string &file_name) {
  std::string filebase =
      flatbuffers::StripPath(flatbuffers::StripExtension(file_name));
  std::string make_rule = GeneratedFileName(path, filebase) + ": ";

  auto included_files = parser.GetIncludedFilesRecursive(file_name);
  for (auto it = included_files.begin(); it != included_files.end(); ++it) {
    make_rule += " " + *it;
  }
  return make_rule;
}

}  // namespace flatbuffers

// TODO(rw): Generated code should import other generated files.
// TODO(rw): Generated code should refer to namespaces in included files in a
//           way that makes them referrable.
// TODO(rw): Generated code should indent according to nesting level.
// TODO(rw): Generated code should generate endian-safe Debug impls.
// TODO(rw): Generated code could use a Rust-only enum type to access unions,
//           instead of making the user use _type() to manually switch.
<<<<<<< HEAD
// TODO(maxburke): There should be tests schemas added that use language 
//           keywords as fields of structs, tables, unions, enums, to make sure
//           that internal code generated references escaped names correctly. 
=======
// TODO(maxburke): There should be test schemas added that use language
//           keywords as fields of structs, tables, unions, enums, to make sure
//           that internal code generated references escaped names correctly.
>>>>>>> 6a43e524
<|MERGE_RESOLUTION|>--- conflicted
+++ resolved
@@ -1852,12 +1852,6 @@
 // TODO(rw): Generated code should generate endian-safe Debug impls.
 // TODO(rw): Generated code could use a Rust-only enum type to access unions,
 //           instead of making the user use _type() to manually switch.
-<<<<<<< HEAD
-// TODO(maxburke): There should be tests schemas added that use language 
-//           keywords as fields of structs, tables, unions, enums, to make sure
-//           that internal code generated references escaped names correctly. 
-=======
 // TODO(maxburke): There should be test schemas added that use language
 //           keywords as fields of structs, tables, unions, enums, to make sure
-//           that internal code generated references escaped names correctly.
->>>>>>> 6a43e524
+//           that internal code generated references escaped names correctly.