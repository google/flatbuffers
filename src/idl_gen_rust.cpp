/*
 * Copyright 2018 Google Inc. All rights reserved.
 *
 * Licensed under the Apache License, Version 2.0 (the "License");
 * you may not use this file except in compliance with the License.
 * You may obtain a copy of the License at
 *
 *     http://www.apache.org/licenses/LICENSE-2.0
 *
 * Unless required by applicable law or agreed to in writing, software
 * distributed under the License is distributed on an "AS IS" BASIS,
 * WITHOUT WARRANTIES OR CONDITIONS OF ANY KIND, either express or implied.
 * See the License for the specific language governing permissions and
 * limitations under the License.
 */

// independent from idl_parser, since this code is not needed for most clients

#include "flatbuffers/code_generators.h"
#include "flatbuffers/flatbuffers.h"
#include "flatbuffers/idl.h"
#include "flatbuffers/util.h"

namespace flatbuffers {

// Convert a camelCaseIdentifier or CamelCaseIdentifier to a
// snake_case_identifier.
std::string MakeSnakeCase(const std::string &in) {
  std::string s;
  for (size_t i = 0; i < in.length(); i++) {
    if (i == 0) {
      s += CharToLower(in[0]);
    } else if (in[i] == '_') {
      s += '_';
    } else if (!islower(in[i])) {
      // Prevent duplicate underscores for Upper_Snake_Case strings
      // and UPPERCASE strings.
      if (islower(in[i - 1])) { s += '_'; }
      s += CharToLower(in[i]);
    } else {
      s += in[i];
    }
  }
  return s;
}

// Convert a string to all uppercase.
std::string MakeUpper(const std::string &in) {
  std::string s;
  for (size_t i = 0; i < in.length(); i++) { s += CharToUpper(in[i]); }
  return s;
}

std::string UnionTypeFieldName(const FieldDef &field) {
  return MakeSnakeCase(field.name + "_type");
}

// Encapsulate all logical field types in this enum. This allows us to write
// field logic based on type switches, instead of branches on the properties
// set on the Type.
// TODO(rw): for backwards compatibility, we can't use a strict `enum class`
//           declaration here. could we use the `-Wswitch-enum` warning to
//           achieve the same effect?
enum FullType {
  ftInteger = 0,
  ftFloat = 1,
  ftBool = 2,

  ftStruct = 3,
  ftTable = 4,

  ftEnumKey = 5,
  ftUnionKey = 6,

  ftUnionValue = 7,

  // TODO(rw): bytestring?
  ftString = 8,

  ftVectorOfInteger = 9,
  ftVectorOfFloat = 10,
  ftVectorOfBool = 11,
  ftVectorOfEnumKey = 12,
  ftVectorOfStruct = 13,
  ftVectorOfTable = 14,
  ftVectorOfString = 15,
  ftVectorOfUnionValue = 16,

  ftArrayOfBuiltin = 17,
  ftArrayOfEnum = 18,
  ftArrayOfStruct = 19,
};

// Convert a Type to a FullType (exhaustive).
FullType GetFullType(const Type &type) {
  // N.B. The order of these conditionals matters for some types.

  if (IsString(type)) {
    return ftString;
  } else if (type.base_type == BASE_TYPE_STRUCT) {
    if (type.struct_def->fixed) {
      return ftStruct;
    } else {
      return ftTable;
    }
  } else if (IsVector(type)) {
    switch (GetFullType(type.VectorType())) {
      case ftInteger: {
        return ftVectorOfInteger;
      }
      case ftFloat: {
        return ftVectorOfFloat;
      }
      case ftBool: {
        return ftVectorOfBool;
      }
      case ftStruct: {
        return ftVectorOfStruct;
      }
      case ftTable: {
        return ftVectorOfTable;
      }
      case ftString: {
        return ftVectorOfString;
      }
      case ftEnumKey: {
        return ftVectorOfEnumKey;
      }
      case ftUnionKey:
      case ftUnionValue: {
        FLATBUFFERS_ASSERT(false && "vectors of unions are unsupported");
        break;
      }
      default: {
        FLATBUFFERS_ASSERT(false && "vector of vectors are unsupported");
      }
    }
  } else if (IsArray(type)) {
    switch (GetFullType(type.VectorType())) {
      case ftInteger:
      case ftFloat:
      case ftBool: {
        return ftArrayOfBuiltin;
      }
      case ftStruct: {
        return ftArrayOfStruct;
      }
      case ftEnumKey: {
        return ftArrayOfEnum;
      }
      default: {
        FLATBUFFERS_ASSERT(false && "Unsupported type for fixed array");
      }
    }
  } else if (type.enum_def != nullptr) {
    if (type.enum_def->is_union) {
      if (type.base_type == BASE_TYPE_UNION) {
        return ftUnionValue;
      } else if (IsInteger(type.base_type)) {
        return ftUnionKey;
      } else {
        FLATBUFFERS_ASSERT(false && "unknown union field type");
      }
    } else {
      return ftEnumKey;
    }
  } else if (IsScalar(type.base_type)) {
    if (IsBool(type.base_type)) {
      return ftBool;
    } else if (IsInteger(type.base_type)) {
      return ftInteger;
    } else if (IsFloat(type.base_type)) {
      return ftFloat;
    } else {
      FLATBUFFERS_ASSERT(false && "unknown number type");
    }
  }

  FLATBUFFERS_ASSERT(false && "completely unknown type");

  // this is only to satisfy the compiler's return analysis.
  return ftBool;
}

bool IsBitFlagsEnum(const EnumDef &enum_def) {
  return enum_def.attributes.Lookup("bit_flags") != nullptr;
}

// TableArgs make required non-scalars "Option<_>".
// TODO(cneo): Rework how we do defaults and stuff.
bool IsOptionalToBuilder(const FieldDef &field) {
  return field.IsOptional() || !IsScalar(field.value.type.base_type);
}

bool GenerateRustModuleRootFile(const Parser &parser,
                                const std::string &output_dir) {
  // We gather the symbols into a tree of namespaces (which are rust mods) and
  // generate a file that gathers them all.
  struct Module {
    std::map<std::string, Module> sub_modules;
    std::vector<std::string> generated_files;
    // Add a symbol into the tree.
    void Insert(const Definition *s, const std::string suffix) {
      const Definition &symbol = *s;
      Module *current_module = this;
      for (auto it = symbol.defined_namespace->components.begin();
           it != symbol.defined_namespace->components.end(); it++) {
        std::string ns_component = MakeSnakeCase(*it);
        current_module = &current_module->sub_modules[ns_component];
      }
      current_module->generated_files.push_back(MakeSnakeCase(symbol.name) +
                                                suffix);
    }
    // Recursively create the importer file.
    void GenerateImports(CodeWriter &code) {
      for (auto it = sub_modules.begin(); it != sub_modules.end(); it++) {
        code += "pub mod " + it->first + " {";
        code.IncrementIdentLevel();
        code += "use super::*;";
        it->second.GenerateImports(code);
        code.DecrementIdentLevel();
        code += "} // " + it->first;
      }
      for (auto it = generated_files.begin(); it != generated_files.end();
           it++) {
        code += "mod " + *it + ";";
        code += "pub use self::" + *it + "::*;";
      }
    }
  };
  Module root_module;
  for (auto it = parser.enums_.vec.begin(); it != parser.enums_.vec.end();
       it++) {
    root_module.Insert(*it, parser.opts.filename_suffix);
  }
  for (auto it = parser.structs_.vec.begin(); it != parser.structs_.vec.end();
       it++) {
    root_module.Insert(*it, parser.opts.filename_suffix);
  }
  CodeWriter code("  ");
  // TODO(caspern): Move generated warning out of BaseGenerator.
  code +=
      "// Automatically generated by the Flatbuffers compiler. "
      "Do not modify.";
  root_module.GenerateImports(code);
  const bool success =
      SaveFile((output_dir + "mod.rs").c_str(), code.ToString(), false);
  code.Clear();
  return success;
}

namespace rust {

class RustGenerator : public BaseGenerator {
 public:
  RustGenerator(const Parser &parser, const std::string &path,
                const std::string &file_name)
      : BaseGenerator(parser, path, file_name, "", "::", "rs"),
        cur_name_space_(nullptr) {
    const char *keywords[] = {
      // clang-format off
      // list taken from:
      // https://doc.rust-lang.org/book/second-edition/appendix-01-keywords.html
      //
      // we write keywords one per line so that we can easily compare them with
      // changes to that webpage in the future.

      // currently-used keywords
      "as",
      "break",
      "const",
      "continue",
      "crate",
      "else",
      "enum",
      "extern",
      "false",
      "fn",
      "for",
      "if",
      "impl",
      "in",
      "let",
      "loop",
      "match",
      "mod",
      "move",
      "mut",
      "pub",
      "ref",
      "return",
      "Self",
      "self",
      "static",
      "struct",
      "super",
      "trait",
      "true",
      "type",
      "unsafe",
      "use",
      "where",
      "while",

      // future possible keywords
      "abstract",
      "alignof",
      "become",
      "box",
      "do",
      "final",
      "macro",
      "offsetof",
      "override",
      "priv",
      "proc",
      "pure",
      "sizeof",
      "typeof",
      "unsized",
      "virtual",
      "yield",

      // other rust terms we should not use
      "std",
      "usize",
      "isize",
      "u8",
      "i8",
      "u16",
      "i16",
      "u32",
      "i32",
      "u64",
      "i64",
      "u128",
      "i128",
      "f32",
      "f64",

      // These are terms the code generator can implement on types.
      //
      // In Rust, the trait resolution rules (as described at
      // https://github.com/rust-lang/rust/issues/26007) mean that, as long
      // as we impl table accessors as inherent methods, we'll never create
      // conflicts with these keywords. However, that's a fairly nuanced
      // implementation detail, and how we implement methods could change in
      // the future. as a result, we proactively block these out as reserved
      // words.
      "follow",
      "push",
      "size",
      "alignment",
      "to_little_endian",
      "from_little_endian",
      nullptr,

      // used by Enum constants
      "ENUM_MAX",
      "ENUM_MIN",
      "ENUM_VALUES",
      // clang-format on
    };
    for (auto kw = keywords; *kw; kw++) keywords_.insert(*kw);
    code_.SetPadding("  ");
  }

  bool generate() {
    if (parser_.opts.one_file) {
      return GenerateOneFile();
    } else {
      return GenerateIndividualFiles();
    }
  }

  template<typename T>
  bool GenerateSymbols(const SymbolTable<T> &symbols,
                       std::function<void(const T &)> gen_symbol) {
    for (auto it = symbols.vec.begin(); it != symbols.vec.end(); it++) {
      const T &symbol = **it;
      if (symbol.generated) continue;
      code_.Clear();
      code_ += "// " + std::string(FlatBuffersGeneratedWarning());
      code_ += "extern crate flatbuffers;";
      code_ += "use std::mem;";
      code_ += "use std::cmp::Ordering;";
      code_ += "use self::flatbuffers::{EndianScalar, Follow};";
      code_ += "use super::*;";
      cur_name_space_ = symbol.defined_namespace;
      gen_symbol(symbol);
      std::stringstream file_path;
      file_path << path_;
      // Create filepath.
      if (symbol.defined_namespace)
        for (auto i = symbol.defined_namespace->components.begin();
             i != symbol.defined_namespace->components.end(); i++) {
          file_path << MakeSnakeCase(*i) << kPathSeparator;
          EnsureDirExists(file_path.str());
        }
      file_path << MakeSnakeCase(symbol.name) << parser_.opts.filename_suffix
                << ".rs";
      const bool save_success =
          SaveFile(file_path.str().c_str(), code_.ToString(),
                   /*binary=*/false);
      if (!save_success) return false;
    }
    return true;
  }

  bool GenerateIndividualFiles() {
    code_.Clear();
    // Don't bother with imports. Use absolute paths everywhere.
    return GenerateSymbols<EnumDef>(
               parser_.enums_, [&](const EnumDef &e) { this->GenEnum(e); }) &&
           GenerateSymbols<StructDef>(
               parser_.structs_, [&](const StructDef &s) {
                 if (s.fixed) {
                   this->GenStruct(s);
                 } else {
                   this->GenTable(s);
                   if (this->parser_.opts.generate_object_based_api) {
                     this->GenTableObject(s);
                   }
                 }
                 if (this->parser_.root_struct_def_ == &s) {
                   this->GenRootTableFuncs(s);
                 }
               });
  }

  // Generates code organized by .fbs files. This is broken legacy behavior
  // that does not work with multiple fbs files with shared namespaces.
  // Iterate through all definitions we haven't generated code for (enums,
  // structs, and tables) and output them to a single file.
  bool GenerateOneFile() {
    code_.Clear();
    code_ += "// " + std::string(FlatBuffersGeneratedWarning()) + "\n\n";

    assert(!cur_name_space_);

    // Generate imports for the global scope in case no namespace is used
    // in the schema file.
    GenNamespaceImports(0);
    code_ += "";

    // Generate all code in their namespaces, once, because Rust does not
    // permit re-opening modules.
    //
    // TODO(rw): Use a set data structure to reduce namespace evaluations from
    //           O(n**2) to O(n).
    for (auto ns_it = parser_.namespaces_.begin();
         ns_it != parser_.namespaces_.end(); ++ns_it) {
      const auto &ns = *ns_it;

      // Generate code for all the enum declarations.
      for (auto it = parser_.enums_.vec.begin(); it != parser_.enums_.vec.end();
           ++it) {
        const auto &enum_def = **it;
        if (enum_def.defined_namespace == ns && !enum_def.generated) {
          SetNameSpace(enum_def.defined_namespace);
          GenEnum(enum_def);
        }
      }

      // Generate code for all structs.
      for (auto it = parser_.structs_.vec.begin();
           it != parser_.structs_.vec.end(); ++it) {
        const auto &struct_def = **it;
        if (struct_def.defined_namespace == ns && struct_def.fixed &&
            !struct_def.generated) {
          SetNameSpace(struct_def.defined_namespace);
          GenStruct(struct_def);
        }
      }

      // Generate code for all tables.
      for (auto it = parser_.structs_.vec.begin();
           it != parser_.structs_.vec.end(); ++it) {
        const auto &struct_def = **it;
        if (struct_def.defined_namespace == ns && !struct_def.fixed &&
            !struct_def.generated) {
          SetNameSpace(struct_def.defined_namespace);
          GenTable(struct_def);
          if (parser_.opts.generate_object_based_api) {
            GenTableObject(struct_def);
          }
        }
      }

      // Generate global helper functions.
      if (parser_.root_struct_def_) {
        auto &struct_def = *parser_.root_struct_def_;
        if (struct_def.defined_namespace != ns) { continue; }
        SetNameSpace(struct_def.defined_namespace);
        GenRootTableFuncs(struct_def);
      }
    }
    if (cur_name_space_) SetNameSpace(nullptr);

    const auto file_path = GeneratedFileName(path_, file_name_, parser_.opts);
    const auto final_code = code_.ToString();
    return SaveFile(file_path.c_str(), final_code, false);
  }

 private:
  CodeWriter code_;

  std::set<std::string> keywords_;

  // This tracks the current namespace so we can insert namespace declarations.
  const Namespace *cur_name_space_;

  const Namespace *CurrentNameSpace() const { return cur_name_space_; }

  // Determine if a Type needs a lifetime template parameter when used in the
  // Rust builder args.
  bool TableBuilderTypeNeedsLifetime(const Type &type) const {
    switch (GetFullType(type)) {
      case ftInteger:
      case ftFloat:
      case ftBool:
      case ftEnumKey:
      case ftUnionKey:
      case ftUnionValue: {
        return false;
      }
      default: {
        return true;
      }
    }
  }

  // Determine if a table args rust type needs a lifetime template parameter.
  bool TableBuilderArgsNeedsLifetime(const StructDef &struct_def) const {
    FLATBUFFERS_ASSERT(!struct_def.fixed);

    for (auto it = struct_def.fields.vec.begin();
         it != struct_def.fields.vec.end(); ++it) {
      const auto &field = **it;
      if (field.deprecated) { continue; }

      if (TableBuilderTypeNeedsLifetime(field.value.type)) { return true; }
    }

    return false;
  }

  std::string EscapeKeyword(const std::string &name) const {
    return keywords_.find(name) == keywords_.end() ? name : name + "_";
  }
  std::string NamespacedNativeName(const Definition &def) {
    return WrapInNameSpace(def.defined_namespace, NativeName(def));
  }

  std::string NativeName(const Definition &def) {
    return parser_.opts.object_prefix + Name(def) + parser_.opts.object_suffix;
  }

  std::string Name(const Definition &def) const {
    return EscapeKeyword(def.name);
  }

  std::string Name(const EnumVal &ev) const { return EscapeKeyword(ev.name); }

  std::string WrapInNameSpace(const Definition &def) const {
    return WrapInNameSpace(def.defined_namespace, Name(def));
  }
  std::string WrapInNameSpace(const Namespace *ns,
                              const std::string &name) const {
    if (CurrentNameSpace() == ns) return name;
    std::string prefix = GetRelativeNamespaceTraversal(CurrentNameSpace(), ns);
    return prefix + name;
  }

  // Determine the namespace traversal needed from the Rust crate root.
  // This may be useful in the future for referring to included files, but is
  // currently unused.
  std::string GetAbsoluteNamespaceTraversal(const Namespace *dst) const {
    std::stringstream stream;

    stream << "::";
    for (auto d = dst->components.begin(); d != dst->components.end(); ++d) {
      stream << MakeSnakeCase(*d) + "::";
    }
    return stream.str();
  }

  // Determine the relative namespace traversal needed to reference one
  // namespace from another namespace. This is useful because it does not force
  // the user to have a particular file layout. (If we output absolute
  // namespace paths, that may require users to organize their Rust crates in a
  // particular way.)
  std::string GetRelativeNamespaceTraversal(const Namespace *src,
                                            const Namespace *dst) const {
    // calculate the path needed to reference dst from src.
    // example: f(A::B::C, A::B::C) -> (none)
    // example: f(A::B::C, A::B)    -> super::
    // example: f(A::B::C, A::B::D) -> super::D
    // example: f(A::B::C, A)       -> super::super::
    // example: f(A::B::C, D)       -> super::super::super::D
    // example: f(A::B::C, D::E)    -> super::super::super::D::E
    // example: f(A, D::E)          -> super::D::E
    // does not include leaf object (typically a struct type).

    std::stringstream stream;
    size_t common = 0;
    std::vector<std::string> s, d;
    if (src) s = src->components;
    if (dst) d = dst->components;
    while (common < s.size() && common < d.size() && s[common] == d[common])
      common++;
    // If src namespace is empty, this must be an absolute path.
    for (size_t i = common; i < s.size(); i++) stream << "super::";
    for (size_t i = common; i < d.size(); i++)
      stream << MakeSnakeCase(d[i]) + "::";
    return stream.str();
  }

  // Generate a comment from the schema.
  void GenComment(const std::vector<std::string> &dc, const char *prefix = "") {
    for (auto it = dc.begin(); it != dc.end(); it++) {
      code_ += std::string(prefix) + "///" + *it;
    }
  }

  // Return a Rust type from the table in idl.h.
  std::string GetTypeBasic(const Type &type) const {
    switch (GetFullType(type)) {
      case ftInteger:
      case ftFloat:
      case ftBool:
      case ftEnumKey:
      case ftUnionKey: {
        break;
      }
      default: {
        FLATBUFFERS_ASSERT(false && "incorrect type given");
      }
    }

    // clang-format off
    static const char * const ctypename[] = {
    #define FLATBUFFERS_TD(ENUM, IDLTYPE, CTYPE, JTYPE, GTYPE, NTYPE, PTYPE, \
                           RTYPE, ...) \
      #RTYPE,
      FLATBUFFERS_GEN_TYPES(FLATBUFFERS_TD)
    #undef FLATBUFFERS_TD
    };
    // clang-format on

    if (type.enum_def) { return WrapInNameSpace(*type.enum_def); }
    return ctypename[type.base_type];
  }

  // Look up the native type for an enum. This will always be an integer like
  // u8, i32, etc.
  std::string GetEnumTypeForDecl(const Type &type) {
    const auto ft = GetFullType(type);
    if (!(ft == ftEnumKey || ft == ftUnionKey)) {
      FLATBUFFERS_ASSERT(false && "precondition failed in GetEnumTypeForDecl");
    }

    // clang-format off
    static const char *ctypename[] = {
    #define FLATBUFFERS_TD(ENUM, IDLTYPE, CTYPE, JTYPE, GTYPE, NTYPE, PTYPE, \
                           RTYPE, ...) \
      #RTYPE,
      FLATBUFFERS_GEN_TYPES(FLATBUFFERS_TD)
    #undef FLATBUFFERS_TD
    };
    // clang-format on

    // Enums can be bools, but their Rust representation must be a u8, as used
    // in the repr attribute (#[repr(bool)] is an invalid attribute).
    if (type.base_type == BASE_TYPE_BOOL) return "u8";
    return ctypename[type.base_type];
  }

  // Return a Rust type for any type (scalar, table, struct) specifically for
  // using a FlatBuffer.
  std::string GetTypeGet(const Type &type) const {
    switch (GetFullType(type)) {
      case ftInteger:
      case ftFloat:
      case ftBool:
      case ftEnumKey:
      case ftUnionKey: {
        return GetTypeBasic(type);
      }
      case ftArrayOfBuiltin:
      case ftArrayOfEnum:
      case ftArrayOfStruct: {
        return "[" + GetTypeGet(type.VectorType()) + "; " +
               NumToString(type.fixed_length) + "]";
      }
      case ftTable: {
        return WrapInNameSpace(type.struct_def->defined_namespace,
                               type.struct_def->name) +
               "<'a>";
      }
      default: {
        return WrapInNameSpace(type.struct_def->defined_namespace,
                               type.struct_def->name);
      }
    }
  }

  std::string GetEnumValue(const EnumDef &enum_def,
                           const EnumVal &enum_val) const {
    return Name(enum_def) + "::" + Name(enum_val);
  }

  // 1 suffix since old C++ can't figure out the overload.
  void ForAllEnumValues1(const EnumDef &enum_def,
                         std::function<void(const EnumVal &)> cb) {
    for (auto it = enum_def.Vals().begin(); it != enum_def.Vals().end(); ++it) {
      const auto &ev = **it;
      code_.SetValue("VARIANT", Name(ev));
      code_.SetValue("VALUE", enum_def.ToString(ev));
      code_.IncrementIdentLevel();
      cb(ev);
      code_.DecrementIdentLevel();
    }
  }
  void ForAllEnumValues(const EnumDef &enum_def, std::function<void()> cb) {
    std::function<void(const EnumVal &)> wrapped = [&](const EnumVal &unused) {
      (void)unused;
      cb();
    };
    ForAllEnumValues1(enum_def, wrapped);
  }
  // Generate an enum declaration,
  // an enum string lookup table,
  // an enum match function,
  // and an enum array of values
  void GenEnum(const EnumDef &enum_def) {
    code_.SetValue("ENUM_NAME", Name(enum_def));
    code_.SetValue("BASE_TYPE", GetEnumTypeForDecl(enum_def.underlying_type));
    code_.SetValue("ENUM_NAME_SNAKE", MakeSnakeCase(Name(enum_def)));
    code_.SetValue("ENUM_NAME_CAPS", MakeUpper(MakeSnakeCase(Name(enum_def))));
    const EnumVal *minv = enum_def.MinValue();
    const EnumVal *maxv = enum_def.MaxValue();
    FLATBUFFERS_ASSERT(minv && maxv);
    code_.SetValue("ENUM_MIN_BASE_VALUE", enum_def.ToString(*minv));
    code_.SetValue("ENUM_MAX_BASE_VALUE", enum_def.ToString(*maxv));

    if (IsBitFlagsEnum(enum_def)) {
      // Defer to the convenient and canonical bitflags crate. We declare it in
      // a module to #allow camel case constants in a smaller scope. This
      // matches Flatbuffers c-modeled enums where variants are associated
      // constants but in camel case.
      code_ += "#[allow(non_upper_case_globals)]";
      code_ += "mod bitflags_{{ENUM_NAME_SNAKE}} {";
      code_ += "  flatbuffers::bitflags::bitflags! {";
      GenComment(enum_def.doc_comment, "    ");
      code_ += "    #[derive(Default)]";
      code_ += "    pub struct {{ENUM_NAME}}: {{BASE_TYPE}} {";
      ForAllEnumValues1(enum_def, [&](const EnumVal &ev) {
        this->GenComment(ev.doc_comment, "    ");
        code_ += "    const {{VARIANT}} = {{VALUE}};";
      });
      code_ += "    }";
      code_ += "  }";
      code_ += "}";
      code_ += "pub use self::bitflags_{{ENUM_NAME_SNAKE}}::{{ENUM_NAME}};";
      code_ += "";

      code_.SetValue("FROM_BASE", "unsafe { Self::from_bits_unchecked(b) }");
      code_.SetValue("INTO_BASE", "self.bits()");
    } else {
      // Normal, c-modelled enums.
      // Deprecated associated constants;
      const std::string deprecation_warning =
          "#[deprecated(since = \"2.0.0\", note = \"Use associated constants"
          " instead. This will no longer be generated in 2021.\")]";
      code_ += deprecation_warning;
      code_ +=
          "pub const ENUM_MIN_{{ENUM_NAME_CAPS}}: {{BASE_TYPE}}"
          " = {{ENUM_MIN_BASE_VALUE}};";
      code_ += deprecation_warning;
      code_ +=
          "pub const ENUM_MAX_{{ENUM_NAME_CAPS}}: {{BASE_TYPE}}"
          " = {{ENUM_MAX_BASE_VALUE}};";
      auto num_fields = NumToString(enum_def.size());
      code_ += deprecation_warning;
      code_ += "#[allow(non_camel_case_types)]";
      code_ += "pub const ENUM_VALUES_{{ENUM_NAME_CAPS}}: [{{ENUM_NAME}}; " +
               num_fields + "] = [";
      ForAllEnumValues1(enum_def, [&](const EnumVal &ev) {
        code_ += GetEnumValue(enum_def, ev) + ",";
      });
      code_ += "];";
      code_ += "";

      GenComment(enum_def.doc_comment);
      // Derive Default to be 0. flatc enforces this when the enum
      // is put into a struct, though this isn't documented behavior, it is
      // needed to derive defaults in struct objects.
      code_ +=
          "#[derive(Clone, Copy, PartialEq, Eq, PartialOrd, Ord, Hash, "
          "Default)]";
      code_ += "#[repr(transparent)]";
      code_ += "pub struct {{ENUM_NAME}}(pub {{BASE_TYPE}});";
      code_ += "#[allow(non_upper_case_globals)]";
      code_ += "impl {{ENUM_NAME}} {";
      ForAllEnumValues1(enum_def, [&](const EnumVal &ev) {
        this->GenComment(ev.doc_comment);
        code_ += "pub const {{VARIANT}}: Self = Self({{VALUE}});";
      });
      code_ += "";
      // Generate Associated constants
      code_ += "  pub const ENUM_MIN: {{BASE_TYPE}} = {{ENUM_MIN_BASE_VALUE}};";
      code_ += "  pub const ENUM_MAX: {{BASE_TYPE}} = {{ENUM_MAX_BASE_VALUE}};";
      code_ += "  pub const ENUM_VALUES: &'static [Self] = &[";
      ForAllEnumValues(enum_def, [&]() { code_ += "  Self::{{VARIANT}},"; });
      code_ += "  ];";
      code_ += "  /// Returns the variant's name or \"\" if unknown.";
      code_ += "  pub fn variant_name(self) -> Option<&'static str> {";
      code_ += "    match self {";
      ForAllEnumValues(enum_def, [&]() {
        code_ += "    Self::{{VARIANT}} => Some(\"{{VARIANT}}\"),";
      });
      code_ += "      _ => None,";
      code_ += "    }";
      code_ += "  }";
      code_ += "}";

      // Generate Debug. Unknown variants are printed like "<UNKNOWN 42>".
      code_ += "impl std::fmt::Debug for {{ENUM_NAME}} {";
      code_ +=
          "  fn fmt(&self, f: &mut std::fmt::Formatter) ->"
          " std::fmt::Result {";
      code_ += "    if let Some(name) = self.variant_name() {";
      code_ += "      f.write_str(name)";
      code_ += "    } else {";
      code_ += "      f.write_fmt(format_args!(\"<UNKNOWN {:?}>\", self.0))";
      code_ += "    }";
      code_ += "  }";
      code_ += "}";

      code_.SetValue("FROM_BASE", "Self(b)");
      code_.SetValue("INTO_BASE", "self.0");
    }

    // Implement serde::Serialize
    code_ += "impl Serialize for {{ENUM_NAME}} {";
    code_ += "  fn serialize<S>(&self, serializer: S) -> Result<S::Ok, S::Error>";
    code_ += "  where";
    code_ += "    S: Serializer,";
    code_ += "  {";
    if (IsBitFlagsEnum(enum_def)) {
      code_ += "    serializer.serialize_u32(self.bits() as u32)";
    } else {
      code_ += "    serializer.serialize_unit_variant(\"{{ENUM_NAME}}\", self.0 as u32, self.variant_name().unwrap())";
    }
    code_ += "  }";
    code_ += "}";
    code_ += "";


    // Generate Follow and Push so we can serialize and stuff.
    code_ += "impl<'a> flatbuffers::Follow<'a> for {{ENUM_NAME}} {";
    code_ += "  type Inner = Self;";
    code_ += "  #[inline]";
    code_ += "  fn follow(buf: &'a [u8], loc: usize) -> Self::Inner {";
    code_ += "    let b = unsafe {";
    code_ += "      flatbuffers::read_scalar_at::<{{BASE_TYPE}}>(buf, loc)";
    code_ += "    };";
    code_ += "    {{FROM_BASE}}";
    code_ += "  }";
    code_ += "}";
    code_ += "";
    code_ += "impl flatbuffers::Push for {{ENUM_NAME}} {";
    code_ += "    type Output = {{ENUM_NAME}};";
    code_ += "    #[inline]";
    code_ += "    fn push(&self, dst: &mut [u8], _rest: &[u8]) {";
    code_ +=
        "        unsafe { flatbuffers::emplace_scalar::<{{BASE_TYPE}}>"
        "(dst, {{INTO_BASE}}); }";
    code_ += "    }";
    code_ += "}";
    code_ += "";
    code_ += "impl flatbuffers::EndianScalar for {{ENUM_NAME}} {";
    code_ += "  #[inline]";
    code_ += "  fn to_little_endian(self) -> Self {";
    code_ += "    let b = {{BASE_TYPE}}::to_le({{INTO_BASE}});";
    code_ += "    {{FROM_BASE}}";
    code_ += "  }";
    code_ += "  #[inline]";
    code_ += "  #[allow(clippy::wrong_self_convention)]";
    code_ += "  fn from_little_endian(self) -> Self {";
    code_ += "    let b = {{BASE_TYPE}}::from_le({{INTO_BASE}});";
    code_ += "    {{FROM_BASE}}";
    code_ += "  }";
    code_ += "}";
    code_ += "";

    // Generate verifier - deferring to the base type.
    code_ += "impl<'a> flatbuffers::Verifiable for {{ENUM_NAME}} {";
    code_ += "  #[inline]";
    code_ += "  fn run_verifier(";
    code_ += "    v: &mut flatbuffers::Verifier, pos: usize";
    code_ += "  ) -> Result<(), flatbuffers::InvalidFlatbuffer> {";
    code_ += "    use self::flatbuffers::Verifiable;";
    code_ += "    {{BASE_TYPE}}::run_verifier(v, pos)";
    code_ += "  }";
    code_ += "}";
    code_ += "";
    // Enums are basically integers.
    code_ += "impl flatbuffers::SimpleToVerifyInSlice for {{ENUM_NAME}} {}";

    if (enum_def.is_union) {
      // Generate typesafe offset(s) for unions
      code_.SetValue("NAME", Name(enum_def));
      code_.SetValue("UNION_OFFSET_NAME", Name(enum_def) + "UnionTableOffset");
      code_ += "pub struct {{UNION_OFFSET_NAME}} {}";
      code_ += "";
      if (parser_.opts.generate_object_based_api) { GenUnionObject(enum_def); }
    }
  }

  // CASPER: dedup Object versions from non object versions.
  void ForAllUnionObjectVariantsBesidesNone(const EnumDef &enum_def,
                                            std::function<void()> cb) {
    for (auto it = enum_def.Vals().begin(); it != enum_def.Vals().end(); ++it) {
      auto &enum_val = **it;
      if (enum_val.union_type.base_type == BASE_TYPE_NONE) continue;
      code_.SetValue("VARIANT_NAME", Name(enum_val));
      code_.SetValue("NATIVE_VARIANT", MakeCamel(Name(enum_val)));
      code_.SetValue("U_ELEMENT_NAME", MakeSnakeCase(Name(enum_val)));
      code_.SetValue("U_ELEMENT_TABLE_TYPE",
                     NamespacedNativeName(*enum_val.union_type.struct_def));
      code_.IncrementIdentLevel();
      cb();
      code_.DecrementIdentLevel();
    }
  }
  void GenUnionObject(const EnumDef &enum_def) {
    code_.SetValue("ENUM_NAME", Name(enum_def));
    code_.SetValue("ENUM_NAME_SNAKE", MakeSnakeCase(Name(enum_def)));
    code_.SetValue("NATIVE_NAME", NativeName(enum_def));

    // Generate native union.
    code_ += "#[allow(clippy::upper_case_acronyms)]";  // NONE's spelling is
                                                       // intended.
    code_ += "#[non_exhaustive]";
    code_ += "#[derive(Debug, Clone, PartialEq)]";
    code_ += "pub enum {{NATIVE_NAME}} {";
    code_ += "  NONE,";
    ForAllUnionObjectVariantsBesidesNone(enum_def, [&] {
      code_ += "{{NATIVE_VARIANT}}(Box<{{U_ELEMENT_TABLE_TYPE}}>),";
    });
    code_ += "}";
    // Generate Default (NONE).
    code_ += "impl Default for {{NATIVE_NAME}} {";
    code_ += "  fn default() -> Self {";
    code_ += "    Self::NONE";
    code_ += "  }";
    code_ += "}";

    // Generate native union methods.
    code_ += "impl {{NATIVE_NAME}} {";

    // Get flatbuffers union key.
    // CASPER: add docstrings?
    code_ += "  pub fn {{ENUM_NAME_SNAKE}}_type(&self) -> {{ENUM_NAME}} {";
    code_ += "    match self {";
    code_ += "      Self::NONE => {{ENUM_NAME}}::NONE,";
    ForAllUnionObjectVariantsBesidesNone(enum_def, [&] {
      code_ +=
          "    Self::{{NATIVE_VARIANT}}(_) => {{ENUM_NAME}}::"
          "{{VARIANT_NAME}},";
    });
    code_ += "    }";
    code_ += "  }";
    // Pack flatbuffers union value
    code_ +=
        "  pub fn pack(&self, fbb: &mut flatbuffers::FlatBufferBuilder)"
        " -> Option<flatbuffers::WIPOffset<flatbuffers::UnionWIPOffset>>"
        " {";
    code_ += "    match self {";
    code_ += "      Self::NONE => None,";
    ForAllUnionObjectVariantsBesidesNone(enum_def, [&] {
      code_ += "    Self::{{NATIVE_VARIANT}}(v) => \\";
      code_ += "Some(v.pack(fbb).as_union_value()),";
    });
    code_ += "    }";
    code_ += "  }";

    // Generate some accessors;
    ForAllUnionObjectVariantsBesidesNone(enum_def, [&] {
      // Move accessor.
      code_ +=
          "/// If the union variant matches, return the owned "
          "{{U_ELEMENT_TABLE_TYPE}}, setting the union to NONE.";
      code_ +=
          "pub fn take_{{U_ELEMENT_NAME}}(&mut self) -> "
          "Option<Box<{{U_ELEMENT_TABLE_TYPE}}>> {";
      code_ += "  if let Self::{{NATIVE_VARIANT}}(_) = self {";
      code_ += "    let v = std::mem::replace(self, Self::NONE);";
      code_ += "    if let Self::{{NATIVE_VARIANT}}(w) = v {";
      code_ += "      Some(w)";
      code_ += "    } else {";
      code_ += "      unreachable!()";
      code_ += "    }";
      code_ += "  } else {";
      code_ += "    None";
      code_ += "  }";
      code_ += "}";
      // Immutable reference accessor.
      code_ +=
          "/// If the union variant matches, return a reference to the "
          "{{U_ELEMENT_TABLE_TYPE}}.";
      code_ +=
          "pub fn as_{{U_ELEMENT_NAME}}(&self) -> "
          "Option<&{{U_ELEMENT_TABLE_TYPE}}> {";
      code_ +=
          "  if let Self::{{NATIVE_VARIANT}}(v) = self "
          "{ Some(v.as_ref()) } else { None }";
      code_ += "}";
      // Mutable reference accessor.
      code_ +=
          "/// If the union variant matches, return a mutable reference"
          " to the {{U_ELEMENT_TABLE_TYPE}}.";
      code_ +=
          "pub fn as_{{U_ELEMENT_NAME}}_mut(&mut self) -> "
          "Option<&mut {{U_ELEMENT_TABLE_TYPE}}> {";
      code_ +=
          "  if let Self::{{NATIVE_VARIANT}}(v) = self "
          "{ Some(v.as_mut()) } else { None }";
      code_ += "}";
    });
    code_ += "}";  // End union methods impl.
  }

  std::string GetFieldOffsetName(const FieldDef &field) {
    return "VT_" + MakeUpper(field.name);
  }

  enum DefaultContext { kBuilder, kAccessor, kObject };
  std::string GetDefaultValue(const FieldDef &field,
                              const DefaultContext context) {
    if (context == kBuilder) {
      // Builders and Args structs model nonscalars "optional" even if they're
      // required or have defaults according to the schema. I guess its because
      // WIPOffset is not nullable.
      if (!IsScalar(field.value.type.base_type) || field.IsOptional()) {
        return "None";
      }
    } else {
      // This for defaults in objects.
      // Unions have a NONE variant instead of using Rust's None.
      if (field.IsOptional() && !IsUnion(field.value.type)) { return "None"; }
    }
    switch (GetFullType(field.value.type)) {
      case ftInteger:
      case ftFloat: {
        return field.value.constant;
      }
      case ftBool: {
        return field.value.constant == "0" ? "false" : "true";
      }
      case ftUnionKey:
      case ftEnumKey: {
        auto ev = field.value.type.enum_def->FindByValue(field.value.constant);
        if (!ev) return "Default::default()";  // Bitflags enum.
        return WrapInNameSpace(field.value.type.enum_def->defined_namespace,
                               GetEnumValue(*field.value.type.enum_def, *ev));
      }
      case ftUnionValue: {
        return ObjectFieldType(field, true) + "::NONE";
      }
      case ftString: {
        // Required fields do not have defaults defined by the schema, but we
        // need one for Rust's Default trait so we use empty string. The usual
        // value of field.value.constant is `0`, which is non-sensical except
        // maybe to c++ (nullptr == 0).
        // TODO: Escape strings?
        const std::string defval =
            field.IsRequired() ? "\"\"" : "\"" + field.value.constant + "\"";
        if (context == kObject) return defval + ".to_string()";
        if (context == kAccessor) return "&" + defval;
        FLATBUFFERS_ASSERT(false);
        return "INVALID_CODE_GENERATION";
      }

      case ftArrayOfStruct:
      case ftArrayOfEnum:
      case ftArrayOfBuiltin:
      case ftVectorOfBool:
      case ftVectorOfFloat:
      case ftVectorOfInteger:
      case ftVectorOfString:
      case ftVectorOfStruct:
      case ftVectorOfTable:
      case ftVectorOfEnumKey:
      case ftVectorOfUnionValue:
      case ftStruct:
      case ftTable: {
        // We only support empty vectors which matches the defaults for
        // &[T] and Vec<T> anyway.
        //
        // For required structs and tables fields, we defer to their object API
        // defaults. This works so long as there's nothing recursive happening,
        // but `table Infinity { i: Infinity (required); }` does compile.
        return "Default::default()";
      }
    }
    FLATBUFFERS_ASSERT(false);
    return "INVALID_CODE_GENERATION";
  }

  // Create the return type for fields in the *BuilderArgs structs that are
  // used to create Tables.
  //
  // Note: we could make all inputs to the BuilderArgs be an Option, as well
  // as all outputs. But, the UX of Flatbuffers is that the user doesn't get to
  // know if the value is default or not, because there are three ways to
  // return a default value:
  // 1) return a stored value that happens to be the default,
  // 2) return a hardcoded value because the relevant vtable field is not in
  //    the vtable, or
  // 3) return a hardcoded value because the vtable field value is set to zero.
  std::string TableBuilderArgsDefnType(const FieldDef &field,
                                       const std::string &lifetime) {
    const Type &type = field.value.type;
    auto WrapOption = [&](std::string s) {
      return IsOptionalToBuilder(field) ? "Option<" + s + ">" : s;
    };
    auto WrapVector = [&](std::string ty) {
      return WrapOption("flatbuffers::WIPOffset<flatbuffers::Vector<" +
                        lifetime + ", " + ty + ">>");
    };
    auto WrapUOffsetsVector = [&](std::string ty) {
      return WrapVector("flatbuffers::ForwardsUOffset<" + ty + ">");
    };

    switch (GetFullType(type)) {
      case ftInteger:
      case ftFloat:
      case ftBool: {
        return WrapOption(GetTypeBasic(type));
      }
      case ftStruct: {
        const auto typname = WrapInNameSpace(*type.struct_def);
        return WrapOption("&" + lifetime + " " + typname);
      }
      case ftTable: {
        const auto typname = WrapInNameSpace(*type.struct_def);
        return WrapOption("flatbuffers::WIPOffset<" + typname + "<" + lifetime +
                          ">>");
      }
      case ftString: {
        return WrapOption("flatbuffers::WIPOffset<&" + lifetime + " str>");
      }
      case ftEnumKey:
      case ftUnionKey: {
        return WrapOption(WrapInNameSpace(*type.enum_def));
      }
      case ftUnionValue: {
        return "Option<flatbuffers::WIPOffset<flatbuffers::UnionWIPOffset>>";
      }

      case ftVectorOfInteger:
      case ftVectorOfBool:
      case ftVectorOfFloat: {
        const auto typname = GetTypeBasic(type.VectorType());
        return WrapVector(typname);
      }
      case ftVectorOfEnumKey: {
        const auto typname = WrapInNameSpace(*type.enum_def);
        return WrapVector(typname);
      }
      case ftVectorOfStruct: {
        const auto typname = WrapInNameSpace(*type.struct_def);
        return WrapVector(typname);
      }
      case ftVectorOfTable: {
        const auto typname = WrapInNameSpace(*type.struct_def);
        return WrapUOffsetsVector(typname + "<" + lifetime + ">");
      }
      case ftVectorOfString: {
        return WrapUOffsetsVector("&" + lifetime + " str");
      }
      case ftVectorOfUnionValue: {
        return WrapUOffsetsVector("flatbuffers::Table<" + lifetime + ">");
      }
      case ftArrayOfEnum:
      case ftArrayOfStruct:
      case ftArrayOfBuiltin: {
        FLATBUFFERS_ASSERT(false && "arrays are not supported within tables");
        return "ARRAYS_NOT_SUPPORTED_IN_TABLES";
      }
    }
    return "INVALID_CODE_GENERATION";  // for return analysis
  }

  std::string ObjectFieldType(const FieldDef &field, bool in_a_table) {
    const Type &type = field.value.type;
    std::string ty;
    switch (GetFullType(type)) {
      case ftInteger:
      case ftBool:
      case ftFloat: {
        ty = GetTypeBasic(type);
        break;
      }
      case ftString: {
        ty = "String";
        break;
      }
      case ftStruct: {
        ty = NamespacedNativeName(*type.struct_def);
        break;
      }
      case ftTable: {
        // Since Tables can contain themselves, Box is required to avoid
        // infinite types.
        ty = "Box<" + NamespacedNativeName(*type.struct_def) + ">";
        break;
      }
      case ftUnionKey: {
        // There is no native "UnionKey", natively, unions are rust enums with
        // newtype-struct-variants.
        return "INVALID_CODE_GENERATION";
      }
      case ftUnionValue: {
        ty = NamespacedNativeName(*type.enum_def);
        break;
      }
      case ftEnumKey: {
        ty = WrapInNameSpace(*type.enum_def);
        break;
      }
      // Vectors are in tables and are optional
      case ftVectorOfEnumKey: {
        ty = "Vec<" + WrapInNameSpace(*type.VectorType().enum_def) + ">";
        break;
      }
      case ftVectorOfInteger:
      case ftVectorOfBool:
      case ftVectorOfFloat: {
        ty = "Vec<" + GetTypeBasic(type.VectorType()) + ">";
        break;
      }
      case ftVectorOfString: {
        ty = "Vec<String>";
        break;
      }
      case ftVectorOfTable:
      case ftVectorOfStruct: {
        ty = NamespacedNativeName(*type.VectorType().struct_def);
        ty = "Vec<" + ty + ">";
        break;
      }
      case ftVectorOfUnionValue: {
        FLATBUFFERS_ASSERT(false && "vectors of unions are not yet supported");
        return "INVALID_CODE_GENERATION";  // OH NO!
      }
      case ftArrayOfEnum: {
        ty = "[" + WrapInNameSpace(*type.VectorType().enum_def) + "; " +
             NumToString(type.fixed_length) + "]";
        break;
      }
      case ftArrayOfStruct: {
        ty = "[" + NamespacedNativeName(*type.VectorType().struct_def) + "; " +
             NumToString(type.fixed_length) + "]";
        break;
      }
      case ftArrayOfBuiltin: {
        ty = "[" + GetTypeBasic(type.VectorType()) + "; " +
             NumToString(type.fixed_length) + "]";
        break;
      }
    }
    if (in_a_table && !IsUnion(type) && field.IsOptional()) {
      return "Option<" + ty + ">";
    } else {
      return ty;
    }
  }

  std::string TableBuilderArgsAddFuncType(const FieldDef &field,
                                          const std::string &lifetime) {
    const Type &type = field.value.type;

    switch (GetFullType(field.value.type)) {
      case ftVectorOfStruct: {
        const auto typname = WrapInNameSpace(*type.struct_def);
        return "flatbuffers::WIPOffset<flatbuffers::Vector<" + lifetime + ", " +
               typname + ">>";
      }
      case ftVectorOfTable: {
        const auto typname = WrapInNameSpace(*type.struct_def);
        return "flatbuffers::WIPOffset<flatbuffers::Vector<" + lifetime +
               ", flatbuffers::ForwardsUOffset<" + typname + "<" + lifetime +
               ">>>>";
      }
      case ftVectorOfInteger:
      case ftVectorOfBool:
      case ftVectorOfFloat: {
        const auto typname = GetTypeBasic(type.VectorType());
        return "flatbuffers::WIPOffset<flatbuffers::Vector<" + lifetime + ", " +
               typname + ">>";
      }
      case ftVectorOfString: {
        return "flatbuffers::WIPOffset<flatbuffers::Vector<" + lifetime +
               ", flatbuffers::ForwardsUOffset<&" + lifetime + " str>>>";
      }
      case ftVectorOfEnumKey: {
        const auto typname = WrapInNameSpace(*type.enum_def);
        return "flatbuffers::WIPOffset<flatbuffers::Vector<" + lifetime + ", " +
               typname + ">>";
      }
      case ftVectorOfUnionValue: {
        return "flatbuffers::WIPOffset<flatbuffers::Vector<" + lifetime +
               ", flatbuffers::ForwardsUOffset<flatbuffers::Table<" + lifetime +
               ">>>";
      }
      case ftEnumKey:
      case ftUnionKey: {
        const auto typname = WrapInNameSpace(*type.enum_def);
        return typname;
      }
      case ftStruct: {
        const auto typname = WrapInNameSpace(*type.struct_def);
        return "&" + typname + "";
      }
      case ftTable: {
        const auto typname = WrapInNameSpace(*type.struct_def);
        return "flatbuffers::WIPOffset<" + typname + "<" + lifetime + ">>";
      }
      case ftInteger:
      case ftBool:
      case ftFloat: {
        return GetTypeBasic(type);
      }
      case ftString: {
        return "flatbuffers::WIPOffset<&" + lifetime + " str>";
      }
      case ftUnionValue: {
        return "flatbuffers::WIPOffset<flatbuffers::UnionWIPOffset>";
      }
      case ftArrayOfBuiltin: {
        const auto typname = GetTypeBasic(type.VectorType());
        return "flatbuffers::Array<" + lifetime + ", " + typname + ", " +
               NumToString(type.fixed_length) + ">";
      }
      case ftArrayOfEnum: {
        const auto typname = WrapInNameSpace(*type.enum_def);
        return "flatbuffers::Array<" + lifetime + ", " + typname + ", " +
               NumToString(type.fixed_length) + ">";
      }
      case ftArrayOfStruct: {
        const auto typname = WrapInNameSpace(*type.struct_def);
        return "flatbuffers::Array<" + lifetime + ", " + typname + ", " +
               NumToString(type.fixed_length) + ">";
      }
    }

    return "INVALID_CODE_GENERATION";  // for return analysis
  }

  std::string TableBuilderArgsAddFuncBody(const FieldDef &field) {
    const Type &type = field.value.type;

    switch (GetFullType(field.value.type)) {
      case ftInteger:
      case ftBool:
      case ftFloat: {
        const auto typname = GetTypeBasic(field.value.type);
        return (field.IsOptional() ? "self.fbb_.push_slot_always::<"
                                   : "self.fbb_.push_slot::<") +
               typname + ">";
      }
      case ftEnumKey:
      case ftUnionKey: {
        const auto underlying_typname = GetTypeBasic(type);
        return (field.IsOptional() ? "self.fbb_.push_slot_always::<"
                                   : "self.fbb_.push_slot::<") +
               underlying_typname + ">";
      }

      case ftStruct: {
        const std::string typname = WrapInNameSpace(*type.struct_def);
        return "self.fbb_.push_slot_always::<&" + typname + ">";
      }
      case ftTable: {
        const auto typname = WrapInNameSpace(*type.struct_def);
        return "self.fbb_.push_slot_always::<flatbuffers::WIPOffset<" +
               typname + ">>";
      }

      case ftUnionValue:
      case ftString:
      case ftVectorOfInteger:
      case ftVectorOfFloat:
      case ftVectorOfBool:
      case ftVectorOfEnumKey:
      case ftVectorOfStruct:
      case ftVectorOfTable:
      case ftVectorOfString:
      case ftVectorOfUnionValue: {
        return "self.fbb_.push_slot_always::<flatbuffers::WIPOffset<_>>";
      }
      case ftArrayOfEnum:
      case ftArrayOfStruct:
      case ftArrayOfBuiltin: {
        FLATBUFFERS_ASSERT(false && "arrays are not supported within tables");
        return "ARRAYS_NOT_SUPPORTED_IN_TABLES";
      }
    }
    return "INVALID_CODE_GENERATION";  // for return analysis
  }

  std::string GenTableAccessorFuncReturnType(const FieldDef &field,
                                             const std::string &lifetime) {
    const Type &type = field.value.type;
    const auto WrapOption = [&](std::string s) {
      return field.IsOptional() ? "Option<" + s + ">" : s;
    };

    switch (GetFullType(field.value.type)) {
      case ftInteger:
      case ftFloat:
      case ftBool: {
        return WrapOption(GetTypeBasic(type));
      }
      case ftStruct: {
        const auto typname = WrapInNameSpace(*type.struct_def);
        return WrapOption("&" + lifetime + " " + typname);
      }
      case ftTable: {
        const auto typname = WrapInNameSpace(*type.struct_def);
        return WrapOption(typname + "<" + lifetime + ">");
      }
      case ftEnumKey:
      case ftUnionKey: {
        return WrapOption(WrapInNameSpace(*type.enum_def));
      }

      case ftUnionValue: {
        return WrapOption("flatbuffers::Table<" + lifetime + ">");
      }
      case ftString: {
        return WrapOption("&" + lifetime + " str");
      }
      case ftVectorOfInteger:
      case ftVectorOfBool:
      case ftVectorOfFloat: {
        const auto typname = GetTypeBasic(type.VectorType());
        const auto vector_type =
            IsOneByte(type.VectorType().base_type)
                ? "&" + lifetime + " [" + typname + "]"
                : "flatbuffers::Vector<" + lifetime + ", " + typname + ">";
        return WrapOption(vector_type);
      }
      case ftVectorOfEnumKey: {
        const auto typname = WrapInNameSpace(*type.enum_def);
        return WrapOption("flatbuffers::Vector<" + lifetime + ", " + typname +
                          ">");
      }
      case ftVectorOfStruct: {
        const auto typname = WrapInNameSpace(*type.struct_def);
        return WrapOption("&" + lifetime + " [" + typname + "]");
      }
      case ftVectorOfTable: {
        const auto typname = WrapInNameSpace(*type.struct_def);
        return WrapOption("flatbuffers::Vector<" + lifetime +
                          ", flatbuffers::ForwardsUOffset<" + typname + "<" +
                          lifetime + ">>>");
      }
      case ftVectorOfString: {
        return WrapOption("flatbuffers::Vector<" + lifetime +
                          ", flatbuffers::ForwardsUOffset<&" + lifetime +
                          " str>>");
      }
      case ftVectorOfUnionValue: {
        FLATBUFFERS_ASSERT(false && "vectors of unions are not yet supported");
        // TODO(rw): when we do support these, we should consider using the
        //           Into trait to convert tables to typesafe union values.
        return "INVALID_CODE_GENERATION";  // for return analysis
      }
      case ftArrayOfEnum:
      case ftArrayOfStruct:
      case ftArrayOfBuiltin: {
        FLATBUFFERS_ASSERT(false && "arrays are not supported within tables");
        return "ARRAYS_NOT_SUPPORTED_IN_TABLES";
      }
    }
    return "INVALID_CODE_GENERATION";  // for return analysis
  }

  std::string FollowType(const Type &type, const std::string &lifetime) {
    // IsVector... This can be made iterative?

    const auto WrapForwardsUOffset = [](std::string ty) -> std::string {
      return "flatbuffers::ForwardsUOffset<" + ty + ">";
    };
    const auto WrapVector = [&](std::string ty) -> std::string {
      return "flatbuffers::Vector<" + lifetime + ", " + ty + ">";
    };
    const auto WrapArray = [&](std::string ty, uint16_t length) -> std::string {
      return "flatbuffers::Array<" + lifetime + ", " + ty + ", " +
             NumToString(length) + ">";
    };
    switch (GetFullType(type)) {
      case ftInteger:
      case ftFloat:
      case ftBool: {
        return GetTypeBasic(type);
      }
      case ftStruct: {
        return WrapInNameSpace(*type.struct_def);
      }
      case ftUnionKey:
      case ftEnumKey: {
        return WrapInNameSpace(*type.enum_def);
      }
      case ftTable: {
        const auto typname = WrapInNameSpace(*type.struct_def);
        return WrapForwardsUOffset(typname);
      }
      case ftUnionValue: {
        return WrapForwardsUOffset("flatbuffers::Table<" + lifetime + ">");
      }
      case ftString: {
        return WrapForwardsUOffset("&str");
      }
      case ftVectorOfInteger:
      case ftVectorOfBool:
      case ftVectorOfFloat: {
        const auto typname = GetTypeBasic(type.VectorType());
        return WrapForwardsUOffset(WrapVector(typname));
      }
      case ftVectorOfEnumKey: {
        const auto typname = WrapInNameSpace(*type.VectorType().enum_def);
        return WrapForwardsUOffset(WrapVector(typname));
      }
      case ftVectorOfStruct: {
        const auto typname = WrapInNameSpace(*type.struct_def);
        return WrapForwardsUOffset(WrapVector(typname));
      }
      case ftVectorOfTable: {
        const auto typname = WrapInNameSpace(*type.struct_def);
        return WrapForwardsUOffset(WrapVector(WrapForwardsUOffset(typname)));
      }
      case ftVectorOfString: {
        return WrapForwardsUOffset(
            WrapVector(WrapForwardsUOffset("&" + lifetime + " str")));
      }
      case ftVectorOfUnionValue: {
        FLATBUFFERS_ASSERT(false && "vectors of unions are not yet supported");
        return "INVALID_CODE_GENERATION";  // for return analysis
      }
      case ftArrayOfEnum: {
        const auto typname = WrapInNameSpace(*type.VectorType().enum_def);
        return WrapArray(typname, type.fixed_length);
      }
      case ftArrayOfStruct: {
        const auto typname = WrapInNameSpace(*type.struct_def);
        return WrapArray(typname, type.fixed_length);
      }
      case ftArrayOfBuiltin: {
        const auto typname = GetTypeBasic(type.VectorType());
        return WrapArray(typname, type.fixed_length);
      }
    }
    return "INVALID_CODE_GENERATION";  // for return analysis
  }

  std::string GenTableAccessorFuncBody(const FieldDef &field,
                                       const std::string &lifetime) {
    const std::string vt_offset = GetFieldOffsetName(field);
    const std::string typname = FollowType(field.value.type, lifetime);
    // Default-y fields (scalars so far) are neither optional nor required.
    const std::string default_value =
        !(field.IsOptional() || field.IsRequired())
            ? "Some(" + GetDefaultValue(field, kAccessor) + ")"
            : "None";
    const std::string unwrap = field.IsOptional() ? "" : ".unwrap()";

    const auto t = GetFullType(field.value.type);

    // TODO(caspern): Shouldn't 1byte VectorOfEnumKey be slice too?
    const std::string safe_slice =
        (t == ftVectorOfStruct ||
         ((t == ftVectorOfBool || t == ftVectorOfFloat ||
           t == ftVectorOfInteger) &&
          IsOneByte(field.value.type.VectorType().base_type)))
            ? ".map(|v| v.safe_slice())"
            : "";

    return "self._tab.get::<" + typname + ">({{STRUCT_NAME}}::" + vt_offset +
           ", " + default_value + ")" + safe_slice + unwrap;
  }

  // Generates a fully-qualified name getter for use with --gen-name-strings
  void GenFullyQualifiedNameGetter(const StructDef &struct_def,
                                   const std::string &name) {
    const std::string fully_qualified_name =
        struct_def.defined_namespace->GetFullyQualifiedName(name);
    code_ += "  pub const fn get_fully_qualified_name() -> &'static str {";
    code_ += "    \"" + fully_qualified_name + "\"";
    code_ += "  }";
    code_ += "";
  }

  void ForAllUnionVariantsBesidesNone(
      const EnumDef &def, std::function<void(const EnumVal &ev)> cb) {
    FLATBUFFERS_ASSERT(def.is_union);

    for (auto it = def.Vals().begin(); it != def.Vals().end(); ++it) {
      const EnumVal &ev = **it;
      // TODO(cneo): Can variants be deprecated, should we skip them?
      if (ev.union_type.base_type == BASE_TYPE_NONE) { continue; }
      code_.SetValue(
          "U_ELEMENT_ENUM_TYPE",
          WrapInNameSpace(def.defined_namespace, GetEnumValue(def, ev)));
      code_.SetValue(
          "U_ELEMENT_TABLE_TYPE",
          WrapInNameSpace(ev.union_type.struct_def->defined_namespace,
                          ev.union_type.struct_def->name));
      code_.SetValue("U_ELEMENT_NAME", MakeSnakeCase(Name(ev)));
      cb(ev);
    }
  }

  void ForAllTableFields(const StructDef &struct_def,
                         std::function<void(const FieldDef &)> cb,
                         bool reversed = false) {
    // TODO(cneo): Remove `reversed` overload. It's only here to minimize the
    // diff when refactoring to the `ForAllX` helper functions.
    auto go = [&](const FieldDef &field) {
      if (field.deprecated) return;
      code_.SetValue("OFFSET_NAME", GetFieldOffsetName(field));
      code_.SetValue("OFFSET_VALUE", NumToString(field.value.offset));
      code_.SetValue("FIELD_NAME", Name(field));
      code_.SetValue("BLDR_DEF_VAL", GetDefaultValue(field, kBuilder));
      code_.SetValue("DISCRIMINANT", UnionTypeFieldName(field));
      code_.IncrementIdentLevel();
      cb(field);
      code_.DecrementIdentLevel();
    };
    const auto &fields = struct_def.fields.vec;
    if (reversed) {
      for (auto it = fields.rbegin(); it != fields.rend(); ++it) go(**it);
    } else {
      for (auto it = fields.begin(); it != fields.end(); ++it) go(**it);
    }
  }
  // Generate an accessor struct, builder struct, and create function for a
  // table.
  void GenTable(const StructDef &struct_def) {
    code_.SetValue("STRUCT_NAME", Name(struct_def));
    code_.SetValue("OFFSET_TYPELABEL", Name(struct_def) + "Offset");
    code_.SetValue("STRUCT_NAME_SNAKECASE", MakeSnakeCase(Name(struct_def)));

    // Generate an offset type, the base type, the Follow impl, and the
    // init_from_table impl.
    code_ += "pub enum {{OFFSET_TYPELABEL}} {}";
    code_ += "#[derive(Copy, Clone, PartialEq)]";
    code_ += "";

    GenComment(struct_def.doc_comment);

    code_ += "pub struct {{STRUCT_NAME}}<'a> {";
    code_ += "  pub _tab: flatbuffers::Table<'a>,";
    code_ += "}";
    code_ += "";
    code_ += "impl<'a> flatbuffers::Follow<'a> for {{STRUCT_NAME}}<'a> {";
    code_ += "  type Inner = {{STRUCT_NAME}}<'a>;";
    code_ += "  #[inline]";
    code_ += "  fn follow(buf: &'a [u8], loc: usize) -> Self::Inner {";
    code_ += "    Self { _tab: flatbuffers::Table { buf, loc } }";
    code_ += "  }";
    code_ += "}";
    code_ += "";
    code_ += "impl<'a> {{STRUCT_NAME}}<'a> {";

    // Generate field id constants.
    ForAllTableFields(struct_def, [&](const FieldDef &unused) {
      (void)unused;
      code_ +=
          "pub const {{OFFSET_NAME}}: flatbuffers::VOffsetT = "
          "{{OFFSET_VALUE}};";
    });
    code_ += "";

    if (parser_.opts.generate_name_strings) {
      GenFullyQualifiedNameGetter(struct_def, struct_def.name);
    }

    code_ += "  #[inline]";
    code_ +=
        "  pub fn init_from_table(table: flatbuffers::Table<'a>) -> "
        "Self {";
    code_ += "    {{STRUCT_NAME}} { _tab: table }";
    code_ += "  }";

    // Generate a convenient create* function that uses the above builder
    // to create a table in one function call.
    code_.SetValue("MAYBE_US", struct_def.fields.vec.size() == 0 ? "_" : "");
    code_.SetValue("MAYBE_LT",
                   TableBuilderArgsNeedsLifetime(struct_def) ? "<'args>" : "");
    code_ += "  #[allow(unused_mut)]";
    code_ += "  pub fn create<'bldr: 'args, 'args: 'mut_bldr, 'mut_bldr>(";
    code_ += "    _fbb: &'mut_bldr mut flatbuffers::FlatBufferBuilder<'bldr>,";
    code_ += "    {{MAYBE_US}}args: &'args {{STRUCT_NAME}}Args{{MAYBE_LT}}";
    code_ += "  ) -> flatbuffers::WIPOffset<{{STRUCT_NAME}}<'bldr>> {";

    code_ += "    let mut builder = {{STRUCT_NAME}}Builder::new(_fbb);";
    for (size_t size = struct_def.sortbysize ? sizeof(largest_scalar_t) : 1;
         size; size /= 2) {
      ForAllTableFields(
          struct_def,
          [&](const FieldDef &field) {
            if (struct_def.sortbysize &&
                size != SizeOf(field.value.type.base_type))
              return;
            if (IsOptionalToBuilder(field)) {
              code_ +=
                  "  if let Some(x) = args.{{FIELD_NAME}} "
                  "{ builder.add_{{FIELD_NAME}}(x); }";
            } else {
              code_ += "  builder.add_{{FIELD_NAME}}(args.{{FIELD_NAME}});";
            }
          },
          /*reverse=*/true);
    }
    code_ += "    builder.finish()";
    code_ += "  }";
    code_ += "";
    // Generate Object API Packer function.
    if (parser_.opts.generate_object_based_api) {
      // TODO(cneo): Replace more for loops with ForAllX stuff.
      // TODO(cneo): Manage indentation with IncrementIdentLevel?
      code_.SetValue("OBJECT_NAME", NativeName(struct_def));
      code_ += "  pub fn unpack(&self) -> {{OBJECT_NAME}} {";
      ForAllObjectTableFields(struct_def, [&](const FieldDef &field) {
        const Type &type = field.value.type;
        switch (GetFullType(type)) {
          case ftInteger:
          case ftBool:
          case ftFloat:
          case ftEnumKey: {
            code_ += "  let {{FIELD_NAME}} = self.{{FIELD_NAME}}();";
            return;
          }
          case ftUnionKey: return;
          case ftUnionValue: {
            const auto &enum_def = *type.enum_def;
            code_.SetValue("ENUM_NAME", WrapInNameSpace(enum_def));
            code_.SetValue("NATIVE_ENUM_NAME", NamespacedNativeName(enum_def));
            code_ +=
                "  let {{FIELD_NAME}} = match self.{{FIELD_NAME}}_type() {";
            code_ += "    {{ENUM_NAME}}::NONE => {{NATIVE_ENUM_NAME}}::NONE,";
            ForAllUnionObjectVariantsBesidesNone(enum_def, [&] {
              code_ +=
                  "  {{ENUM_NAME}}::{{VARIANT_NAME}} => "
                  "{{NATIVE_ENUM_NAME}}::{{NATIVE_VARIANT}}(Box::new(";
              code_ += "    self.{{FIELD_NAME}}_as_{{U_ELEMENT_NAME}}()";
              code_ +=
                  "        .expect(\"Invalid union table, "
                  "expected `{{ENUM_NAME}}::{{VARIANT_NAME}}`.\")";
              code_ += "        .unpack()";
              code_ += "  )),";
            });
            // Maybe we shouldn't throw away unknown discriminants?
            code_ += "    _ => {{NATIVE_ENUM_NAME}}::NONE,";
            code_ += "  };";
            return;
          }
          // The rest of the types need special handling based on if the field
          // is optional or not.
          case ftString: {
            code_.SetValue("EXPR", "x.to_string()");
            break;
          }
          case ftStruct: {
            code_.SetValue("EXPR", "x.unpack()");
            break;
          }
          case ftTable: {
            code_.SetValue("EXPR", "Box::new(x.unpack())");
            break;
          }
          case ftVectorOfInteger:
          case ftVectorOfBool: {
            if (IsOneByte(type.VectorType().base_type)) {
              // 1 byte stuff is viewed w/ slice instead of flatbuffer::Vector
              // and thus needs to be cloned out of the slice.
              code_.SetValue("EXPR", "x.to_vec()");
              break;
            }
            code_.SetValue("EXPR", "x.into_iter().collect()");
            break;
          }
          case ftVectorOfFloat:
          case ftVectorOfEnumKey: {
            code_.SetValue("EXPR", "x.into_iter().collect()");
            break;
          }
          case ftVectorOfString: {
            code_.SetValue("EXPR", "x.iter().map(|s| s.to_string()).collect()");
            break;
          }
          case ftVectorOfStruct:
          case ftVectorOfTable: {
            code_.SetValue("EXPR", "x.iter().map(|t| t.unpack()).collect()");
            break;
          }
          case ftVectorOfUnionValue: {
            FLATBUFFERS_ASSERT(false && "vectors of unions not yet supported");
            return;
          }
          case ftArrayOfEnum:
          case ftArrayOfStruct:
          case ftArrayOfBuiltin: {
            FLATBUFFERS_ASSERT(false &&
                               "arrays are not supported within tables");
            return;
          }
        }
        if (field.IsOptional()) {
          code_ += "  let {{FIELD_NAME}} = self.{{FIELD_NAME}}().map(|x| {";
          code_ += "    {{EXPR}}";
          code_ += "  });";
        } else {
          code_ += "  let {{FIELD_NAME}} = {";
          code_ += "    let x = self.{{FIELD_NAME}}();";
          code_ += "    {{EXPR}}";
          code_ += "  };";
        }
      });
      code_ += "    {{OBJECT_NAME}} {";
      ForAllObjectTableFields(struct_def, [&](const FieldDef &field) {
        if (field.value.type.base_type == BASE_TYPE_UTYPE) return;
        code_ += "    {{FIELD_NAME}},";
      });
      code_ += "    }";
      code_ += "  }";
    }

    if (struct_def.fields.vec.size() > 0) code_ += "";

    // Generate the accessors. Each has one of two forms:
    //
    // If a value can be None:
    //   pub fn name(&'a self) -> Option<user_facing_type> {
    //     self._tab.get::<internal_type>(offset, defaultval)
    //   }
    //
    // If a value is always Some:
    //   pub fn name(&'a self) -> user_facing_type {
    //     self._tab.get::<internal_type>(offset, defaultval).unwrap()
    //   }
    ForAllTableFields(struct_def, [&](const FieldDef &field) {
      code_.SetValue("RETURN_TYPE",
                     GenTableAccessorFuncReturnType(field, "'a"));

      this->GenComment(field.doc_comment);
      code_ += "#[inline]";
      code_ += "pub fn {{FIELD_NAME}}(&self) -> {{RETURN_TYPE}} {";
      code_ += "  " + GenTableAccessorFuncBody(field, "'a");
      code_ += "}";

      // Generate a comparison function for this field if it is a key.
      if (field.key) { GenKeyFieldMethods(field); }

      // Generate a nested flatbuffer field, if applicable.
      auto nested = field.attributes.Lookup("nested_flatbuffer");
      if (nested) {
        std::string qualified_name = nested->constant;
        auto nested_root = parser_.LookupStruct(nested->constant);
        if (nested_root == nullptr) {
          qualified_name = parser_.current_namespace_->GetFullyQualifiedName(
              nested->constant);
          nested_root = parser_.LookupStruct(qualified_name);
        }
        FLATBUFFERS_ASSERT(nested_root);  // Guaranteed to exist by parser.

        code_.SetValue("NESTED", WrapInNameSpace(*nested_root));
        code_ += "pub fn {{FIELD_NAME}}_nested_flatbuffer(&'a self) -> \\";
        if (field.IsRequired()) {
          code_ += "{{NESTED}}<'a> {";
          code_ += "  let data = self.{{FIELD_NAME}}();";
          code_ += "  use flatbuffers::Follow;";
          code_ +=
              "  <flatbuffers::ForwardsUOffset<{{NESTED}}<'a>>>"
              "::follow(data, 0)";
        } else {
          code_ += "Option<{{NESTED}}<'a>> {";
          code_ += "  self.{{FIELD_NAME}}().map(|data| {";
          code_ += "    use flatbuffers::Follow;";
          code_ +=
              "    <flatbuffers::ForwardsUOffset<{{NESTED}}<'a>>>"
              "::follow(data, 0)";
          code_ += "  })";
        }
        code_ += "}";
      }
    });

    // Explicit specializations for union accessors
    ForAllTableFields(struct_def, [&](const FieldDef &field) {
      if (field.value.type.base_type != BASE_TYPE_UNION) return;
      ForAllUnionVariantsBesidesNone(
          *field.value.type.enum_def, [&](const EnumVal &unused) {
            (void)unused;
            code_ += "#[inline]";
            code_ += "#[allow(non_snake_case)]";
            code_ +=
<<<<<<< HEAD
                "pub fn {{FIELD_NAME}}_as_{{U_ELEMENT_NAME}}(&self) -> "
=======
                "  pub fn {{FIELD_TYPE_FIELD_NAME}}_as_{{U_ELEMENT_NAME}}(&self) -> "
>>>>>>> 2da7ecda
                "Option<{{U_ELEMENT_TABLE_TYPE}}<'a>> {";
            // If the user defined schemas name a field that clashes with a
            // language reserved word, flatc will try to escape the field name
            // by appending an underscore. This works well for most cases,
            // except one. When generating union accessors (and referring to
            // them internally within the code generated here), an extra
            // underscore will be appended to the name, causing build failures.
            //
            // This only happens when unions have members that overlap with
            // language reserved words.
            //
            // To avoid this problem the type field name is used unescaped here:
            code_ +=
                "  if self.{{DISCRIMINANT}}() == {{U_ELEMENT_ENUM_TYPE}} {";

            // The following logic is not tested in the integration test,
            // as of April 10, 2020
            if (field.IsRequired()) {
              code_ += "    let u = self.{{FIELD_NAME}}();";
              code_ += "    Some({{U_ELEMENT_TABLE_TYPE}}::init_from_table(u))";
            } else {
              code_ +=
                  "    self.{{FIELD_NAME}}().map("
                  "{{U_ELEMENT_TABLE_TYPE}}::init_from_table)";
            }
            code_ += "  } else {";
            code_ += "    None";
            code_ += "  }";
            code_ += "}";
            code_ += "";
          });
    });
    code_ += "}";  // End of table impl.
    code_ += "";

    // Generate Verifier;
    code_ += "impl flatbuffers::Verifiable for {{STRUCT_NAME}}<'_> {";
    code_ += "  #[inline]";
    code_ += "  fn run_verifier(";
    code_ += "    v: &mut flatbuffers::Verifier, pos: usize";
    code_ += "  ) -> Result<(), flatbuffers::InvalidFlatbuffer> {";
    code_ += "    use self::flatbuffers::Verifiable;";
    code_ += "    v.visit_table(pos)?\\";
    // Escape newline and insert it onthe next line so we can end the builder
    // with a nice semicolon.
    ForAllTableFields(struct_def, [&](const FieldDef &field) {
      if (GetFullType(field.value.type) == ftUnionKey) return;

      code_.SetValue("IS_REQ", field.IsRequired() ? "true" : "false");
      if (GetFullType(field.value.type) != ftUnionValue) {
        // All types besides unions.
        code_.SetValue("TY", FollowType(field.value.type, "'_"));
        code_ +=
            "\n     .visit_field::<{{TY}}>(\"{{FIELD_NAME}}\", "
            "Self::{{OFFSET_NAME}}, {{IS_REQ}})?\\";
        return;
      }
      // Unions.
      const EnumDef &union_def = *field.value.type.enum_def;
      code_.SetValue("UNION_TYPE", WrapInNameSpace(union_def));
      // TODO: Use the same function that generates the _type field for
      // consistency. We do not call Name() because it inconsistently
      // escapes keywords.
      code_.SetValue("UNION_TYPE_OFFSET_NAME",
                     "VT_" + MakeUpper(field.name + "_type"));
      code_ +=
          "\n     .visit_union::<{{UNION_TYPE}}, _>("
<<<<<<< HEAD
          "\"{{FIELD_NAME}}_type\", Self::{{UNION_TYPE_OFFSET_NAME}}, "
          "\"{{FIELD_NAME}}\", Self::{{OFFSET_NAME}}, {{IS_REQ}}, "
=======
          "&\"{{FIELD_TYPE_FIELD_NAME}}_type\", Self::{{OFFSET_NAME}}_TYPE, "
          "&\"{{FIELD_TYPE_FIELD_NAME}}\", Self::{{OFFSET_NAME}}, {{IS_REQ}}, "
>>>>>>> 2da7ecda
          "|key, v, pos| {";
      code_ += "      match key {";
      ForAllUnionVariantsBesidesNone(union_def, [&](const EnumVal &unused) {
        (void)unused;
        code_ +=
            "        {{U_ELEMENT_ENUM_TYPE}} => v.verify_union_variant::"
            "<flatbuffers::ForwardsUOffset<{{U_ELEMENT_TABLE_TYPE}}>>("
            "\"{{U_ELEMENT_ENUM_TYPE}}\", pos),";
      });
      code_ += "        _ => Ok(()),";
      code_ += "      }";
      code_ += "   })?\\";
    });
    code_ += "\n     .finish();";
    code_ += "    Ok(())";
    code_ += "  }";
    code_ += "}";

    // Generate an args struct:
    code_.SetValue("MAYBE_LT",
                   TableBuilderArgsNeedsLifetime(struct_def) ? "<'a>" : "");
    code_ += "pub struct {{STRUCT_NAME}}Args{{MAYBE_LT}} {";
    ForAllTableFields(struct_def, [&](const FieldDef &field) {
      code_.SetValue("PARAM_TYPE", TableBuilderArgsDefnType(field, "'a"));
      code_ += "  pub {{FIELD_NAME}}: {{PARAM_TYPE}},";
    });
    code_ += "}";

    // Generate an impl of Default for the *Args type:
    code_ += "impl<'a> Default for {{STRUCT_NAME}}Args{{MAYBE_LT}} {";
    code_ += "  #[inline]";
    code_ += "  fn default() -> Self {";
    code_ += "    {{STRUCT_NAME}}Args {";
    ForAllTableFields(struct_def, [&](const FieldDef &field) {
      code_ += "    {{FIELD_NAME}}: {{BLDR_DEF_VAL}},\\";
      code_ += field.IsRequired() ? " // required field" : "";
    });
    code_ += "    }";
    code_ += "  }";
    code_ += "}";

    // Implement serde::Serialize
    const auto numFields = struct_def.fields.vec.size();
    code_.SetValue("NUM_FIELDS", NumToString(numFields));
    code_ += "impl Serialize for {{STRUCT_NAME}}<'_> {";
    code_ += "  fn serialize<S>(&self, serializer: S) -> Result<S::Ok, S::Error>";
    code_ += "  where";
    code_ += "    S: Serializer,";
    code_ += "  {";
    if (numFields == 0) {
    code_ += "    let s = serializer.serialize_struct(\"{{STRUCT_NAME}}\", 0)?;";
    } else {
      code_ += "    let mut s = serializer.serialize_struct(\"{{STRUCT_NAME}}\", {{NUM_FIELDS}})?;";
    }
    ForAllTableFields(struct_def, [&](const FieldDef &field) {
      const Type &type = field.value.type;
      if (IsUnion(type)) {
        if (type.base_type == BASE_TYPE_UNION) {
          const auto &enum_def = *type.enum_def;
          code_.SetValue("ENUM_NAME", WrapInNameSpace(enum_def));
          code_.SetValue("FIELD_TYPE_FIELD_NAME", field.name);

          code_ += "    match self.{{FIELD_TYPE_FIELD_NAME}}_type() {";
          ForAllUnionObjectVariantsBesidesNone(enum_def, [&] {
            code_.SetValue("FIELD_TYPE_FIELD_NAME", field.name);
            code_ += "      {{ENUM_NAME}}::{{VARIANT_NAME}} => {";
            code_ += "        let f = self.{{FIELD_TYPE_FIELD_NAME}}_as_{{U_ELEMENT_NAME}}()";
            code_ += "          .expect(\"Invalid union table, expected `{{ENUM_NAME}}::{{VARIANT_NAME}}`.\");";
            code_ += "        s.serialize_field(\"{{FIELD_NAME}}\", &f)?;";
            code_ += "      }";
          });
          code_ += "      _ => unimplemented!(),";
          code_ += "    }";
        } else {
          code_ += "    s.serialize_field(\"{{FIELD_NAME}}\", &self.{{FIELD_NAME}}())?;";
        }
      } else {
        if (field.IsOptional()) {
          code_ += "    if let Some(f) = self.{{FIELD_NAME}}() {";
          code_ += "      s.serialize_field(\"{{FIELD_NAME}}\", &f)?;";
          code_ += "    } else {";
          code_ += "      s.skip_field(\"{{FIELD_NAME}}\")?;";
          code_ += "    }";
        } else {
          code_ += "    s.serialize_field(\"{{FIELD_NAME}}\", &self.{{FIELD_NAME}}())?;";
        }
      }
    });
    code_ += "    s.end()";
    code_ += "  }";
    code_ += "}";
    code_ += "";

    // Generate a builder struct:
    code_ += "pub struct {{STRUCT_NAME}}Builder<'a: 'b, 'b> {";
    code_ += "  fbb_: &'b mut flatbuffers::FlatBufferBuilder<'a>,";
    code_ +=
        "  start_: flatbuffers::WIPOffset<"
        "flatbuffers::TableUnfinishedWIPOffset>,";
    code_ += "}";

    // Generate builder functions:
    code_ += "impl<'a: 'b, 'b> {{STRUCT_NAME}}Builder<'a, 'b> {";
    ForAllTableFields(struct_def, [&](const FieldDef &field) {
      const bool is_scalar = IsScalar(field.value.type.base_type);
      std::string offset = GetFieldOffsetName(field);
      // Generate functions to add data, which take one of two forms.
      //
      // If a value has a default:
      //   fn add_x(x_: type) {
      //     fbb_.push_slot::<type>(offset, x_, Some(default));
      //   }
      //
      // If a value does not have a default:
      //   fn add_x(x_: type) {
      //     fbb_.push_slot_always::<type>(offset, x_);
      //   }
      code_.SetValue("FIELD_OFFSET", Name(struct_def) + "::" + offset);
      code_.SetValue("FIELD_TYPE", TableBuilderArgsAddFuncType(field, "'b "));
      code_.SetValue("FUNC_BODY", TableBuilderArgsAddFuncBody(field));
      code_ += "#[inline]";
      code_ +=
          "pub fn add_{{FIELD_NAME}}(&mut self, {{FIELD_NAME}}: "
          "{{FIELD_TYPE}}) {";
      if (is_scalar && !field.IsOptional()) {
        code_ +=
            "  {{FUNC_BODY}}({{FIELD_OFFSET}}, {{FIELD_NAME}}, "
            "{{BLDR_DEF_VAL}});";
      } else {
        code_ += "  {{FUNC_BODY}}({{FIELD_OFFSET}}, {{FIELD_NAME}});";
      }
      code_ += "}";
    });

    // Struct initializer (all fields required);
    code_ += "  #[inline]";
    code_ +=
        "  pub fn new(_fbb: &'b mut flatbuffers::FlatBufferBuilder<'a>) -> "
        "{{STRUCT_NAME}}Builder<'a, 'b> {";
    code_.SetValue("NUM_FIELDS", NumToString(struct_def.fields.vec.size()));
    code_ += "    let start = _fbb.start_table();";
    code_ += "    {{STRUCT_NAME}}Builder {";
    code_ += "      fbb_: _fbb,";
    code_ += "      start_: start,";
    code_ += "    }";
    code_ += "  }";

    // finish() function.
    code_ += "  #[inline]";
    code_ +=
        "  pub fn finish(self) -> "
        "flatbuffers::WIPOffset<{{STRUCT_NAME}}<'a>> {";
    code_ += "    let o = self.fbb_.end_table(self.start_);";

    ForAllTableFields(struct_def, [&](const FieldDef &field) {
      if (!field.IsRequired()) return;
      code_ +=
          "  self.fbb_.required(o, {{STRUCT_NAME}}::{{OFFSET_NAME}},"
          "\"{{FIELD_NAME}}\");";
    });
    code_ += "    flatbuffers::WIPOffset::new(o.value())";
    code_ += "  }";
    code_ += "}";
    code_ += "";

    code_ += "impl std::fmt::Debug for {{STRUCT_NAME}}<'_> {";
    code_ +=
        "  fn fmt(&self, f: &mut std::fmt::Formatter<'_>"
        ") -> std::fmt::Result {";
    code_ += "    let mut ds = f.debug_struct(\"{{STRUCT_NAME}}\");";
    ForAllTableFields(struct_def, [&](const FieldDef &field) {
      if (GetFullType(field.value.type) == ftUnionValue) {
        // Generate a match statement to handle unions properly.
        code_.SetValue("KEY_TYPE", GenTableAccessorFuncReturnType(field, ""));
        code_.SetValue("UNION_ERR",
                       "&\"InvalidFlatbuffer: Union discriminant"
                       " does not match value.\"");

<<<<<<< HEAD
        code_ += "    match self.{{DISCRIMINANT}}() {";
=======
        code_ += "      match self.{{FIELD_TYPE_FIELD_NAME}}_type() {";
>>>>>>> 2da7ecda
        ForAllUnionVariantsBesidesNone(
            *field.value.type.enum_def, [&](const EnumVal &unused) {
              (void)unused;
              code_ += "      {{U_ELEMENT_ENUM_TYPE}} => {";
              code_ +=
                  "        if let Some(x) = "
                  "self.{{FIELD_NAME}}_as_"
                  "{{U_ELEMENT_NAME}}() {";
              code_ += "          ds.field(\"{{FIELD_NAME}}\", &x)";
              code_ += "        } else {";
              code_ += "          ds.field(\"{{FIELD_NAME}}\", {{UNION_ERR}})";
              code_ += "        }";
              code_ += "      },";
            });
        code_ += "      _ => {";
        code_ += "        let x: Option<()> = None;";
        code_ += "        ds.field(\"{{FIELD_NAME}}\", &x)";
        code_ += "      },";
        code_ += "    };";
      } else {
        // Most fields.
        code_ += "    ds.field(\"{{FIELD_NAME}}\", &self.{{FIELD_NAME}}());";
      }
    });
    code_ += "      ds.finish()";
    code_ += "  }";
    code_ += "}";
  }

  void GenTableObject(const StructDef &table) {
    code_.SetValue("OBJECT_NAME", NativeName(table));
    code_.SetValue("STRUCT_NAME", Name(table));

    // Generate the native object.
    code_ += "#[non_exhaustive]";
    code_ += "#[derive(Debug, Clone, PartialEq)]";
    code_ += "pub struct {{OBJECT_NAME}} {";
    ForAllObjectTableFields(table, [&](const FieldDef &field) {
      // Union objects combine both the union discriminant and value, so we
      // skip making a field for the discriminant.
      if (field.value.type.base_type == BASE_TYPE_UTYPE) return;
      code_ += "pub {{FIELD_NAME}}: {{FIELD_OBJECT_TYPE}},";
    });
    code_ += "}";

    code_ += "impl Default for {{OBJECT_NAME}} {";
    code_ += "  fn default() -> Self {";
    code_ += "    Self {";
    ForAllObjectTableFields(table, [&](const FieldDef &field) {
      if (field.value.type.base_type == BASE_TYPE_UTYPE) return;
      std::string default_value = GetDefaultValue(field, kObject);
      code_ += "    {{FIELD_NAME}}: " + default_value + ",";
    });
    code_ += "    }";
    code_ += "  }";
    code_ += "}";

    // TODO(cneo): Generate defaults for Native tables. However, since structs
    // may be required, they, and therefore enums need defaults.

    // Generate pack function.
    code_ += "impl {{OBJECT_NAME}} {";
    code_ += "  pub fn pack<'b>(";
    code_ += "    &self,";
    code_ += "    _fbb: &mut flatbuffers::FlatBufferBuilder<'b>";
    code_ += "  ) -> flatbuffers::WIPOffset<{{STRUCT_NAME}}<'b>> {";
    // First we generate variables for each field and then later assemble them
    // using "StructArgs" to more easily manage ownership of the builder.
    ForAllObjectTableFields(table, [&](const FieldDef &field) {
      const Type &type = field.value.type;
      switch (GetFullType(type)) {
        case ftInteger:
        case ftBool:
        case ftFloat:
        case ftEnumKey: {
          code_ += "  let {{FIELD_NAME}} = self.{{FIELD_NAME}};";
          return;
        }
        case ftUnionKey: return;  // Generate union type with union value.
        case ftUnionValue: {
          code_.SetValue("SNAKE_CASE_ENUM_NAME",
                         MakeSnakeCase(Name(*field.value.type.enum_def)));
          code_ +=
              "  let {{FIELD_NAME}}_type = "
              "self.{{FIELD_NAME}}.{{SNAKE_CASE_ENUM_NAME}}_type();";
          code_ += "  let {{FIELD_NAME}} = self.{{FIELD_NAME}}.pack(_fbb);";
          return;
        }
        // The rest of the types require special casing around optionalness
        // due to "required" annotation.
        case ftString: {
          MapNativeTableField(field, "_fbb.create_string(x)");
          return;
        }
        case ftStruct: {
          // Hold the struct in a variable so we can reference it.
          if (field.IsRequired()) {
            code_ +=
                "  let {{FIELD_NAME}}_tmp = Some(self.{{FIELD_NAME}}.pack());";
          } else {
            code_ +=
                "  let {{FIELD_NAME}}_tmp = self.{{FIELD_NAME}}"
                ".as_ref().map(|x| x.pack());";
          }
          code_ += "  let {{FIELD_NAME}} = {{FIELD_NAME}}_tmp.as_ref();";

          return;
        }
        case ftTable: {
          MapNativeTableField(field, "x.pack(_fbb)");
          return;
        }
        case ftVectorOfEnumKey:
        case ftVectorOfInteger:
        case ftVectorOfBool:
        case ftVectorOfFloat: {
          MapNativeTableField(field, "_fbb.create_vector(x)");
          return;
        }
        case ftVectorOfStruct: {
          MapNativeTableField(
              field,
              "let w: Vec<_> = x.iter().map(|t| t.pack()).collect();"
              "_fbb.create_vector(&w)");
          return;
        }
        case ftVectorOfString: {
          // TODO(cneo): create_vector* should be more generic to avoid
          // allocations.

          MapNativeTableField(
              field,
              "let w: Vec<_> = x.iter().map(|s| s.as_ref()).collect();"
              "_fbb.create_vector_of_strings(&w)");
          return;
        }
        case ftVectorOfTable: {
          MapNativeTableField(
              field,
              "let w: Vec<_> = x.iter().map(|t| t.pack(_fbb)).collect();"
              "_fbb.create_vector(&w)");
          return;
        }
        case ftVectorOfUnionValue: {
          FLATBUFFERS_ASSERT(false && "vectors of unions not yet supported");
          return;
        }
        case ftArrayOfEnum:
        case ftArrayOfStruct:
        case ftArrayOfBuiltin: {
          FLATBUFFERS_ASSERT(false && "arrays are not supported within tables");
          return;
        }
      }
    });
    code_ += "    {{STRUCT_NAME}}::create(_fbb, &{{STRUCT_NAME}}Args{";
    ForAllObjectTableFields(table, [&](const FieldDef &field) {
      (void)field;  // Unused.
      code_ += "    {{FIELD_NAME}},";
    });
    code_ += "    })";
    code_ += "  }";
    code_ += "}";
  }
  void ForAllObjectTableFields(const StructDef &table,
                               std::function<void(const FieldDef &)> cb) {
    const std::vector<FieldDef *> &v = table.fields.vec;
    for (auto it = v.begin(); it != v.end(); it++) {
      const FieldDef &field = **it;
      if (field.deprecated) continue;
      code_.SetValue("FIELD_NAME", Name(field));
      code_.SetValue("FIELD_OBJECT_TYPE", ObjectFieldType(field, true));
      code_.IncrementIdentLevel();
      cb(field);
      code_.DecrementIdentLevel();
    }
  }
  void MapNativeTableField(const FieldDef &field, const std::string &expr) {
    if (field.IsOptional()) {
      code_ += "  let {{FIELD_NAME}} = self.{{FIELD_NAME}}.as_ref().map(|x|{";
      code_ += "    " + expr;
      code_ += "  });";
    } else {
      // For some reason Args has optional types for required fields.
      // TODO(cneo): Fix this... but its a breaking change?
      code_ += "  let {{FIELD_NAME}} = Some({";
      code_ += "    let x = &self.{{FIELD_NAME}};";
      code_ += "    " + expr;
      code_ += "  });";
    }
  }

  // Generate functions to compare tables and structs by key. This function
  // must only be called if the field key is defined.
  void GenKeyFieldMethods(const FieldDef &field) {
    FLATBUFFERS_ASSERT(field.key);

    code_.SetValue("KEY_TYPE", GenTableAccessorFuncReturnType(field, ""));
    code_.SetValue("REF", IsString(field.value.type) ? "" : "&");

    code_ += "#[inline]";
    code_ +=
        "pub fn key_compare_less_than(&self, o: &{{STRUCT_NAME}}) -> "
        "bool {";
    code_ += "  self.{{FIELD_NAME}}() < o.{{FIELD_NAME}}()";
    code_ += "}";
    code_ += "";
    code_ += "#[inline]";
    code_ +=
        "pub fn key_compare_with_value(&self, val: {{KEY_TYPE}}) -> "
        "::std::cmp::Ordering {";
    code_ += "  let key = self.{{FIELD_NAME}}();";
    code_ += "  key.cmp({{REF}}val)";
    code_ += "}";
  }

  // Generate functions for accessing the root table object. This function
  // must only be called if the root table is defined.
  void GenRootTableFuncs(const StructDef &struct_def) {
    FLATBUFFERS_ASSERT(parser_.root_struct_def_ && "root table not defined");
    auto name = Name(struct_def);

    code_.SetValue("STRUCT_NAME", name);
    code_.SetValue("STRUCT_NAME_SNAKECASE", MakeSnakeCase(name));
    code_.SetValue("STRUCT_NAME_CAPS", MakeUpper(MakeSnakeCase(name)));

    // The root datatype accessors:
    code_ += "#[inline]";
    code_ +=
        "#[deprecated(since=\"2.0.0\", "
        "note=\"Deprecated in favor of `root_as...` methods.\")]";
    code_ +=
        "pub fn get_root_as_{{STRUCT_NAME_SNAKECASE}}<'a>(buf: &'a [u8])"
        " -> {{STRUCT_NAME}}<'a> {";
    code_ +=
        "  unsafe { flatbuffers::root_unchecked::<{{STRUCT_NAME}}"
        "<'a>>(buf) }";
    code_ += "}";
    code_ += "";

    code_ += "#[inline]";
    code_ +=
        "#[deprecated(since=\"2.0.0\", "
        "note=\"Deprecated in favor of `root_as...` methods.\")]";
    code_ +=
        "pub fn get_size_prefixed_root_as_{{STRUCT_NAME_SNAKECASE}}"
        "<'a>(buf: &'a [u8]) -> {{STRUCT_NAME}}<'a> {";
    code_ +=
        "  unsafe { flatbuffers::size_prefixed_root_unchecked::<{{STRUCT_NAME}}"
        "<'a>>(buf) }";
    code_ += "}";
    code_ += "";
    // Default verifier root fns.
    code_ += "#[inline]";
    code_ += "/// Verifies that a buffer of bytes contains a `{{STRUCT_NAME}}`";
    code_ += "/// and returns it.";
    code_ += "/// Note that verification is still experimental and may not";
    code_ += "/// catch every error, or be maximally performant. For the";
    code_ += "/// previous, unchecked, behavior use";
    code_ += "/// `root_as_{{STRUCT_NAME_SNAKECASE}}_unchecked`.";
    code_ +=
        "pub fn root_as_{{STRUCT_NAME_SNAKECASE}}(buf: &[u8]) "
        "-> Result<{{STRUCT_NAME}}, flatbuffers::InvalidFlatbuffer> {";
    code_ += "  flatbuffers::root::<{{STRUCT_NAME}}>(buf)";
    code_ += "}";
    code_ += "#[inline]";
    code_ += "/// Verifies that a buffer of bytes contains a size prefixed";
    code_ += "/// `{{STRUCT_NAME}}` and returns it.";
    code_ += "/// Note that verification is still experimental and may not";
    code_ += "/// catch every error, or be maximally performant. For the";
    code_ += "/// previous, unchecked, behavior use";
    code_ += "/// `size_prefixed_root_as_{{STRUCT_NAME_SNAKECASE}}_unchecked`.";
    code_ +=
        "pub fn size_prefixed_root_as_{{STRUCT_NAME_SNAKECASE}}"
        "(buf: &[u8]) -> Result<{{STRUCT_NAME}}, "
        "flatbuffers::InvalidFlatbuffer> {";
    code_ += "  flatbuffers::size_prefixed_root::<{{STRUCT_NAME}}>(buf)";
    code_ += "}";
    // Verifier with options root fns.
    code_ += "#[inline]";
    code_ += "/// Verifies, with the given options, that a buffer of bytes";
    code_ += "/// contains a `{{STRUCT_NAME}}` and returns it.";
    code_ += "/// Note that verification is still experimental and may not";
    code_ += "/// catch every error, or be maximally performant. For the";
    code_ += "/// previous, unchecked, behavior use";
    code_ += "/// `root_as_{{STRUCT_NAME_SNAKECASE}}_unchecked`.";
    code_ += "pub fn root_as_{{STRUCT_NAME_SNAKECASE}}_with_opts<'b, 'o>(";
    code_ += "  opts: &'o flatbuffers::VerifierOptions,";
    code_ += "  buf: &'b [u8],";
    code_ +=
        ") -> Result<{{STRUCT_NAME}}<'b>, flatbuffers::InvalidFlatbuffer>"
        " {";
    code_ += "  flatbuffers::root_with_opts::<{{STRUCT_NAME}}<'b>>(opts, buf)";
    code_ += "}";
    code_ += "#[inline]";
    code_ += "/// Verifies, with the given verifier options, that a buffer of";
    code_ += "/// bytes contains a size prefixed `{{STRUCT_NAME}}` and returns";
    code_ += "/// it. Note that verification is still experimental and may not";
    code_ += "/// catch every error, or be maximally performant. For the";
    code_ += "/// previous, unchecked, behavior use";
    code_ += "/// `root_as_{{STRUCT_NAME_SNAKECASE}}_unchecked`.";
    code_ +=
        "pub fn size_prefixed_root_as_{{STRUCT_NAME_SNAKECASE}}_with_opts"
        "<'b, 'o>(";
    code_ += "  opts: &'o flatbuffers::VerifierOptions,";
    code_ += "  buf: &'b [u8],";
    code_ +=
        ") -> Result<{{STRUCT_NAME}}<'b>, flatbuffers::InvalidFlatbuffer>"
        " {";
    code_ +=
        "  flatbuffers::size_prefixed_root_with_opts::<{{STRUCT_NAME}}"
        "<'b>>(opts, buf)";
    code_ += "}";
    // Unchecked root fns.
    code_ += "#[inline]";
    code_ +=
        "/// Assumes, without verification, that a buffer of bytes "
        "contains a {{STRUCT_NAME}} and returns it.";
    code_ += "/// # Safety";
    code_ +=
        "/// Callers must trust the given bytes do indeed contain a valid"
        " `{{STRUCT_NAME}}`.";
    code_ +=
        "pub unsafe fn root_as_{{STRUCT_NAME_SNAKECASE}}_unchecked"
        "(buf: &[u8]) -> {{STRUCT_NAME}} {";
    code_ += "  flatbuffers::root_unchecked::<{{STRUCT_NAME}}>(buf)";
    code_ += "}";
    code_ += "#[inline]";
    code_ +=
        "/// Assumes, without verification, that a buffer of bytes "
        "contains a size prefixed {{STRUCT_NAME}} and returns it.";
    code_ += "/// # Safety";
    code_ +=
        "/// Callers must trust the given bytes do indeed contain a valid"
        " size prefixed `{{STRUCT_NAME}}`.";
    code_ +=
        "pub unsafe fn size_prefixed_root_as_{{STRUCT_NAME_SNAKECASE}}"
        "_unchecked(buf: &[u8]) -> {{STRUCT_NAME}} {";
    code_ +=
        "  flatbuffers::size_prefixed_root_unchecked::<{{STRUCT_NAME}}>"
        "(buf)";
    code_ += "}";

    if (parser_.file_identifier_.length()) {
      // Declare the identifier
      // (no lifetime needed as constants have static lifetimes by default)
      code_ += "pub const {{STRUCT_NAME_CAPS}}_IDENTIFIER: &str\\";
      code_ += " = \"" + parser_.file_identifier_ + "\";";
      code_ += "";

      // Check if a buffer has the identifier.
      code_ += "#[inline]";
      code_ += "pub fn {{STRUCT_NAME_SNAKECASE}}_buffer_has_identifier\\";
      code_ += "(buf: &[u8]) -> bool {";
      code_ += "  flatbuffers::buffer_has_identifier(buf, \\";
      code_ += "{{STRUCT_NAME_CAPS}}_IDENTIFIER, false)";
      code_ += "}";
      code_ += "";
      code_ += "#[inline]";
      code_ += "pub fn {{STRUCT_NAME_SNAKECASE}}_size_prefixed\\";
      code_ += "_buffer_has_identifier(buf: &[u8]) -> bool {";
      code_ += "  flatbuffers::buffer_has_identifier(buf, \\";
      code_ += "{{STRUCT_NAME_CAPS}}_IDENTIFIER, true)";
      code_ += "}";
      code_ += "";
    }

    if (parser_.file_extension_.length()) {
      // Return the extension
      code_ += "pub const {{STRUCT_NAME_CAPS}}_EXTENSION: &str = \\";
      code_ += "\"" + parser_.file_extension_ + "\";";
      code_ += "";
    }

    // Finish a buffer with a given root object:
    code_.SetValue("OFFSET_TYPELABEL", Name(struct_def) + "Offset");
    code_ += "#[inline]";
    code_ += "pub fn finish_{{STRUCT_NAME_SNAKECASE}}_buffer<'a, 'b>(";
    code_ += "    fbb: &'b mut flatbuffers::FlatBufferBuilder<'a>,";
    code_ += "    root: flatbuffers::WIPOffset<{{STRUCT_NAME}}<'a>>) {";
    if (parser_.file_identifier_.length()) {
      code_ += "  fbb.finish(root, Some({{STRUCT_NAME_CAPS}}_IDENTIFIER));";
    } else {
      code_ += "  fbb.finish(root, None);";
    }
    code_ += "}";
    code_ += "";
    code_ += "#[inline]";
    code_ +=
        "pub fn finish_size_prefixed_{{STRUCT_NAME_SNAKECASE}}_buffer"
        "<'a, 'b>("
        "fbb: &'b mut flatbuffers::FlatBufferBuilder<'a>, "
        "root: flatbuffers::WIPOffset<{{STRUCT_NAME}}<'a>>) {";
    if (parser_.file_identifier_.length()) {
      code_ +=
          "  fbb.finish_size_prefixed(root, "
          "Some({{STRUCT_NAME_CAPS}}_IDENTIFIER));";
    } else {
      code_ += "  fbb.finish_size_prefixed(root, None);";
    }
    code_ += "}";
  }

  static void GenPadding(
      const FieldDef &field, std::string *code_ptr, int *id,
      const std::function<void(int bits, std::string *code_ptr, int *id)> &f) {
    if (field.padding) {
      for (int i = 0; i < 4; i++) {
        if (static_cast<int>(field.padding) & (1 << i)) {
          f((1 << i) * 8, code_ptr, id);
        }
      }
      assert(!(field.padding & ~0xF));
    }
  }

  static void PaddingDefinition(int bits, std::string *code_ptr, int *id) {
    *code_ptr +=
        "  padding" + NumToString((*id)++) + "__: u" + NumToString(bits) + ",";
  }

  static void PaddingInitializer(int bits, std::string *code_ptr, int *id) {
    (void)bits;
    *code_ptr += "padding" + NumToString((*id)++) + "__: 0,";
  }

  void ForAllStructFields(const StructDef &struct_def,
                          std::function<void(const FieldDef &field)> cb) {
    size_t offset_to_field = 0;
    for (auto it = struct_def.fields.vec.begin();
         it != struct_def.fields.vec.end(); ++it) {
      const auto &field = **it;
      code_.SetValue("FIELD_TYPE", GetTypeGet(field.value.type));
      code_.SetValue("FIELD_OBJECT_TYPE", ObjectFieldType(field, false));
      code_.SetValue("FIELD_NAME", Name(field));
      code_.SetValue("FIELD_OFFSET", NumToString(offset_to_field));
      code_.SetValue(
          "REF",
          IsStruct(field.value.type) || IsArray(field.value.type) ? "&" : "");
      code_.IncrementIdentLevel();
      cb(field);
      code_.DecrementIdentLevel();
      const size_t size = InlineSize(field.value.type);
      offset_to_field += size + field.padding;
    }
  }
  // Generate an accessor struct with constructor for a flatbuffers struct.
  void GenStruct(const StructDef &struct_def) {
    // Generates manual padding and alignment.
    // Variables are private because they contain little endian data on all
    // platforms.
    GenComment(struct_def.doc_comment);
    code_.SetValue("ALIGN", NumToString(struct_def.minalign));
    code_.SetValue("STRUCT_NAME", Name(struct_def));
    code_.SetValue("STRUCT_SIZE", NumToString(struct_def.bytesize));

    // We represent Flatbuffers-structs in Rust-u8-arrays since the data may be
    // of the wrong endianness and alignment 1.
    //
    // PartialEq is useful to derive because we can correctly compare structs
    // for equality by just comparing their underlying byte data. This doesn't
    // hold for PartialOrd/Ord.
    code_ += "// struct {{STRUCT_NAME}}, aligned to {{ALIGN}}";
    code_ += "#[repr(transparent)]";
    code_ += "#[derive(Clone, Copy, PartialEq)]";
    code_ += "pub struct {{STRUCT_NAME}}(pub [u8; {{STRUCT_SIZE}}]);";
    code_ += "impl Default for {{STRUCT_NAME}} { ";
    code_ += "  fn default() -> Self { ";
    code_ += "    Self([0; {{STRUCT_SIZE}}])";
    code_ += "  }";
    code_ += "}";

    // Debug for structs.
    code_ += "impl std::fmt::Debug for {{STRUCT_NAME}} {";
    code_ +=
        "  fn fmt(&self, f: &mut std::fmt::Formatter"
        ") -> std::fmt::Result {";
    code_ += "    f.debug_struct(\"{{STRUCT_NAME}}\")";
    ForAllStructFields(struct_def, [&](const FieldDef &unused) {
      (void)unused;
      code_ += "    .field(\"{{FIELD_NAME}}\", &self.{{FIELD_NAME}}())";
    });
    code_ += "      .finish()";
    code_ += "  }";
    code_ += "}";
    code_ += "";

    // Generate impls for SafeSliceAccess (because all structs are endian-safe),
    // Follow for the value type, Follow for the reference type, Push for the
    // value type, and Push for the reference type.
    code_ += "impl flatbuffers::SimpleToVerifyInSlice for {{STRUCT_NAME}} {}";
    code_ += "impl flatbuffers::SafeSliceAccess for {{STRUCT_NAME}} {}";
    code_ += "impl<'a> flatbuffers::Follow<'a> for {{STRUCT_NAME}} {";
    code_ += "  type Inner = &'a {{STRUCT_NAME}};";
    code_ += "  #[inline]";
    code_ += "  fn follow(buf: &'a [u8], loc: usize) -> Self::Inner {";
    code_ += "    <&'a {{STRUCT_NAME}}>::follow(buf, loc)";
    code_ += "  }";
    code_ += "}";
    code_ += "impl<'a> flatbuffers::Follow<'a> for &'a {{STRUCT_NAME}} {";
    code_ += "  type Inner = &'a {{STRUCT_NAME}};";
    code_ += "  #[inline]";
    code_ += "  fn follow(buf: &'a [u8], loc: usize) -> Self::Inner {";
    code_ += "    flatbuffers::follow_cast_ref::<{{STRUCT_NAME}}>(buf, loc)";
    code_ += "  }";
    code_ += "}";
    code_ += "impl<'b> flatbuffers::Push for {{STRUCT_NAME}} {";
    code_ += "    type Output = {{STRUCT_NAME}};";
    code_ += "    #[inline]";
    code_ += "    fn push(&self, dst: &mut [u8], _rest: &[u8]) {";
    code_ += "        let src = unsafe {";
    code_ +=
        "            ::std::slice::from_raw_parts("
        "self as *const {{STRUCT_NAME}} as *const u8, Self::size())";
    code_ += "        };";
    code_ += "        dst.copy_from_slice(src);";
    code_ += "    }";
    code_ += "}";
    code_ += "impl<'b> flatbuffers::Push for &'b {{STRUCT_NAME}} {";
    code_ += "    type Output = {{STRUCT_NAME}};";
    code_ += "";
    code_ += "    #[inline]";
    code_ += "    fn push(&self, dst: &mut [u8], _rest: &[u8]) {";
    code_ += "        let src = unsafe {";
    code_ +=
        "            ::std::slice::from_raw_parts("
        "*self as *const {{STRUCT_NAME}} as *const u8, Self::size())";
    code_ += "        };";
    code_ += "        dst.copy_from_slice(src);";
    code_ += "    }";
    code_ += "}";
    code_ += "";

    // Generate verifier: Structs are simple so presence and alignment are
    // all that need to be checked.
    code_ += "impl<'a> flatbuffers::Verifiable for {{STRUCT_NAME}} {";
    code_ += "  #[inline]";
    code_ += "  fn run_verifier(";
    code_ += "    v: &mut flatbuffers::Verifier, pos: usize";
    code_ += "  ) -> Result<(), flatbuffers::InvalidFlatbuffer> {";
    code_ += "    use self::flatbuffers::Verifiable;";
    code_ += "    v.in_buffer::<Self>(pos)";
    code_ += "  }";
    code_ += "}";

    // Implement serde::Serialize
    const auto numFields = struct_def.fields.vec.size();
    code_.SetValue("NUM_FIELDS", NumToString(numFields));
    code_ += "impl Serialize for {{STRUCT_NAME}} {";
    code_ += "  fn serialize<S>(&self, serializer: S) -> Result<S::Ok, S::Error>";
    code_ += "  where";
    code_ += "    S: Serializer,";
    code_ += "  {";
    if (numFields == 0) {
    code_ += "    let s = serializer.serialize_struct(\"{{STRUCT_NAME}}\", 0)?;";
    } else {
      code_ += "    let mut s = serializer.serialize_struct(\"{{STRUCT_NAME}}\", {{NUM_FIELDS}})?;";
    }
    ForAllStructFields(struct_def, [&](const FieldDef &field) {
      code_ += "    s.serialize_field(\"{{FIELD_NAME}}\", &self.{{FIELD_NAME}}())?;";
    });
    code_ += "    s.end()";
    code_ += "  }";
    code_ += "}";
    code_ += "";

    // Generate a constructor that takes all fields as arguments.
    code_ += "impl<'a> {{STRUCT_NAME}} {";
    code_ += "  #[allow(clippy::too_many_arguments)]";
    code_ += "  pub fn new(";
    ForAllStructFields(struct_def, [&](const FieldDef &unused) {
      (void)unused;
      code_ += "  {{FIELD_NAME}}: {{REF}}{{FIELD_TYPE}},";
    });
    code_ += "  ) -> Self {";
    code_ += "    let mut s = Self([0; {{STRUCT_SIZE}}]);";
    ForAllStructFields(struct_def, [&](const FieldDef &unused) {
      (void)unused;
      code_ += "  s.set_{{FIELD_NAME}}({{FIELD_NAME}});";
    });
    code_ += "    s";
    code_ += "  }";
    code_ += "";

    if (parser_.opts.generate_name_strings) {
      GenFullyQualifiedNameGetter(struct_def, struct_def.name);
    }

    // Generate accessor methods for the struct.
    ForAllStructFields(struct_def, [&](const FieldDef &field) {
      this->GenComment(field.doc_comment);
      // Getter.
      if (IsStruct(field.value.type)) {
        code_ += "pub fn {{FIELD_NAME}}(&self) -> &{{FIELD_TYPE}} {";
        code_ +=
            "  unsafe {"
            " &*(self.0[{{FIELD_OFFSET}}..].as_ptr() as *const"
            " {{FIELD_TYPE}}) }";
      } else if (IsArray(field.value.type)) {
        code_.SetValue("ARRAY_SIZE",
                       NumToString(field.value.type.fixed_length));
        code_.SetValue("ARRAY_ITEM", GetTypeGet(field.value.type.VectorType()));
        code_ +=
            "pub fn {{FIELD_NAME}}(&'a self) -> "
            "flatbuffers::Array<'a, {{ARRAY_ITEM}}, {{ARRAY_SIZE}}> {";
        code_ += "  flatbuffers::Array::follow(&self.0, {{FIELD_OFFSET}})";
      } else {
        code_ += "pub fn {{FIELD_NAME}}(&self) -> {{FIELD_TYPE}} {";
        code_ +=
            "  let mut mem = core::mem::MaybeUninit::"
            "<{{FIELD_TYPE}}>::uninit();";
        code_ += "  unsafe {";
        code_ += "    core::ptr::copy_nonoverlapping(";
        code_ += "      self.0[{{FIELD_OFFSET}}..].as_ptr(),";
        code_ += "      mem.as_mut_ptr() as *mut u8,";
        code_ += "      core::mem::size_of::<{{FIELD_TYPE}}>(),";
        code_ += "    );";
        code_ += "    mem.assume_init()";
        code_ += "  }.from_little_endian()";
      }
      code_ += "}\n";
      // Setter.
      if (IsStruct(field.value.type)) {
        code_.SetValue("FIELD_SIZE", NumToString(InlineSize(field.value.type)));
        code_ += "#[allow(clippy::identity_op)]";  // If FIELD_OFFSET=0.
        code_ += "pub fn set_{{FIELD_NAME}}(&mut self, x: &{{FIELD_TYPE}}) {";
        code_ +=
            "  self.0[{{FIELD_OFFSET}}..{{FIELD_OFFSET}} + {{FIELD_SIZE}}]"
            ".copy_from_slice(&x.0)";
      } else if (IsArray(field.value.type)) {
        if (GetFullType(field.value.type) == ftArrayOfBuiltin) {
          code_.SetValue("ARRAY_ITEM",
                         GetTypeGet(field.value.type.VectorType()));
          code_.SetValue(
              "ARRAY_ITEM_SIZE",
              NumToString(InlineSize(field.value.type.VectorType())));
          code_ +=
              "pub fn set_{{FIELD_NAME}}(&mut self, items: &{{FIELD_TYPE}}) "
              "{";
          code_ +=
              "  flatbuffers::emplace_scalar_array(&mut self.0, "
              "{{FIELD_OFFSET}}, items);";
        } else {
          code_.SetValue("FIELD_SIZE",
                         NumToString(InlineSize(field.value.type)));
          code_ += "pub fn set_{{FIELD_NAME}}(&mut self, x: &{{FIELD_TYPE}}) {";
          code_ += "  unsafe {";
          code_ += "    std::ptr::copy(";
          code_ += "      x.as_ptr() as *const u8,";
          code_ += "      self.0.as_mut_ptr().add({{FIELD_OFFSET}}),";
          code_ += "      {{FIELD_SIZE}},";
          code_ += "    );";
          code_ += "  }";
        }
      } else {
        code_ += "pub fn set_{{FIELD_NAME}}(&mut self, x: {{FIELD_TYPE}}) {";
        code_ += "  let x_le = x.to_little_endian();";
        code_ += "  unsafe {";
        code_ += "    core::ptr::copy_nonoverlapping(";
        code_ += "      &x_le as *const {{FIELD_TYPE}} as *const u8,";
        code_ += "      self.0[{{FIELD_OFFSET}}..].as_mut_ptr(),";
        code_ += "      core::mem::size_of::<{{FIELD_TYPE}}>(),";
        code_ += "    );";
        code_ += "  }";
      }
      code_ += "}\n";

      // Generate a comparison function for this field if it is a key.
      if (field.key) { GenKeyFieldMethods(field); }
    });

    // Generate Object API unpack method.
    if (parser_.opts.generate_object_based_api) {
      code_.SetValue("NATIVE_STRUCT_NAME", NativeName(struct_def));
      code_ += "  pub fn unpack(&self) -> {{NATIVE_STRUCT_NAME}} {";
      code_ += "    {{NATIVE_STRUCT_NAME}} {";
      ForAllStructFields(struct_def, [&](const FieldDef &field) {
        if (IsArray(field.value.type)) {
          if (GetFullType(field.value.type) == ftArrayOfStruct) {
            code_ +=
                "    {{FIELD_NAME}}: { let {{FIELD_NAME}} = "
                "self.{{FIELD_NAME}}(); flatbuffers::array_init(|i| "
                "{{FIELD_NAME}}.get(i).unpack()) },";
          } else {
            code_ += "    {{FIELD_NAME}}: self.{{FIELD_NAME}}().into(),";
          }
        } else {
          std::string unpack = IsStruct(field.value.type) ? ".unpack()" : "";
          code_ += "    {{FIELD_NAME}}: self.{{FIELD_NAME}}()" + unpack + ",";
        }
      });
      code_ += "    }";
      code_ += "  }";
    }

    code_ += "}";  // End impl Struct methods.
    code_ += "";

    // Generate Struct Object.
    if (parser_.opts.generate_object_based_api) {
      // Struct declaration
      code_ += "#[derive(Debug, Clone, PartialEq, Default)]";
      code_ += "pub struct {{NATIVE_STRUCT_NAME}} {";
      ForAllStructFields(struct_def, [&](const FieldDef &field) {
        (void)field;  // unused.
        code_ += "pub {{FIELD_NAME}}: {{FIELD_OBJECT_TYPE}},";
      });
      code_ += "}";
      // The `pack` method that turns the native struct into its Flatbuffers
      // counterpart.
      code_ += "impl {{NATIVE_STRUCT_NAME}} {";
      code_ += "  pub fn pack(&self) -> {{STRUCT_NAME}} {";
      code_ += "    {{STRUCT_NAME}}::new(";
      ForAllStructFields(struct_def, [&](const FieldDef &field) {
        if (IsStruct(field.value.type)) {
          code_ += "    &self.{{FIELD_NAME}}.pack(),";
        } else if (IsArray(field.value.type)) {
          if (GetFullType(field.value.type) == ftArrayOfStruct) {
            code_ +=
                "    &flatbuffers::array_init(|i| "
                "self.{{FIELD_NAME}}[i].pack()),";
          } else {
            code_ += "    &self.{{FIELD_NAME}},";
          }
        } else {
          code_ += "    self.{{FIELD_NAME}},";
        }
      });
      code_ += "    )";
      code_ += "  }";
      code_ += "}";
      code_ += "";
    }
  }

  void GenNamespaceImports(const int white_spaces) {
    // DO not use global attributes (i.e. #![...]) since it interferes
    // with users who include! generated files.
    // See: https://github.com/google/flatbuffers/issues/6261
    std::string indent = std::string(white_spaces, ' ');
    code_ += "";
    if (!parser_.opts.generate_all) {
      for (auto it = parser_.included_files_.begin();
           it != parser_.included_files_.end(); ++it) {
        if (it->second.empty()) continue;
        auto noext = flatbuffers::StripExtension(it->second);
        auto basename = flatbuffers::StripPath(noext);

        if (parser_.opts.include_prefix.empty()) {
          code_ += indent + "use crate::" + basename +
                   parser_.opts.filename_suffix + "::*;";
        } else {
          auto prefix = parser_.opts.include_prefix;
          prefix.pop_back();

          code_ += indent + "use crate::" + prefix + "::" + basename +
                   parser_.opts.filename_suffix + "::*;";
        }
      }
    }
    code_ += indent + "use std::mem;";
    code_ += indent + "use std::cmp::Ordering;";
    code_ += "";
    code_ += indent + "extern crate serde;";
    code_ += indent + "use self::serde::ser::{Serialize, Serializer, SerializeStruct};";
    code_ += "";
    code_ += indent + "extern crate flatbuffers;";
    code_ += indent + "use self::flatbuffers::{EndianScalar, Follow};";
  }

  // Set up the correct namespace. This opens a namespace if the current
  // namespace is different from the target namespace. This function
  // closes and opens the namespaces only as necessary.
  //
  // The file must start and end with an empty (or null) namespace so that
  // namespaces are properly opened and closed.
  void SetNameSpace(const Namespace *ns) {
    if (cur_name_space_ == ns) { return; }

    // Compute the size of the longest common namespace prefix.
    // If cur_name_space is A::B::C::D and ns is A::B::E::F::G,
    // the common prefix is A::B:: and we have old_size = 4, new_size = 5
    // and common_prefix_size = 2
    size_t old_size = cur_name_space_ ? cur_name_space_->components.size() : 0;
    size_t new_size = ns ? ns->components.size() : 0;

    size_t common_prefix_size = 0;
    while (common_prefix_size < old_size && common_prefix_size < new_size &&
           ns->components[common_prefix_size] ==
               cur_name_space_->components[common_prefix_size]) {
      common_prefix_size++;
    }

    // Close cur_name_space in reverse order to reach the common prefix.
    // In the previous example, D then C are closed.
    for (size_t j = old_size; j > common_prefix_size; --j) {
      code_ += "}  // pub mod " + cur_name_space_->components[j - 1];
    }
    if (old_size != common_prefix_size) { code_ += ""; }

    // open namespace parts to reach the ns namespace
    // in the previous example, E, then F, then G are opened
    for (auto j = common_prefix_size; j != new_size; ++j) {
      code_ += "#[allow(unused_imports, dead_code)]";
      code_ += "pub mod " + MakeSnakeCase(ns->components[j]) + " {";
      // Generate local namespace imports.
      GenNamespaceImports(2);
    }
    if (new_size != common_prefix_size) { code_ += ""; }

    cur_name_space_ = ns;
  }
};

}  // namespace rust

bool GenerateRust(const Parser &parser, const std::string &path,
                  const std::string &file_name) {
  rust::RustGenerator generator(parser, path, file_name);
  return generator.generate();
}

std::string RustMakeRule(const Parser &parser, const std::string &path,
                         const std::string &file_name) {
  std::string filebase =
      flatbuffers::StripPath(flatbuffers::StripExtension(file_name));
  rust::RustGenerator generator(parser, path, file_name);
  std::string make_rule =
      generator.GeneratedFileName(path, filebase, parser.opts) + ": ";

  auto included_files = parser.GetIncludedFilesRecursive(file_name);
  for (auto it = included_files.begin(); it != included_files.end(); ++it) {
    make_rule += " " + *it;
  }
  return make_rule;
}

}  // namespace flatbuffers

// TODO(rw): Generated code should import other generated files.
// TODO(rw): Generated code should refer to namespaces in included files in a
//           way that makes them referrable.
// TODO(rw): Generated code should indent according to nesting level.
// TODO(rw): Generated code should generate endian-safe Debug impls.
// TODO(rw): Generated code could use a Rust-only enum type to access unions,
//           instead of making the user use _type() to manually switch.
// TODO(maxburke): There should be test schemas added that use language
//           keywords as fields of structs, tables, unions, enums, to make sure
//           that internal code generated references escaped names correctly.
// TODO(maxburke): We should see if there is a more flexible way of resolving
//           module paths for use declarations. Right now if schemas refer to
//           other flatbuffer files, the include paths in emitted Rust bindings
//           are crate-relative which may undesirable.<|MERGE_RESOLUTION|>--- conflicted
+++ resolved
@@ -382,8 +382,10 @@
       code_.Clear();
       code_ += "// " + std::string(FlatBuffersGeneratedWarning());
       code_ += "extern crate flatbuffers;";
+      code_ += "extern crate serde;";
       code_ += "use std::mem;";
       code_ += "use std::cmp::Ordering;";
+      code_ += "use self::serde::ser::{Serialize, Serializer, SerializeStruct};";
       code_ += "use self::flatbuffers::{EndianScalar, Follow};";
       code_ += "use super::*;";
       cur_name_space_ = symbol.defined_namespace;
@@ -1911,11 +1913,7 @@
             code_ += "#[inline]";
             code_ += "#[allow(non_snake_case)]";
             code_ +=
-<<<<<<< HEAD
-                "pub fn {{FIELD_NAME}}_as_{{U_ELEMENT_NAME}}(&self) -> "
-=======
-                "  pub fn {{FIELD_TYPE_FIELD_NAME}}_as_{{U_ELEMENT_NAME}}(&self) -> "
->>>>>>> 2da7ecda
+                "  pub fn {{FIELD_NAME}}_as_{{U_ELEMENT_NAME}}(&self) -> "
                 "Option<{{U_ELEMENT_TABLE_TYPE}}<'a>> {";
             // If the user defined schemas name a field that clashes with a
             // language reserved word, flatc will try to escape the field name
@@ -1983,13 +1981,8 @@
                      "VT_" + MakeUpper(field.name + "_type"));
       code_ +=
           "\n     .visit_union::<{{UNION_TYPE}}, _>("
-<<<<<<< HEAD
-          "\"{{FIELD_NAME}}_type\", Self::{{UNION_TYPE_OFFSET_NAME}}, "
-          "\"{{FIELD_NAME}}\", Self::{{OFFSET_NAME}}, {{IS_REQ}}, "
-=======
-          "&\"{{FIELD_TYPE_FIELD_NAME}}_type\", Self::{{OFFSET_NAME}}_TYPE, "
-          "&\"{{FIELD_TYPE_FIELD_NAME}}\", Self::{{OFFSET_NAME}}, {{IS_REQ}}, "
->>>>>>> 2da7ecda
+          "&\"{{FIELD_NAME}}_type\", Self::{{OFFSET_NAME}}_TYPE, "
+          "&\"{{FIELD_NAME}}\", Self::{{OFFSET_NAME}}, {{IS_REQ}}, "
           "|key, v, pos| {";
       code_ += "      match key {";
       ForAllUnionVariantsBesidesNone(union_def, [&](const EnumVal &unused) {
@@ -2168,11 +2161,7 @@
                        "&\"InvalidFlatbuffer: Union discriminant"
                        " does not match value.\"");
 
-<<<<<<< HEAD
         code_ += "    match self.{{DISCRIMINANT}}() {";
-=======
-        code_ += "      match self.{{FIELD_TYPE_FIELD_NAME}}_type() {";
->>>>>>> 2da7ecda
         ForAllUnionVariantsBesidesNone(
             *field.value.type.enum_def, [&](const EnumVal &unused) {
               (void)unused;
