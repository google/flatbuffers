#ifndef FLATBUFFERS_IDL_NAMER
#define FLATBUFFERS_IDL_NAMER

#include "flatbuffers/idl.h"
#include "namer.h"

namespace flatbuffers {

// Provides Namer capabilities to types defined in the flatbuffers IDL.
class IdlNamer : public Namer {
 public:
  explicit IdlNamer(Config config, std::set<std::string> keywords)
      : Namer(config, std::move(keywords)) {}

  using Namer::Constant;
  using Namer::Directories;
  using Namer::Field;
  using Namer::File;
  using Namer::Function;
  using Namer::Method;
  using Namer::Namespace;
  using Namer::NamespacedType;
  using Namer::ObjectType;
  using Namer::Type;
  using Namer::Variable;
  using Namer::Variant;

  std::string Constant(const FieldDef &d) const { return Constant(d.name); }

  // Types are always structs or enums so we can only expose these two
  // overloads.
  std::string Type(const StructDef &d) const { return Type(d.name); }
  std::string Type(const EnumDef &d) const { return Type(d.name); }

  std::string Function(const Definition &s) const { return Function(s.name); }
  std::string Function(const std::string& prefix, const Definition &s) const {
    return Function(prefix + s.name);
  }

  std::string Field(const FieldDef &s) const { return Field(s.name); }
  std::string Field(const FieldDef &d, const std::string &s) const {
    return Field(d.name + "_" + s);
  }

  std::string Variable(const FieldDef &s) const { return Variable(s.name); }

  std::string Variable(const StructDef &s) const { return Variable(s.name); }

  std::string Variant(const EnumVal &s) const { return Variant(s.name); }

  std::string EnumVariant(const EnumDef &e, const EnumVal &v) const {
    return Type(e) + config_.enum_variant_seperator + Variant(v);
  }

  std::string ObjectType(const StructDef &d) const {
    return ObjectType(d.name);
  }
  std::string ObjectType(const EnumDef &d) const { return ObjectType(d.name); }

  std::string Method(const FieldDef &d, const std::string &suffix) const {
    return Method(d.name, suffix);
  }
  std::string Method(const std::string &prefix, const StructDef &d) const {
    return Method(prefix, d.name);
  }
  std::string Method(const std::string &prefix, const FieldDef &d) const {
    return Method(prefix, d.name);
  }
  std::string Method(const std::string &prefix, const FieldDef &d,
                     const std::string &suffix) const {
    return Method(prefix, d.name, suffix);
  }

  std::string Namespace(const struct Namespace &ns) const {
    return Namespace(ns.components);
  }

  std::string NamespacedEnumVariant(const EnumDef &e, const EnumVal &v) const {
    return NamespacedString(e.defined_namespace, EnumVariant(e, v));
  }

  std::string NamespacedType(const Definition &def) const {
    return NamespacedString(def.defined_namespace, Type(def.name));
  }

  std::string NamespacedObjectType(const Definition &def) const {
    return NamespacedString(def.defined_namespace, ObjectType(def.name));
  }

  std::string Directories(const struct Namespace &ns,
                          SkipDir skips = SkipDir::None) const {
    return Directories(ns.components, skips);
  }

  // Legacy fields do not really follow the usual config and should be
  // considered for deprecation.

  std::string LegacyRustNativeVariant(const EnumVal &v) const {
    return ConvertCase(EscapeKeyword(v.name), Case::kUpperCamel);
  }

  std::string LegacyRustFieldOffsetName(const FieldDef &field) const {
    return "VT_" + ConvertCase(EscapeKeyword(field.name), Case::kAllUpper);
  }

  std::string LegacySwiftVariant(const EnumVal &ev) const {
    auto name = ev.name;
    if (isupper(name.front())) {
      std::transform(name.begin(), name.end(), name.begin(), CharToLower);
    }
    return EscapeKeyword(ConvertCase(name, Case::kLowerCamel));
  }

  // Also used by Kotlin, lol.
  std::string LegacyJavaMethod2(const std::string &prefix, const StructDef &sd,
                                const std::string &suffix) const {
    return prefix + sd.name + suffix;
  }

  std::string LegacyKotlinVariant(EnumVal &ev) const {
    // Namer assumes the input case is snake case which is wrong...
    return ConvertCase(EscapeKeyword(ev.name), Case::kLowerCamel);
  }
  // Kotlin methods escapes keywords after case conversion but before
  // prefixing and suffixing.
  std::string LegacyKotlinMethod(const std::string &prefix, const FieldDef &d,
                                 const std::string &suffix) const {
    return prefix + ConvertCase(EscapeKeyword(d.name), Case::kUpperCamel) +
           suffix;
  }
  std::string LegacyKotlinMethod(const std::string &prefix, const StructDef &d,
                                 const std::string &suffix) const {
    return prefix + ConvertCase(EscapeKeyword(d.name), Case::kUpperCamel) +
           suffix;
  }

<<<<<<< HEAD
  // Php functions for structs are a mix of keep case and lower camel case.
  std::string LegacyPhpFunction(const std::string &prefix, const StructDef &d,
                                const std::string &suffix) const {
    return prefix + d.name + suffix;
  }
  std::string LegacyPhpFunction(const StructDef &d,
                                const std::string &suffix) const {
    return d.name + suffix;
  }
  std::string LegacyPhpFunction(const std::string &prefix,
                                const StructDef &d) const {
    return prefix + d.name;
=======
  // This is a mix of snake case and keep casing, when Ts should be using
  // lower camel case.
  std::string LegacyTsMutateMethod(const FieldDef& d) {
    return "mutate_" + d.name;
>>>>>>> 37e37b8c
  }

 private:
  std::string NamespacedString(const struct Namespace *ns,
                               const std::string &str) const {
    std::string ret;
    if (ns != nullptr) { ret += Namespace(ns->components); }
    if (!ret.empty()) ret += config_.namespace_seperator;
    return ret + str;
  }
};

// This is a temporary helper function for code generators to call until all
// flag-overriding logic into flatc.cpp
inline Namer::Config WithFlagOptions(const Namer::Config &input,
                                     const IDLOptions &opts,
                                     const std::string &path) {
  Namer::Config result = input;
  result.object_prefix = opts.object_prefix;
  result.object_suffix = opts.object_suffix;
  result.output_path = path;
  result.filename_suffix = opts.filename_suffix;
  return result;
}

}  // namespace flatbuffers

#endif  // FLATBUFFERS_IDL_NAMER<|MERGE_RESOLUTION|>--- conflicted
+++ resolved
@@ -133,8 +133,11 @@
     return prefix + ConvertCase(EscapeKeyword(d.name), Case::kUpperCamel) +
            suffix;
   }
-
-<<<<<<< HEAD
+  // This is a mix of snake case and keep casing, when Ts should be using
+  // lower camel case.
+  std::string LegacyTsMutateMethod(const FieldDef& d) const {
+    return "mutate_" + d.name;
+  }
   // Php functions for structs are a mix of keep case and lower camel case.
   std::string LegacyPhpFunction(const std::string &prefix, const StructDef &d,
                                 const std::string &suffix) const {
@@ -147,12 +150,6 @@
   std::string LegacyPhpFunction(const std::string &prefix,
                                 const StructDef &d) const {
     return prefix + d.name;
-=======
-  // This is a mix of snake case and keep casing, when Ts should be using
-  // lower camel case.
-  std::string LegacyTsMutateMethod(const FieldDef& d) {
-    return "mutate_" + d.name;
->>>>>>> 37e37b8c
   }
 
  private:
