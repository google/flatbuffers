/*
 * Copyright 2014 Google Inc. All rights reserved.
 *
 * Licensed under the Apache License, Version 2.0 (the "License");
 * you may not use this file except in compliance with the License.
 * You may obtain a copy of the License at
 *
 *     http://www.apache.org/licenses/LICENSE-2.0
 *
 * Unless required by applicable law or agreed to in writing, software
 * distributed under the License is distributed on an "AS IS" BASIS,
 * WITHOUT WARRANTIES OR CONDITIONS OF ANY KIND, either express or implied.
 * See the License for the specific language governing permissions and
 * limitations under the License.
 */

// independent from idl_parser, since this code is not needed for most clients

#include <cctype>
#include <string>
#include <unordered_set>
<<<<<<< HEAD
#include <vector>
=======
>>>>>>> 33d5dd9b

#include "flatbuffers/code_generators.h"
#include "flatbuffers/flatbuffers.h"
#include "flatbuffers/idl.h"
#include "flatbuffers/util.h"

namespace flatbuffers {
namespace python {

// Hardcode spaces per indentation.
const CommentConfig def_comment = { nullptr, "#", nullptr };
const std::string Indent = "    ";

class PythonGenerator : public BaseGenerator {
 public:
  PythonGenerator(const Parser &parser, const std::string &path,
                  const std::string &file_name)
      : BaseGenerator(parser, path, file_name, "" /* not used */,
                      "" /* not used */),
        float_const_gen_("float('nan')", "float('inf')", "float('-inf')") {
    static const char *const keywords[] = {
      "False",   "None",     "True",     "and",    "as",   "assert", "break",
      "class",   "continue", "def",      "del",    "elif", "else",   "except",
      "finally", "for",      "from",     "global", "if",   "import", "in",
      "is",      "lambda",   "nonlocal", "not",    "or",   "pass",   "raise",
      "return",  "try",      "while",    "with",   "yield"
    };
    keywords_.insert(std::begin(keywords), std::end(keywords));
  }

  // Most field accessors need to retrieve and test the field offset first,
  // this is the prefix code for that.
  std::string OffsetPrefix(const FieldDef &field) {
    return "\n" + Indent + Indent +
           "o = flatbuffers.number_types.UOffsetTFlags.py_type" +
           "(self._tab.Offset(" + NumToString(field.value.offset) + "))\n" +
           Indent + Indent + "if o != 0:\n";
  }

  // Begin a class declaration.
  void BeginClass(const StructDef &struct_def, std::string *code_ptr) {
    auto &code = *code_ptr;
    code += "class " + NormalizedName(struct_def) + "(object):\n";
    code += Indent + "__slots__ = ['_tab']";
    code += "\n\n";
  }

  // Begin enum code with a class declaration.
  void BeginEnum(const std::string &class_name, std::string *code_ptr) {
    auto &code = *code_ptr;
    code += "class " + class_name + "(object):\n";
  }

  std::string EscapeKeyword(const std::string &name) const {
    return keywords_.find(name) == keywords_.end() ? name : name + "_";
  }

  std::string NormalizedName(const Definition &definition) const {
    return EscapeKeyword(definition.name);
  }

  std::string NormalizedName(const EnumVal &ev) const {
    return EscapeKeyword(ev.name);
  }

  // Converts the name of a definition into upper Camel format.
  std::string MakeUpperCamel(const Definition &definition) const {
    return MakeCamel(NormalizedName(definition), true);
  }

  // Converts the name of a definition into lower Camel format.
  std::string MakeLowerCamel(const Definition &definition) const {
    auto name = MakeCamel(NormalizedName(definition), false);
    name[0] = tolower(name[0]);
    return name;
  }

  // Starts a new line and then indents.
  std::string GenIndents(int num) {
    return "\n" + std::string(num * Indent.length(), ' ');
  }

  // A single enum member.
  void EnumMember(const EnumDef &enum_def, const EnumVal &ev,
                  std::string *code_ptr) {
    auto &code = *code_ptr;
    code += Indent;
    code += NormalizedName(ev);
    code += " = ";
    code += enum_def.ToString(ev) + "\n";
  }

  // End enum code.
  void EndEnum(std::string *code_ptr) {
    auto &code = *code_ptr;
    code += "\n";
  }

  // Initialize a new struct or table from existing data.
  void NewRootTypeFromBuffer(const StructDef &struct_def,
                             std::string *code_ptr) {
    auto &code = *code_ptr;

    code += Indent + "@classmethod\n";
    code += Indent + "def GetRootAs";
    code += NormalizedName(struct_def);
    code += "(cls, buf, offset):";
    code += "\n";
    code += Indent + Indent;
    code += "n = flatbuffers.encode.Get";
    code += "(flatbuffers.packer.uoffset, buf, offset)\n";
    code += Indent + Indent + "x = " + NormalizedName(struct_def) + "()\n";
    code += Indent + Indent + "x.Init(buf, n + offset)\n";
    code += Indent + Indent + "return x\n";
    code += "\n";
  }

  // Initialize an existing object with other data, to avoid an allocation.
<<<<<<< HEAD
  void InitializeExisting(const StructDef &struct_def,
                          std::string *code_ptr) {
    auto &code = *code_ptr;
=======
  void InitializeExisting(const StructDef &struct_def, std::string *code_ptr) {
    std::string &code = *code_ptr;
>>>>>>> 33d5dd9b

    GenReceiver(struct_def, code_ptr);
    code += "Init(self, buf, pos):\n";
    code += Indent + Indent + "self._tab = flatbuffers.table.Table(buf, pos)\n";
    code += "\n";
  }

  // Get the length of a vector.
  void GetVectorLen(const StructDef &struct_def, const FieldDef &field,
                    std::string *code_ptr) {
    auto &code = *code_ptr;

    GenReceiver(struct_def, code_ptr);
    code += MakeCamel(NormalizedName(field)) + "Length(self";
    code += "):" + OffsetPrefix(field);
    code += Indent + Indent + Indent + "return self._tab.VectorLen(o)\n";
    code += Indent + Indent + "return 0\n\n";
  }

  // Determines whether a vector is none or not.
  void GetVectorIsNone(const StructDef &struct_def, const FieldDef &field,
                       std::string *code_ptr) {
    auto &code = *code_ptr;

    GenReceiver(struct_def, code_ptr);
    code += MakeCamel(NormalizedName(field)) + "IsNone(self";
    code += "):";
    code += GenIndents(2) +
            "o = flatbuffers.number_types.UOffsetTFlags.py_type" +
            "(self._tab.Offset(" + NumToString(field.value.offset) + "))";
    code += GenIndents(2) + "return o == 0";
    code += "\n\n";
  }

  // Get the value of a struct's scalar.
  void GetScalarFieldOfStruct(const StructDef &struct_def,
<<<<<<< HEAD
                              const FieldDef &field,
                              std::string *code_ptr) {
    auto &code = *code_ptr;
=======
                              const FieldDef &field, std::string *code_ptr) {
    std::string &code = *code_ptr;
>>>>>>> 33d5dd9b
    std::string getter = GenGetter(field.value.type);
    GenReceiver(struct_def, code_ptr);
    code += MakeCamel(NormalizedName(field));
    code += "(self): return " + getter;
    code += "self._tab.Pos + flatbuffers.number_types.UOffsetTFlags.py_type(";
    code += NumToString(field.value.offset) + "))\n";
  }

  // Get the value of a table's scalar.
  void GetScalarFieldOfTable(const StructDef &struct_def, const FieldDef &field,
                             std::string *code_ptr) {
    auto &code = *code_ptr;
    std::string getter = GenGetter(field.value.type);
    GenReceiver(struct_def, code_ptr);
    code += MakeCamel(NormalizedName(field));
    code += "(self):";
    code += OffsetPrefix(field);
    getter += "o + self._tab.Pos)";
    auto is_bool = IsBool(field.value.type.base_type);
    if (is_bool) { getter = "bool(" + getter + ")"; }
    code += Indent + Indent + Indent + "return " + getter + "\n";
    std::string default_value;
    if (is_bool) {
      default_value = field.value.constant == "0" ? "False" : "True";
    } else {
      default_value = IsFloat(field.value.type.base_type)
                          ? float_const_gen_.GenFloatConstant(field)
                          : field.value.constant;
    }
    code += Indent + Indent + "return " + default_value + "\n\n";
  }

  // Get a struct by initializing an existing struct.
  // Specific to Struct.
  void GetStructFieldOfStruct(const StructDef &struct_def,
<<<<<<< HEAD
                              const FieldDef &field,
                              std::string *code_ptr) {
    auto &code = *code_ptr;
=======
                              const FieldDef &field, std::string *code_ptr) {
    std::string &code = *code_ptr;
>>>>>>> 33d5dd9b
    GenReceiver(struct_def, code_ptr);
    code += MakeCamel(NormalizedName(field));
    code += "(self, obj):\n";
    code += Indent + Indent + "obj.Init(self._tab.Bytes, self._tab.Pos + ";
    code += NumToString(field.value.offset) + ")";
    code += "\n" + Indent + Indent + "return obj\n\n";
  }

  // Get the value of a fixed size array.
  void GetArrayOfStruct(const StructDef &struct_def, const FieldDef &field,
                        std::string *code_ptr) {
    auto &code = *code_ptr;
    const auto vec_type = field.value.type.VectorType();
    GenReceiver(struct_def, code_ptr);
    code += MakeCamel(NormalizedName(field));
    if (IsStruct(vec_type)) {
      code += "(self, obj, i):\n";
      code += Indent + Indent + "obj.Init(self._tab.Bytes, self._tab.Pos + ";
      code += NumToString(field.value.offset) + " + i * ";
      code += NumToString(InlineSize(vec_type));
      code += ")\n" + Indent + Indent + "return obj\n\n";
    } else {
      auto getter = GenGetter(vec_type);
      code += "(self): return [" + getter;
      code += "self._tab.Pos + flatbuffers.number_types.UOffsetTFlags.py_type(";
      code += NumToString(field.value.offset) + " + i * ";
      code += NumToString(InlineSize(vec_type));
      code += ")) for i in range(";
      code += NumToString(field.value.type.fixed_length) + ")]\n";
    }
  }

  // Get a struct by initializing an existing struct.
  // Specific to Table.
  void GetStructFieldOfTable(const StructDef &struct_def, const FieldDef &field,
                             std::string *code_ptr) {
    auto &code = *code_ptr;
    GenReceiver(struct_def, code_ptr);
    code += MakeCamel(NormalizedName(field));
    code += "(self):";
    code += OffsetPrefix(field);
    if (field.value.type.struct_def->fixed) {
      code += Indent + Indent + Indent + "x = o + self._tab.Pos\n";
    } else {
      code += Indent + Indent + Indent;
      code += "x = self._tab.Indirect(o + self._tab.Pos)\n";
    }
    if (parser_.opts.include_dependence_headers) {
      code += Indent + Indent + Indent;
      code += "from " + GenPackageReference(field.value.type) + " import " +
              TypeName(field) + "\n";
    }
    code += Indent + Indent + Indent + "obj = " + TypeName(field) + "()\n";
    code += Indent + Indent + Indent + "obj.Init(self._tab.Bytes, x)\n";
    code += Indent + Indent + Indent + "return obj\n";
    code += Indent + Indent + "return None\n\n";
  }

  // Get the value of a string.
  void GetStringField(const StructDef &struct_def, const FieldDef &field,
                      std::string *code_ptr) {
    auto &code = *code_ptr;
    GenReceiver(struct_def, code_ptr);
    code += MakeCamel(NormalizedName(field));
    code += "(self):";
    code += OffsetPrefix(field);
    code += Indent + Indent + Indent + "return " + GenGetter(field.value.type);
    code += "o + self._tab.Pos)\n";
    code += Indent + Indent + "return None\n\n";
  }

  // Get the value of a union from an object.
  void GetUnionField(const StructDef &struct_def, const FieldDef &field,
                     std::string *code_ptr) {
    auto &code = *code_ptr;
    GenReceiver(struct_def, code_ptr);
    code += MakeCamel(NormalizedName(field)) + "(self):";
    code += OffsetPrefix(field);

    // TODO(rw): this works and is not the good way to it:
    bool is_native_table = TypeName(field) == "*flatbuffers.Table";
    if (is_native_table) {
<<<<<<< HEAD
      code += Indent + Indent + Indent + "from flatbuffers.table import Table\n";
    } else if (parser_.opts.include_dependence_headers) {
=======
      code +=
          Indent + Indent + Indent + "from flatbuffers.table import Table\n";
    } else {
>>>>>>> 33d5dd9b
      code += Indent + Indent + Indent;
      code += "from " + GenPackageReference(field.value.type) + " import " +
              TypeName(field) + "\n";
    }
    code += Indent + Indent + Indent + "obj = Table(bytearray(), 0)\n";
    code += Indent + Indent + Indent + GenGetter(field.value.type);
    code += "obj, o)\n" + Indent + Indent + Indent + "return obj\n";
    code += Indent + Indent + "return None\n\n";
  }

  // Generate the package reference when importing a struct or enum from its
  // module.
  std::string GenPackageReference(const Type &type) {
    Namespace *namespaces;
    if (type.struct_def) {
      namespaces = type.struct_def->defined_namespace;
    } else if (type.enum_def) {
      namespaces = type.enum_def->defined_namespace;
    } else {
      return "." + GenTypeGet(type);
    }

    return namespaces->GetFullyQualifiedName(GenTypeGet(type));
  }

  // Get the value of a vector's struct member.
  void GetMemberOfVectorOfStruct(const StructDef &struct_def,
<<<<<<< HEAD
                                 const FieldDef &field,
                                 std::string *code_ptr) {
    auto &code = *code_ptr;
=======
                                 const FieldDef &field, std::string *code_ptr) {
    std::string &code = *code_ptr;
>>>>>>> 33d5dd9b
    auto vectortype = field.value.type.VectorType();

    GenReceiver(struct_def, code_ptr);
    code += MakeCamel(NormalizedName(field));
    code += "(self, j):" + OffsetPrefix(field);
    code += Indent + Indent + Indent + "x = self._tab.Vector(o)\n";
    code += Indent + Indent + Indent;
    code += "x += flatbuffers.number_types.UOffsetTFlags.py_type(j) * ";
    code += NumToString(InlineSize(vectortype)) + "\n";
    if (!(vectortype.struct_def->fixed)) {
      code += Indent + Indent + Indent + "x = self._tab.Indirect(x)\n";
    }
    if (parser_.opts.include_dependence_headers) {
      code += Indent + Indent + Indent;
      code += "from " + GenPackageReference(field.value.type) + " import " +
              TypeName(field) + "\n";
    }
    code += Indent + Indent + Indent + "obj = " + TypeName(field) + "()\n";
    code += Indent + Indent + Indent + "obj.Init(self._tab.Bytes, x)\n";
    code += Indent + Indent + Indent + "return obj\n";
    code += Indent + Indent + "return None\n\n";
  }

  // Get the value of a vector's non-struct member. Uses a named return
  // argument to conveniently set the zero value for the result.
  void GetMemberOfVectorOfNonStruct(const StructDef &struct_def,
                                    const FieldDef &field,
                                    std::string *code_ptr) {
    auto &code = *code_ptr;
    auto vectortype = field.value.type.VectorType();

    GenReceiver(struct_def, code_ptr);
    code += MakeCamel(NormalizedName(field));
    code += "(self, j):";
    code += OffsetPrefix(field);
    code += Indent + Indent + Indent + "a = self._tab.Vector(o)\n";
    code += Indent + Indent + Indent;
    code += "return " + GenGetter(field.value.type);
    code += "a + flatbuffers.number_types.UOffsetTFlags.py_type(j * ";
    code += NumToString(InlineSize(vectortype)) + "))\n";
    if (vectortype.base_type == BASE_TYPE_STRING) {
      code += Indent + Indent + "return \"\"\n";
    } else {
      code += Indent + Indent + "return 0\n";
    }
    code += "\n";
  }

  // Returns a non-struct vector as a numpy array. Much faster
  // than iterating over the vector element by element.
  void GetVectorOfNonStructAsNumpy(const StructDef &struct_def,
                                   const FieldDef &field,
                                   std::string *code_ptr) {
    auto &code = *code_ptr;
    auto vectortype = field.value.type.VectorType();

    // Currently, we only support accessing as numpy array if
    // the vector type is a scalar.
    if (!(IsScalar(vectortype.base_type))) { return; }

    GenReceiver(struct_def, code_ptr);
    code += MakeCamel(NormalizedName(field)) + "AsNumpy(self):";
    code += OffsetPrefix(field);

    code += Indent + Indent + Indent;
    code += "return ";
    code += "self._tab.GetVectorAsNumpy(flatbuffers.number_types.";
    code += MakeCamel(GenTypeGet(field.value.type));
    code += "Flags, o)\n";

    if (vectortype.base_type == BASE_TYPE_STRING) {
      code += Indent + Indent + "return \"\"\n";
    } else {
      code += Indent + Indent + "return 0\n";
    }
    code += "\n";
  }

  // Begin the creator function signature.
<<<<<<< HEAD
  void BeginBuilderArgs(const StructDef &struct_def,
                        std::string *code_ptr) {
    auto &code = *code_ptr;
=======
  void BeginBuilderArgs(const StructDef &struct_def, std::string *code_ptr) {
    std::string &code = *code_ptr;
>>>>>>> 33d5dd9b

    code += "\n";
    code += "def Create" + NormalizedName(struct_def);
    code += "(builder";
  }

  // Recursively generate arguments for a constructor, to deal with nested
  // structs.
<<<<<<< HEAD
  void StructBuilderArgs(const StructDef &struct_def,
                         const std::string nameprefix,
                         const std::string namesuffix, bool has_field_name,
                         const std::string fieldname_suffix,
=======
  void StructBuilderArgs(const StructDef &struct_def, const char *nameprefix,
>>>>>>> 33d5dd9b
                         std::string *code_ptr) {
    for (auto it = struct_def.fields.vec.begin();
         it != struct_def.fields.vec.end(); ++it) {
      auto &field = **it;
      if (IsStruct(field.value.type)) {
        // Generate arguments for a struct inside a struct. To ensure names
        // don't clash, and to make it obvious these arguments are constructing
        // a nested struct, prefix the name with the field name.
        auto subprefix = nameprefix;
        if (has_field_name) {
          subprefix += NormalizedName(field) + fieldname_suffix;
        }
        StructBuilderArgs(*field.value.type.struct_def, subprefix, namesuffix,
                          has_field_name, fieldname_suffix, code_ptr);
      } else {
        auto &code = *code_ptr;
        code += std::string(", ") + nameprefix;
        if (has_field_name) {
          code += MakeCamel(NormalizedName(field), false);
        }
        code += namesuffix;
      }
    }
  }

  // End the creator function signature.
  void EndBuilderArgs(std::string *code_ptr) {
    auto &code = *code_ptr;
    code += "):\n";
  }

  // Recursively generate struct construction statements and instert manual
  // padding.
  void StructBuilderBody(const StructDef &struct_def, const char *nameprefix,
                         std::string *code_ptr, size_t index = 0,
                         bool in_array = false) {
    auto &code = *code_ptr;
    std::string indent(index * 4, ' ');
    code +=
        indent + "    builder.Prep(" + NumToString(struct_def.minalign) + ", ";
    code += NumToString(struct_def.bytesize) + ")\n";
    for (auto it = struct_def.fields.vec.rbegin();
         it != struct_def.fields.vec.rend(); ++it) {
      auto &field = **it;
      const auto &field_type = field.value.type;
      const auto &type =
          IsArray(field_type) ? field_type.VectorType() : field_type;
      if (field.padding)
        code +=
            indent + "    builder.Pad(" + NumToString(field.padding) + ")\n";
      if (IsStruct(field_type)) {
        StructBuilderBody(*field_type.struct_def,
                          (nameprefix + (NormalizedName(field) + "_")).c_str(),
                          code_ptr, index, in_array);
      } else {
        const auto index_var = "_idx" + NumToString(index);
        if (IsArray(field_type)) {
          code += indent + "    for " + index_var + " in range(";
          code += NumToString(field_type.fixed_length);
          code += " , 0, -1):\n";
          in_array = true;
        }
        if (IsStruct(type)) {
          StructBuilderBody(
              *field_type.struct_def,
              (nameprefix + (NormalizedName(field) + "_")).c_str(), code_ptr,
              index + 1, in_array);
        } else {
          code += IsArray(field_type) ? "    " : "";
          code += indent + "    builder.Prepend" + GenMethod(field) + "(";
          code += nameprefix + MakeCamel(NormalizedName(field), false);
          size_t array_cnt = index + (IsArray(field_type) ? 1 : 0);
          for (size_t i = 0; in_array && i < array_cnt; i++) {
            code += "[_idx" + NumToString(i) + "-1]";
          }
          code += ")\n";
        }
      }
    }
  }

  void EndBuilderBody(std::string *code_ptr) {
    auto &code = *code_ptr;
    code += "    return builder.Offset()\n";
  }

  // Get the value of a table's starting offset.
<<<<<<< HEAD
  void GetStartOfTable(const StructDef &struct_def,
                       std::string *code_ptr) {
    auto &code = *code_ptr;
=======
  void GetStartOfTable(const StructDef &struct_def, std::string *code_ptr) {
    std::string &code = *code_ptr;
>>>>>>> 33d5dd9b
    code += "def " + NormalizedName(struct_def) + "Start";
    code += "(builder): ";
    code += "builder.StartObject(";
    code += NumToString(struct_def.fields.vec.size());
    code += ")\n";
  }

  // Set the value of a table's field.
<<<<<<< HEAD
  void BuildFieldOfTable(const StructDef &struct_def,
                         const FieldDef &field, const size_t offset,
                         std::string *code_ptr) {
    auto &code = *code_ptr;
    code += "def " + NormalizedName(struct_def) + "Add" + MakeCamel(NormalizedName(field));
=======
  void BuildFieldOfTable(const StructDef &struct_def, const FieldDef &field,
                         const size_t offset, std::string *code_ptr) {
    std::string &code = *code_ptr;
    code += "def " + NormalizedName(struct_def) + "Add" +
            MakeCamel(NormalizedName(field));
>>>>>>> 33d5dd9b
    code += "(builder, ";
    code += MakeCamel(NormalizedName(field), false);
    code += "): ";
    code += "builder.Prepend";
    code += GenMethod(field) + "Slot(";
    code += NumToString(offset) + ", ";
    if (!IsScalar(field.value.type.base_type) && (!struct_def.fixed)) {
      code += "flatbuffers.number_types.UOffsetTFlags.py_type";
      code += "(";
      code += MakeCamel(NormalizedName(field), false) + ")";
    } else {
      code += MakeCamel(NormalizedName(field), false);
    }
    code += ", ";
    code += IsFloat(field.value.type.base_type)
                ? float_const_gen_.GenFloatConstant(field)
                : field.value.constant;
    code += ")\n";
  }

  // Set the value of one of the members of a table's vector.
<<<<<<< HEAD
  void BuildVectorOfTable(const StructDef &struct_def,
                          const FieldDef &field, std::string *code_ptr) {
    auto &code = *code_ptr;
=======
  void BuildVectorOfTable(const StructDef &struct_def, const FieldDef &field,
                          std::string *code_ptr) {
    std::string &code = *code_ptr;
>>>>>>> 33d5dd9b
    code += "def " + NormalizedName(struct_def) + "Start";
    code += MakeCamel(NormalizedName(field));
    code += "Vector(builder, numElems): return builder.StartVector(";
    auto vector_type = field.value.type.VectorType();
    auto alignment = InlineAlignment(vector_type);
    auto elem_size = InlineSize(vector_type);
    code += NumToString(elem_size);
    code += ", numElems, " + NumToString(alignment);
    code += ")\n";
  }

  // Get the offset of the end of a table.
<<<<<<< HEAD
  void GetEndOffsetOnTable(const StructDef &struct_def,
                           std::string *code_ptr) {
    auto &code = *code_ptr;
=======
  void GetEndOffsetOnTable(const StructDef &struct_def, std::string *code_ptr) {
    std::string &code = *code_ptr;
>>>>>>> 33d5dd9b
    code += "def " + NormalizedName(struct_def) + "End";
    code += "(builder): ";
    code += "return builder.EndObject()\n";
  }

  // Generate the receiver for function signatures.
  void GenReceiver(const StructDef &struct_def, std::string *code_ptr) {
    auto &code = *code_ptr;
    code += Indent + "# " + NormalizedName(struct_def) + "\n";
    code += Indent + "def ";
  }

  // Generate a struct field, conditioned on its child type(s).
  void GenStructAccessor(const StructDef &struct_def, const FieldDef &field,
                         std::string *code_ptr) {
    GenComment(field.doc_comment, code_ptr, &def_comment, Indent.c_str());
    if (IsScalar(field.value.type.base_type)) {
      if (struct_def.fixed) {
        GetScalarFieldOfStruct(struct_def, field, code_ptr);
      } else {
        GetScalarFieldOfTable(struct_def, field, code_ptr);
      }
    } else if (IsArray(field.value.type)) {
      GetArrayOfStruct(struct_def, field, code_ptr);
    } else {
      switch (field.value.type.base_type) {
        case BASE_TYPE_STRUCT:
          if (struct_def.fixed) {
            GetStructFieldOfStruct(struct_def, field, code_ptr);
          } else {
            GetStructFieldOfTable(struct_def, field, code_ptr);
          }
          break;
        case BASE_TYPE_STRING:
          GetStringField(struct_def, field, code_ptr);
          break;
        case BASE_TYPE_VECTOR: {
          auto vectortype = field.value.type.VectorType();
          if (vectortype.base_type == BASE_TYPE_STRUCT) {
            GetMemberOfVectorOfStruct(struct_def, field, code_ptr);
          } else {
            GetMemberOfVectorOfNonStruct(struct_def, field, code_ptr);
            GetVectorOfNonStructAsNumpy(struct_def, field, code_ptr);
          }
          break;
        }
        case BASE_TYPE_UNION: GetUnionField(struct_def, field, code_ptr); break;
        default: FLATBUFFERS_ASSERT(0);
      }
    }
    if (field.value.type.base_type == BASE_TYPE_VECTOR) {
      GetVectorLen(struct_def, field, code_ptr);
      GetVectorIsNone(struct_def, field, code_ptr);
    }
  }

  // Generate table constructors, conditioned on its members' types.
  void GenTableBuilders(const StructDef &struct_def, std::string *code_ptr) {
    GetStartOfTable(struct_def, code_ptr);

    for (auto it = struct_def.fields.vec.begin();
         it != struct_def.fields.vec.end(); ++it) {
      auto &field = **it;
      if (field.deprecated) continue;

      auto offset = it - struct_def.fields.vec.begin();
      BuildFieldOfTable(struct_def, field, offset, code_ptr);
      if (field.value.type.base_type == BASE_TYPE_VECTOR) {
        BuildVectorOfTable(struct_def, field, code_ptr);
      }
    }

    GetEndOffsetOnTable(struct_def, code_ptr);
  }

  // Generate function to check for proper file identifier
  void GenHasFileIdentifier(const StructDef &struct_def,
                            std::string *code_ptr) {
    auto &code = *code_ptr;
    std::string escapedID;
    // In the event any of file_identifier characters are special(NULL, \, etc),
    // problems occur. To prevent this, convert all chars to their hex-escaped
    // equivalent.
    for (auto it = parser_.file_identifier_.begin();
         it != parser_.file_identifier_.end(); ++it) {
      escapedID += "\\x" + IntToStringHex(*it, 2);
    }

    code += Indent + "@classmethod\n";
    code += Indent + "def " + NormalizedName(struct_def);
    code += "BufferHasIdentifier(cls, buf, offset, size_prefixed=False):";
    code += "\n";
    code += Indent + Indent;
    code += "return flatbuffers.util.BufferHasIdentifier(buf, offset, b\"";
    code += escapedID;
    code += "\", size_prefixed=size_prefixed)\n";
    code += "\n";
  }

<<<<<<< HEAD
  // Generates struct or table methods.
=======
  // Generate struct or table methods.
>>>>>>> 33d5dd9b
  void GenStruct(const StructDef &struct_def, std::string *code_ptr) {
    if (struct_def.generated) return;

    GenComment(struct_def.doc_comment, code_ptr, &def_comment);
    BeginClass(struct_def, code_ptr);
    if (!struct_def.fixed) {
      // Generate a special accessor for the table that has been declared as
      // the root type.
      NewRootTypeFromBuffer(struct_def, code_ptr);
      if (parser_.file_identifier_.length()) {
        // Generate a special function to test file_identifier
        GenHasFileIdentifier(struct_def, code_ptr);
      }
    }
    // Generates the Init method that sets the field in a pre-existing
    // accessor object. This is to allow object reuse.
    InitializeExisting(struct_def, code_ptr);
    for (auto it = struct_def.fields.vec.begin();
         it != struct_def.fields.vec.end(); ++it) {
      auto &field = **it;
      if (field.deprecated) continue;

      GenStructAccessor(struct_def, field, code_ptr);
    }

    if (struct_def.fixed) {
      // creates a struct constructor function
      GenStructBuilder(struct_def, code_ptr);
    } else {
      // Creates a set of functions that allow table construction.
      GenTableBuilders(struct_def, code_ptr);
    }
  }

  void GenReceiverForObjectAPI(const StructDef &struct_def,
                               std::string *code_ptr) {
    auto &code = *code_ptr;
    code += GenIndents(1) + "# " + NormalizedName(struct_def) + "T";
    code += GenIndents(1) + "def ";
  }

  void BeginClassForObjectAPI(const StructDef &struct_def,
                              std::string *code_ptr) {
    auto &code = *code_ptr;
    code += "\n";
    code += "class " + NormalizedName(struct_def) + "T(object):";
    code += "\n";
  }

  // Gets the accoresponding python builtin type of a BaseType for scalars and
  // string.
  std::string GetBasePythonTypeForScalarAndString(const BaseType &base_type) {
    if (IsBool(base_type)) {
      return "bool";
    } else if (IsFloat(base_type)) {
      return "float";
    } else if (IsInteger(base_type)) {
      return "int";
    } else if (base_type == BASE_TYPE_STRING) {
      return "str";
    } else {
      FLATBUFFERS_ASSERT(false && "base_type is not a scalar or string type.");
      return "";
    }
  }

  std::string GetDefaultValue(const FieldDef &field) {
    BaseType base_type = field.value.type.base_type;
    if (IsBool(base_type)) {
      return field.value.constant == "0" ? "False" : "True";
    } else if (IsFloat(base_type)) {
      return float_const_gen_.GenFloatConstant(field);
    } else if (IsInteger(base_type)) {
      return field.value.constant;
    } else {
      // For string, struct, and table.
      return "None";
    }
  }

  void GenUnionInit(const FieldDef &field, std::string *field_types_ptr,
                    std::unordered_set<std::string> *import_list,
                    std::unordered_set<std::string> *import_typing_list) {
    // Gets all possible types in the union.
    import_typing_list->insert("Union");
    auto &field_types = *field_types_ptr;
    field_types = "Union[";

    std::string separator_string = ", ";
    auto enum_def = field.value.type.enum_def;
    for (auto it = enum_def->Vals().begin(); it != enum_def->Vals().end();
         ++it) {
      auto &ev = **it;
      // Union only supports string and table.
      std::string field_type;
      switch (ev.union_type.base_type) {
        case BASE_TYPE_STRUCT:
          field_type = GenTypeGet(ev.union_type) + "T";
          if (parser_.opts.include_dependence_headers) {
            auto package_reference = GenPackageReference(ev.union_type);
            field_type = package_reference + "." + field_type;
            import_list->insert("import " + package_reference);
          }
          break;
        case BASE_TYPE_STRING:
          field_type += "str";
          break;
        case BASE_TYPE_NONE:
          field_type += "None";
          break;
        default:
          break;
      }
      field_types += field_type + separator_string;
    }

    // Removes the last separator_string.
    field_types.erase(field_types.length() - separator_string.size());
    field_types += "]";

    // Gets the import lists for the union.
    if (parser_.opts.include_dependence_headers) {
      // The package reference is generated based on enum_def, instead
      // of struct_def in field.type. That's why GenPackageReference() is
      // not used.
      Namespace *namespaces = field.value.type.enum_def->defined_namespace;
      auto package_reference = namespaces->GetFullyQualifiedName(
          MakeUpperCamel(*(field.value.type.enum_def)));
      auto union_name = MakeUpperCamel(*(field.value.type.enum_def));
      import_list->insert("import " + package_reference);
    }
  }

  void GenStructInit(const FieldDef &field,
                     std::string *field_type_ptr,
                     std::unordered_set<std::string> *import_list,
                     std::unordered_set<std::string> *import_typing_list) {
    import_typing_list->insert("Optional");
    auto &field_type = *field_type_ptr;
    if (parser_.opts.include_dependence_headers) {
      auto package_reference = GenPackageReference(field.value.type);
      field_type = package_reference + "." + TypeName(field) + "T]";
      import_list->insert("import " + package_reference);
    } else {
      field_type = TypeName(field) + "T]";
    }
    field_type = "Optional[" + field_type;
  }

  void GenVectorInit(const FieldDef &field, std::string *field_type_ptr,
                     std::unordered_set<std::string> *import_list,
                     std::unordered_set<std::string> *import_typing_list) {
    import_typing_list->insert("List");
    auto &field_type = *field_type_ptr;
    auto base_type = field.value.type.VectorType().base_type;
    if (base_type == BASE_TYPE_STRUCT) {
      field_type = TypeName(field) + "T]";
      if (parser_.opts.include_dependence_headers) {
        auto package_reference = GenPackageReference(field.value.type);
        field_type = package_reference + "." + TypeName(field) + "T]";
        import_list->insert("import " + package_reference);
      }
      field_type = "List[" + field_type;
    } else {
      field_type =
          "List[" + GetBasePythonTypeForScalarAndString(base_type) + "]";
    }
  }

  void GenInitialize(const StructDef &struct_def, std::string *code_ptr,
                     std::unordered_set<std::string> *import_list) {
    std::string code;
    std::unordered_set<std::string> import_typing_list;
    for (auto it = struct_def.fields.vec.begin();
         it != struct_def.fields.vec.end(); ++it) {
      auto &field = **it;
      if (field.deprecated) continue;

      // Determines field type, default value, and typing imports.
      auto base_type = field.value.type.base_type;
      std::string field_type;
      switch (base_type) {
        case BASE_TYPE_UNION: {
          GenUnionInit(field, &field_type, import_list, &import_typing_list);
          break;
        }
        case BASE_TYPE_STRUCT: {
          GenStructInit(field, &field_type, import_list, &import_typing_list);
          break;
        }
        case BASE_TYPE_VECTOR: {
          GenVectorInit(field, &field_type, import_list, &import_typing_list);
          break;
        }
        default:
          // Scalar or sting fields.
          field_type = GetBasePythonTypeForScalarAndString(base_type);
          break;
      }

      auto default_value = GetDefaultValue(field);
      // Wrties the init statement.
      auto field_instance_name = MakeLowerCamel(field);
      code += GenIndents(2) + "self." + field_instance_name + " = " +
              default_value + "  # type: " + field_type;
    }

    // Writes __init__ method.
    auto &code_base = *code_ptr;
    GenReceiverForObjectAPI(struct_def, code_ptr);
    code_base += "__init__(self):";
    if (code.empty()) {
      code_base += GenIndents(2) + "pass";
    } else {
      code_base += code;
    }
    code_base += "\n";

    // Merges the typing imports into import_list.
    if (!import_typing_list.empty()) {
      std::string typing_imports = "from typing import ";
      std::string separator_string = ", ";
      for (auto it = import_typing_list.begin(); it != import_typing_list.end();
           ++it) {
        auto im = *it;
        typing_imports += im + separator_string;
      }
      // Removes the last separator_string.
      typing_imports.erase(typing_imports.length() - separator_string.size());
      import_list->insert(typing_imports);
    }

    // Removes the import of the struct itself, if applied.
    auto package_reference =
        struct_def.defined_namespace->GetFullyQualifiedName(
            MakeUpperCamel(struct_def));
    auto struct_import = "import " + package_reference;
    import_list->erase(struct_import);
  }

  void InitializeFromBuf(const StructDef &struct_def, std::string *code_ptr) {
    auto &code = *code_ptr;
    auto instance_name = MakeLowerCamel(struct_def);
    auto struct_name = NormalizedName(struct_def);

    code += GenIndents(1) + "@classmethod";
    code += GenIndents(1) + "def InitFromBuf(cls, buf, pos):";
    code += GenIndents(2) + instance_name + " = " + struct_name + "()";
    code += GenIndents(2) + instance_name + ".Init(buf, pos)";
    code += GenIndents(2) + "return cls.InitFromObj(" + instance_name + ")";
    code += "\n";
  }

  void InitializeFromObjForObject(const StructDef &struct_def,
                                  std::string *code_ptr) {
    auto &code = *code_ptr;
    auto instance_name = MakeLowerCamel(struct_def);
    auto struct_name = NormalizedName(struct_def);

    code += GenIndents(1) + "@classmethod";
    code += GenIndents(1) + "def InitFromObj(cls, " + instance_name + "):";
    code += GenIndents(2) + "x = " + struct_name + "T()";
    code += GenIndents(2) + "x._UnPack(" + instance_name + ")";
    code += GenIndents(2) + "return x";
    code += "\n";
  }

  void GenUnPackForStruct(const StructDef &struct_def, const FieldDef &field,
                          std::string *code_ptr) {
    auto &code = *code_ptr;
    auto struct_instance_name = MakeLowerCamel(struct_def);
    auto field_instance_name = MakeLowerCamel(field);
    auto field_accessor_name = MakeUpperCamel(field);
    auto field_type = TypeName(field);

    if (parser_.opts.include_dependence_headers) {
      auto package_reference = GenPackageReference(field.value.type);
      field_type = package_reference + "." + TypeName(field);
    }

    code += GenIndents(2) + "if " + struct_instance_name + "." +
            field_accessor_name + "(";
    // if field is a struct, we need to create an instance for it first.
    if (struct_def.fixed && field.value.type.base_type == BASE_TYPE_STRUCT) {
      code += field_type + "()";
    }
    code += ") is not None:";
    code += GenIndents(3) + "self." + field_instance_name + " = " + field_type +
            "T.InitFromObj(" + struct_instance_name + "." +
            field_accessor_name + "(";
    // A struct's accessor requires a struct buf instance.
    if (struct_def.fixed && field.value.type.base_type == BASE_TYPE_STRUCT) {
      code += field_type + "()";
    }
    code += "))";
  }

  void GenUnPackForUnion(const StructDef &struct_def, const FieldDef &field,
                         std::string *code_ptr) {
    auto &code = *code_ptr;
    auto field_instance_name = MakeLowerCamel(field);
    auto field_accessor_name = MakeUpperCamel(field);
    auto struct_instance_name = MakeLowerCamel(struct_def);
    auto union_name = MakeUpperCamel(*(field.value.type.enum_def));

    if (parser_.opts.include_dependence_headers) {
      Namespace *namespaces = field.value.type.enum_def->defined_namespace;
      auto package_reference = namespaces->GetFullyQualifiedName(
          MakeUpperCamel(*(field.value.type.enum_def)));
      union_name = package_reference + "." + union_name;
    }
    code += GenIndents(2) + "self." + field_instance_name + " = " + union_name +
            "Creator(" + "self." + field_instance_name + "Type, " +
            struct_instance_name + "." + field_accessor_name + "())";
  }

  void GenUnPackForStructVector(const StructDef &struct_def,
                                const FieldDef &field, std::string *code_ptr) {
    auto &code = *code_ptr;
    auto field_instance_name = MakeLowerCamel(field);
    auto field_accessor_name = MakeUpperCamel(field);
    auto struct_instance_name = MakeLowerCamel(struct_def);

    code += GenIndents(2) + "if not " + struct_instance_name + "." +
            field_accessor_name + "IsNone():";
    code += GenIndents(3) + "self." + field_instance_name + " = []";
    code += GenIndents(3) + "for i in range(" + struct_instance_name + "." +
            field_accessor_name + "Length()):";

    auto field_type_name = TypeName(field);
    auto one_instance = field_type_name + "_";
    one_instance[0] = tolower(one_instance[0]);

    if (parser_.opts.include_dependence_headers) {
      auto package_reference = GenPackageReference(field.value.type);
      field_type_name = package_reference + "." + TypeName(field);
    }

    code += GenIndents(4) + "if " + struct_instance_name + "." +
            field_accessor_name + "(i) is None:";
    code += GenIndents(5) + "self." + field_instance_name + ".append(None)";
    code += GenIndents(4) + "else:";
    code += GenIndents(5) + one_instance + " = " + field_type_name +
            "T.InitFromObj(" + struct_instance_name + "." +
            field_accessor_name + "(i))";
    code += GenIndents(5) + "self." + field_instance_name + ".append(" +
            one_instance + ")";
  }

  void GenUnPackForScalerVector(const StructDef &struct_def,
                                const FieldDef &field, std::string *code_ptr) {
    auto &code = *code_ptr;
    auto field_instance_name = MakeLowerCamel(field);
    auto field_accessor_name = MakeUpperCamel(field);
    auto struct_instance_name = MakeLowerCamel(struct_def);

    code += GenIndents(2) + "if not " + struct_instance_name + "." +
            field_accessor_name + "IsNone():";
    code += GenIndents(3) + "self." + field_instance_name + " = []";
    code += GenIndents(3) + "for i in range(" + struct_instance_name + "." +
            field_accessor_name + "Length()):";
    code += GenIndents(4) + "self." + field_instance_name + ".append(" +
            struct_instance_name + "." + field_accessor_name + "(i))";
  }

  void GenUnPackForScalar(const StructDef &struct_def, const FieldDef &field,
                          std::string *code_ptr) {
    auto &code = *code_ptr;
    auto field_instance_name = MakeLowerCamel(field);
    auto field_accessor_name = MakeUpperCamel(field);
    auto struct_instance_name = MakeLowerCamel(struct_def);

    code += GenIndents(2) + "self." + field_instance_name + " = " +
            struct_instance_name + "." + field_accessor_name + "()";
  }

  // Generates the UnPack method for the object class.
  void GenUnPack(const StructDef &struct_def, std::string *code_ptr) {
    std::string code;
    // Items that needs to be imported. No duplicate modules will be imported.
    std::unordered_set<std::string> import_list;

    for (auto it = struct_def.fields.vec.begin();
         it != struct_def.fields.vec.end(); ++it) {
      auto &field = **it;
      if (field.deprecated) continue;

      auto field_type = TypeName(field);
      switch (field.value.type.base_type) {
        case BASE_TYPE_STRUCT: {
          GenUnPackForStruct(struct_def, field, &code);
          break;
        }
        case BASE_TYPE_UNION: {
          GenUnPackForUnion(struct_def, field, &code);
          break;
        }
        case BASE_TYPE_VECTOR: {
          auto vectortype = field.value.type.VectorType();
          if (vectortype.base_type == BASE_TYPE_STRUCT) {
            GenUnPackForStructVector(struct_def, field, &code);
          } else {
            GenUnPackForScalerVector(struct_def, field, &code);
          }
          break;
        }
        default:
          GenUnPackForScalar(struct_def, field, &code);
      }
    }

    // Writes import statements and code into the generated file.
    auto &code_base = *code_ptr;
    auto struct_instance_name = MakeLowerCamel(struct_def);
    auto struct_name = MakeUpperCamel(struct_def);

    GenReceiverForObjectAPI(struct_def, code_ptr);
    code_base += "_UnPack(self, " + struct_instance_name + "):";
    code_base += GenIndents(2) + "if " + struct_instance_name + " is None:";
    code_base += GenIndents(3) + "return";

    // Write the import statements.
    for (std::unordered_set<std::string>::iterator it = import_list.begin();
         it != import_list.end(); ++it) {
      code_base += GenIndents(2) + *it;
    }

    // Write the code.
    code_base += code;
    code_base += "\n";
  }

  void GenPackForStruct(const StructDef &struct_def, std::string *code_ptr) {
    auto &code = *code_ptr;
    auto struct_name = MakeUpperCamel(struct_def);

    GenReceiverForObjectAPI(struct_def, code_ptr);
    code += "Pack(self, builder):";
    code += GenIndents(2) + "return Create" + struct_name + "(builder";

    StructBuilderArgs(struct_def,
                      /* nameprefix = */ "self.",
                      /* namesuffix = */ "",
                      /* has_field_name = */ true,
                      /* fieldname_suffix = */ ".", code_ptr);
    code += ")\n";
  }

  void GenPackForStructVectorField(const StructDef &struct_def,
                                   const FieldDef &field,
                                   std::string *code_prefix_ptr,
                                   std::string *code_ptr) {
    auto &code_prefix = *code_prefix_ptr;
    auto &code = *code_ptr;
    auto field_instance_name = MakeLowerCamel(field);
    auto struct_name = NormalizedName(struct_def);
    auto field_accessor_name = MakeUpperCamel(field);

    // Creates the field.
    code_prefix +=
        GenIndents(2) + "if self." + field_instance_name + " is not None:";
    if (field.value.type.struct_def->fixed) {
      code_prefix += GenIndents(3) + struct_name + "Start" +
                     field_accessor_name + "Vector(builder, len(self." +
                     field_instance_name + "))";
      code_prefix += GenIndents(3) + "for i in reversed(range(len(self." +
                     field_instance_name + "))):";
      code_prefix +=
          GenIndents(4) + "self." + field_instance_name + "[i].Pack(builder)";
      code_prefix += GenIndents(3) + field_instance_name +
                     " = builder.EndVector(len(self." + field_instance_name +
                     "))";
    } else {
      // If the vector is a struct vector, we need to first build accessor for
      // each struct element.
      code_prefix += GenIndents(3) + field_instance_name + "list = []";
      code_prefix += GenIndents(3);
      code_prefix += "for i in range(len(self." + field_instance_name + ")):";
      code_prefix += GenIndents(4) + field_instance_name + "list.append(self." +
                     field_instance_name + "[i].Pack(builder))";

      code_prefix += GenIndents(3) + struct_name + "Start" +
                     field_accessor_name + "Vector(builder, len(self." +
                     field_instance_name + "))";
      code_prefix += GenIndents(3) + "for i in reversed(range(len(self." +
                     field_instance_name + "))):";
      code_prefix += GenIndents(4) + "builder.PrependUOffsetTRelative" + "(" +
                     field_instance_name + "list[i])";
      code_prefix += GenIndents(3) + field_instance_name +
                     " =  builder.EndVector(len(self." + field_instance_name +
                     "))";
    }

    // Adds the field into the struct.
    code += GenIndents(2) + "if self." + field_instance_name + " is not None:";
    code += GenIndents(3) + struct_name + "Add" + field_accessor_name +
            "(builder, " + field_instance_name + ")";
  }

  void GenPackForScalarVectorField(const StructDef &struct_def,
                                   const FieldDef &field,
                                   std::string *code_prefix_ptr,
                                   std::string *code_ptr) {
    auto &code_prefix = *code_prefix_ptr;
    auto &code = *code_ptr;
    auto field_instance_name = MakeLowerCamel(field);

    auto field_accessor_name = MakeUpperCamel(field);
    auto struct_name = NormalizedName(struct_def);

    // Creates the field.
    code_prefix +=
        GenIndents(2) + "if self." + field_instance_name + " is not None:";
    // If the vector is a string vector, we need to first build accessor for
    // each string element. And this generated code, needs to be
    // placed ahead of code+prefix.
    auto vectortype = field.value.type.VectorType();
    if (vectortype.base_type == BASE_TYPE_STRING) {
      code_prefix += GenIndents(3) + MakeLowerCamel(field) + "list = []";
      code_prefix += GenIndents(3);
      code_prefix += "for i in range(len(self." + field_instance_name + ")):";
      code_prefix += GenIndents(4) + MakeLowerCamel(field) +
                     "list.append(builder.CreateString(self." +
                     field_instance_name + "[i]))";
    }

    code_prefix += GenIndents(3) + struct_name + "Start" + field_accessor_name +
                   "Vector(builder, len(self." + field_instance_name + "))";
    code_prefix += GenIndents(3) + "for i in reversed(range(len(self." +
                   field_instance_name + "))):";
    code_prefix += GenIndents(4) + "builder.Prepend";

    std::string type_name;
    switch (vectortype.base_type) {
      case BASE_TYPE_BOOL:
        type_name = "Bool";
        break;
      case BASE_TYPE_CHAR:
        type_name = "Byte";
        break;
      case BASE_TYPE_UCHAR:
        type_name = "Uint8";
        break;
      case BASE_TYPE_SHORT:
        type_name = "Int16";
        break;
      case BASE_TYPE_USHORT:
        type_name = "Uint16";
        break;
      case BASE_TYPE_INT:
        type_name = "Int32";
        break;
      case BASE_TYPE_UINT:
        type_name = "Uint32";
        break;
      case BASE_TYPE_LONG:
        type_name = "Int64";
        break;
      case BASE_TYPE_ULONG:
        type_name = "Uint64";
        break;
      case BASE_TYPE_FLOAT:
        type_name = "Float32";
        break;
      case BASE_TYPE_DOUBLE:
        type_name = "Float64";
        break;
      case BASE_TYPE_STRING:
        type_name = "UOffsetTRelative";
        break;
      default:
        type_name = "VOffsetT";
        break;
    }

    if (vectortype.base_type == BASE_TYPE_STRING) {
      code_prefix += type_name + "(" + MakeLowerCamel(field) + "list[i])";
    } else {
      code_prefix += type_name + "(self." + field_instance_name + "[i])";
    }
    code_prefix += GenIndents(3) + field_instance_name +
                   " =  builder.EndVector(len(self." + field_instance_name +
                   "))";

    // Adds the field into the struct.
    code += GenIndents(2) + "if self." + field_instance_name + " is not None:";
    code += GenIndents(3) + struct_name + "Add" + field_accessor_name +
            "(builder, " + field_instance_name + ")";
  }

  void GenPackForStructField(const StructDef &struct_def, const FieldDef &field,
                             std::string *code_prefix_ptr,
                             std::string *code_ptr) {
    auto &code_prefix = *code_prefix_ptr;
    auto &code = *code_ptr;
    auto field_instance_name = MakeLowerCamel(field);

    auto field_accessor_name = MakeUpperCamel(field);
    auto struct_name = NormalizedName(struct_def);

    if (field.value.type.struct_def->fixed) {
      // Pure struct fields need to be created along with their parent
      // structs.
      code +=
          GenIndents(2) + "if self." + field_instance_name + " is not None:";
      code += GenIndents(3) + field_instance_name + " = self." +
              field_instance_name + ".Pack(builder)";
    } else {
      // Tables need to be created before their parent structs are created.
      code_prefix +=
          GenIndents(2) + "if self." + field_instance_name + " is not None:";
      code_prefix += GenIndents(3) + field_instance_name + " = self." +
                     field_instance_name + ".Pack(builder)";
      code +=
          GenIndents(2) + "if self." + field_instance_name + " is not None:";
    }

    code += GenIndents(3) + struct_name + "Add" + field_accessor_name +
            "(builder, " + field_instance_name + ")";
  }

  void GenPackForUnionField(const StructDef &struct_def, const FieldDef &field,
                            std::string *code_prefix_ptr,
                            std::string *code_ptr) {
    auto &code_prefix = *code_prefix_ptr;
    auto &code = *code_ptr;
    auto field_instance_name = MakeLowerCamel(field);

    auto field_accessor_name = MakeUpperCamel(field);
    auto struct_name = NormalizedName(struct_def);

    // TODO(luwa): TypeT should be moved under the None check as well.
    code_prefix +=
        GenIndents(2) + "if self." + field_instance_name + " is not None:";
    code_prefix += GenIndents(3) + field_instance_name + " = self." +
                   field_instance_name + ".Pack(builder)";
    code += GenIndents(2) + "if self." + field_instance_name + " is not None:";
    code += GenIndents(3) + struct_name + "Add" + field_accessor_name +
            "(builder, " + field_instance_name + ")";
  }

  void GenPackForTable(const StructDef &struct_def, std::string *code_ptr) {
    auto &code_base = *code_ptr;
    std::string code, code_prefix;
    auto struct_instance_name = MakeLowerCamel(struct_def);
    auto struct_name = NormalizedName(struct_def);

    GenReceiverForObjectAPI(struct_def, code_ptr);
    code_base += "Pack(self, builder):";
    code += GenIndents(2) + struct_name + "Start(builder)";
    for (auto it = struct_def.fields.vec.begin();
         it != struct_def.fields.vec.end(); ++it) {
      auto &field = **it;
      if (field.deprecated) continue;

      auto field_accessor_name = MakeUpperCamel(field);
      auto field_instance_name = MakeLowerCamel(field);

      switch (field.value.type.base_type) {
        case BASE_TYPE_STRUCT: {
          GenPackForStructField(struct_def, field, &code_prefix, &code);
          break;
        }
        case BASE_TYPE_UNION: {
          GenPackForUnionField(struct_def, field, &code_prefix, &code);
          break;
        }
        case BASE_TYPE_VECTOR: {
          auto vectortype = field.value.type.VectorType();
          if (vectortype.base_type == BASE_TYPE_STRUCT) {
            GenPackForStructVectorField(struct_def, field, &code_prefix, &code);
          } else {
            GenPackForScalarVectorField(struct_def, field, &code_prefix, &code);
          }
          break;
        }
        case BASE_TYPE_STRING: {
          code_prefix += GenIndents(2) + "if self." + field_instance_name +
                         " is not None:";
          code_prefix += GenIndents(3) + field_instance_name +
                         " = builder.CreateString(self." + field_instance_name +
                         ")";
          code += GenIndents(2) + "if self." + field_instance_name +
                  " is not None:";
          code += GenIndents(3) + struct_name + "Add" + field_accessor_name +
                  "(builder, " + field_instance_name + ")";
          break;
        }
        default:
          // Generates code for scalar values. If the value equals to the
          // default value, builder will automatically ignore it. So we don't
          // need to check the value ahead.
          code += GenIndents(2) + struct_name + "Add" + field_accessor_name +
                  "(builder, self." + field_instance_name + ")";
          break;
      }
    }

    code += GenIndents(2) + struct_instance_name + " = " + struct_name +
            "End(builder)";
    code += GenIndents(2) + "return " + struct_instance_name;

    code_base += code_prefix + code;
    code_base += "\n";
  }

  void GenStructForObjectAPI(const StructDef &struct_def,
                             std::string *code_ptr) {
    if (struct_def.generated) return;

    std::unordered_set<std::string> import_list;
    std::string code;

    // Creates an object class for a struct or a table
    BeginClassForObjectAPI(struct_def, &code);

    GenInitialize(struct_def, &code, &import_list);

    InitializeFromBuf(struct_def, &code);

    InitializeFromObjForObject(struct_def, &code);

    GenUnPack(struct_def, &code);

    if (struct_def.fixed) {
      GenPackForStruct(struct_def, &code);
    } else {
      GenPackForTable(struct_def, &code);
    }

    // Adds the imports at top.
    auto &code_base = *code_ptr;
    code_base += "\n";
    for (auto it = import_list.begin(); it != import_list.end(); it++) {
      auto im = *it;
      code_base += im + "\n";
    }
    code_base += code;
  }

  void GenUnionCreatorForStruct(const EnumDef &enum_def, const EnumVal &ev,
                                std::string *code_ptr) {
    auto &code = *code_ptr;
    auto union_name = NormalizedName(enum_def);
    auto field_name = NormalizedName(ev);
    auto field_type = GenTypeGet(ev.union_type) + "T";

    code += GenIndents(1) + "if unionType == " + union_name + "()." +
            field_name + ":";
    if (parser_.opts.include_dependence_headers) {
      auto package_reference = GenPackageReference(ev.union_type);
      code += GenIndents(2) + "import " + package_reference;
      field_type = package_reference + "." + field_type;
    }
    code += GenIndents(2) + "return " + field_type +
            ".InitFromBuf(table.Bytes, table.Pos)";
  }

  void GenUnionCreatorForString(const EnumDef &enum_def, const EnumVal &ev,
                                std::string *code_ptr) {
    auto &code = *code_ptr;
    auto union_name = NormalizedName(enum_def);
    auto field_name = NormalizedName(ev);

    code += GenIndents(1) + "if unionType == " + union_name + "()." +
            field_name + ":";
    code += GenIndents(2) + "tab = Table(table.Bytes, table.Pos)";
    code += GenIndents(2) + "union = tab.String(table.Pos)";
    code += GenIndents(2) + "return union";
  }

  // Creates an union object based on union type.
  void GenUnionCreator(const EnumDef &enum_def, std::string *code_ptr) {
    auto &code = *code_ptr;
    auto union_name = MakeUpperCamel(enum_def);

    code += "\n";
    code += "def " + union_name + "Creator(unionType, table):";
    code += GenIndents(1) + "from flatbuffers.table import Table";
    code += GenIndents(1) + "if not isinstance(table, Table):";
    code += GenIndents(2) + "return None";

    for (auto it = enum_def.Vals().begin(); it != enum_def.Vals().end(); ++it) {
      auto &ev = **it;
      // Union only supports string and table.
      switch (ev.union_type.base_type) {
        case BASE_TYPE_STRUCT:
          GenUnionCreatorForStruct(enum_def, ev, &code);
          break;
        case BASE_TYPE_STRING:
          GenUnionCreatorForString(enum_def, ev, &code);
        default:
          break;
      }
    }
    code += GenIndents(1) + "return None";
    code += "\n";
  }

  // Generate enum declarations.
  void GenEnum(const EnumDef &enum_def, std::string *code_ptr) {
    if (enum_def.generated) return;

    GenComment(enum_def.doc_comment, code_ptr, &def_comment);
    BeginEnum(NormalizedName(enum_def), code_ptr);
    for (auto it = enum_def.Vals().begin(); it != enum_def.Vals().end(); ++it) {
      auto &ev = **it;
      GenComment(ev.doc_comment, code_ptr, &def_comment, Indent.c_str());
      EnumMember(enum_def, ev, code_ptr);
    }
    EndEnum(code_ptr);
  }

  // Returns the function name that is able to read a value of the given type.
  std::string GenGetter(const Type &type) {
    switch (type.base_type) {
      case BASE_TYPE_STRING: return "self._tab.String(";
      case BASE_TYPE_UNION: return "self._tab.Union(";
      case BASE_TYPE_VECTOR: return GenGetter(type.VectorType());
      default:
        return "self._tab.Get(flatbuffers.number_types." +
               MakeCamel(GenTypeGet(type)) + "Flags, ";
    }
  }

  // Returns the method name for use with add/put calls.
  std::string GenMethod(const FieldDef &field) {
    return (IsScalar(field.value.type.base_type) || IsArray(field.value.type))
               ? MakeCamel(GenTypeBasic(field.value.type))
               : (IsStruct(field.value.type) ? "Struct" : "UOffsetTRelative");
  }

  std::string GenTypeBasic(const Type &type) {
    static const char *ctypename[] = {
    // clang-format off
      #define FLATBUFFERS_TD(ENUM, IDLTYPE, \
        CTYPE, JTYPE, GTYPE, NTYPE, PTYPE, RTYPE, KTYPE) \
        #PTYPE,
        FLATBUFFERS_GEN_TYPES(FLATBUFFERS_TD)
      #undef FLATBUFFERS_TD
      // clang-format on
    };
    return ctypename[IsArray(type) ? type.VectorType().base_type
                                   : type.base_type];
  }

  std::string GenTypePointer(const Type &type) {
    switch (type.base_type) {
      case BASE_TYPE_STRING: return "string";
      case BASE_TYPE_VECTOR: return GenTypeGet(type.VectorType());
      case BASE_TYPE_STRUCT: return type.struct_def->name;
      case BASE_TYPE_UNION:
        // fall through
      default: return "*flatbuffers.Table";
    }
  }

  std::string GenTypeGet(const Type &type) {
    return IsScalar(type.base_type) ? GenTypeBasic(type) : GenTypePointer(type);
  }

  std::string TypeName(const FieldDef &field) {
    return GenTypeGet(field.value.type);
  }

  // Create a struct with a builder and the struct's arguments.
  void GenStructBuilder(const StructDef &struct_def, std::string *code_ptr) {
    BeginBuilderArgs(struct_def, code_ptr);
    StructBuilderArgs(struct_def,
                      /* nameprefix = */ "",
                      /* namesuffix = */ "",
                      /* has_field_name = */ true,
                      /* fieldname_suffix = */ "_", code_ptr);
    EndBuilderArgs(code_ptr);

    StructBuilderBody(struct_def, "", code_ptr);
    EndBuilderBody(code_ptr);
  }

  bool generate() {
    if (!generateEnums()) return false;
    if (!generateStructs()) return false;
    return true;
  }

 private:
  bool generateEnums() {
    for (auto it = parser_.enums_.vec.begin(); it != parser_.enums_.vec.end();
         ++it) {
      auto &enum_def = **it;
      std::string enumcode;
      GenEnum(enum_def, &enumcode);
      if (parser_.opts.generate_object_based_api & enum_def.is_union) {
        GenUnionCreator(enum_def, &enumcode);
      }
      if (!SaveType(enum_def, enumcode, false)) return false;
    }
    return true;
  }

  bool generateStructs() {
    for (auto it = parser_.structs_.vec.begin();
         it != parser_.structs_.vec.end(); ++it) {
      auto &struct_def = **it;
      std::string declcode;
      GenStruct(struct_def, &declcode);
      if (parser_.opts.generate_object_based_api) {
        GenStructForObjectAPI(struct_def, &declcode);
      }
      if (!SaveType(struct_def, declcode, true)) return false;
    }
    return true;
  }

  // Begin by declaring namespace and imports.
  void BeginFile(const std::string &name_space_name, const bool needs_imports,
                 std::string *code_ptr) {
    auto &code = *code_ptr;
    code = code + "# " + FlatBuffersGeneratedWarning() + "\n\n";
    code += "# namespace: " + name_space_name + "\n\n";
    if (needs_imports) { code += "import flatbuffers\n\n"; }
  }

  // Save out the generated code for a Python Table type.
  bool SaveType(const Definition &def, const std::string &classcode,
                bool needs_imports) {
    if (!classcode.length()) return true;

    std::string namespace_dir = path_;
    auto &namespaces = def.defined_namespace->components;
    for (auto it = namespaces.begin(); it != namespaces.end(); ++it) {
      if (it != namespaces.begin()) namespace_dir += kPathSeparator;
      namespace_dir += *it;
      std::string init_py_filename = namespace_dir + "/__init__.py";
      SaveFile(init_py_filename.c_str(), "", false);
    }

    std::string code = "";
    BeginFile(LastNamespacePart(*def.defined_namespace), needs_imports, &code);
    code += classcode;
    std::string filename =
        NamespaceDir(*def.defined_namespace) + NormalizedName(def) + ".py";
    return SaveFile(filename.c_str(), code, false);
  }

 private:
  std::unordered_set<std::string> keywords_;
  const SimpleFloatConstantGenerator float_const_gen_;
};

}  // namespace python

bool GeneratePython(const Parser &parser, const std::string &path,
                    const std::string &file_name) {
  python::PythonGenerator generator(parser, path, file_name);
  return generator.generate();
}

}  // namespace flatbuffers<|MERGE_RESOLUTION|>--- conflicted
+++ resolved
@@ -19,10 +19,7 @@
 #include <cctype>
 #include <string>
 #include <unordered_set>
-<<<<<<< HEAD
 #include <vector>
-=======
->>>>>>> 33d5dd9b
 
 #include "flatbuffers/code_generators.h"
 #include "flatbuffers/flatbuffers.h"
@@ -141,14 +138,9 @@
   }
 
   // Initialize an existing object with other data, to avoid an allocation.
-<<<<<<< HEAD
   void InitializeExisting(const StructDef &struct_def,
                           std::string *code_ptr) {
     auto &code = *code_ptr;
-=======
-  void InitializeExisting(const StructDef &struct_def, std::string *code_ptr) {
-    std::string &code = *code_ptr;
->>>>>>> 33d5dd9b
 
     GenReceiver(struct_def, code_ptr);
     code += "Init(self, buf, pos):\n";
@@ -185,14 +177,9 @@
 
   // Get the value of a struct's scalar.
   void GetScalarFieldOfStruct(const StructDef &struct_def,
-<<<<<<< HEAD
                               const FieldDef &field,
                               std::string *code_ptr) {
     auto &code = *code_ptr;
-=======
-                              const FieldDef &field, std::string *code_ptr) {
-    std::string &code = *code_ptr;
->>>>>>> 33d5dd9b
     std::string getter = GenGetter(field.value.type);
     GenReceiver(struct_def, code_ptr);
     code += MakeCamel(NormalizedName(field));
@@ -228,14 +215,9 @@
   // Get a struct by initializing an existing struct.
   // Specific to Struct.
   void GetStructFieldOfStruct(const StructDef &struct_def,
-<<<<<<< HEAD
                               const FieldDef &field,
                               std::string *code_ptr) {
     auto &code = *code_ptr;
-=======
-                              const FieldDef &field, std::string *code_ptr) {
-    std::string &code = *code_ptr;
->>>>>>> 33d5dd9b
     GenReceiver(struct_def, code_ptr);
     code += MakeCamel(NormalizedName(field));
     code += "(self, obj):\n";
@@ -318,14 +300,8 @@
     // TODO(rw): this works and is not the good way to it:
     bool is_native_table = TypeName(field) == "*flatbuffers.Table";
     if (is_native_table) {
-<<<<<<< HEAD
       code += Indent + Indent + Indent + "from flatbuffers.table import Table\n";
     } else if (parser_.opts.include_dependence_headers) {
-=======
-      code +=
-          Indent + Indent + Indent + "from flatbuffers.table import Table\n";
-    } else {
->>>>>>> 33d5dd9b
       code += Indent + Indent + Indent;
       code += "from " + GenPackageReference(field.value.type) + " import " +
               TypeName(field) + "\n";
@@ -353,14 +329,9 @@
 
   // Get the value of a vector's struct member.
   void GetMemberOfVectorOfStruct(const StructDef &struct_def,
-<<<<<<< HEAD
                                  const FieldDef &field,
                                  std::string *code_ptr) {
     auto &code = *code_ptr;
-=======
-                                 const FieldDef &field, std::string *code_ptr) {
-    std::string &code = *code_ptr;
->>>>>>> 33d5dd9b
     auto vectortype = field.value.type.VectorType();
 
     GenReceiver(struct_def, code_ptr);
@@ -440,14 +411,9 @@
   }
 
   // Begin the creator function signature.
-<<<<<<< HEAD
   void BeginBuilderArgs(const StructDef &struct_def,
                         std::string *code_ptr) {
     auto &code = *code_ptr;
-=======
-  void BeginBuilderArgs(const StructDef &struct_def, std::string *code_ptr) {
-    std::string &code = *code_ptr;
->>>>>>> 33d5dd9b
 
     code += "\n";
     code += "def Create" + NormalizedName(struct_def);
@@ -456,14 +422,10 @@
 
   // Recursively generate arguments for a constructor, to deal with nested
   // structs.
-<<<<<<< HEAD
   void StructBuilderArgs(const StructDef &struct_def,
                          const std::string nameprefix,
                          const std::string namesuffix, bool has_field_name,
                          const std::string fieldname_suffix,
-=======
-  void StructBuilderArgs(const StructDef &struct_def, const char *nameprefix,
->>>>>>> 33d5dd9b
                          std::string *code_ptr) {
     for (auto it = struct_def.fields.vec.begin();
          it != struct_def.fields.vec.end(); ++it) {
@@ -551,14 +513,9 @@
   }
 
   // Get the value of a table's starting offset.
-<<<<<<< HEAD
   void GetStartOfTable(const StructDef &struct_def,
                        std::string *code_ptr) {
     auto &code = *code_ptr;
-=======
-  void GetStartOfTable(const StructDef &struct_def, std::string *code_ptr) {
-    std::string &code = *code_ptr;
->>>>>>> 33d5dd9b
     code += "def " + NormalizedName(struct_def) + "Start";
     code += "(builder): ";
     code += "builder.StartObject(";
@@ -567,19 +524,11 @@
   }
 
   // Set the value of a table's field.
-<<<<<<< HEAD
   void BuildFieldOfTable(const StructDef &struct_def,
                          const FieldDef &field, const size_t offset,
                          std::string *code_ptr) {
     auto &code = *code_ptr;
     code += "def " + NormalizedName(struct_def) + "Add" + MakeCamel(NormalizedName(field));
-=======
-  void BuildFieldOfTable(const StructDef &struct_def, const FieldDef &field,
-                         const size_t offset, std::string *code_ptr) {
-    std::string &code = *code_ptr;
-    code += "def " + NormalizedName(struct_def) + "Add" +
-            MakeCamel(NormalizedName(field));
->>>>>>> 33d5dd9b
     code += "(builder, ";
     code += MakeCamel(NormalizedName(field), false);
     code += "): ";
@@ -601,15 +550,9 @@
   }
 
   // Set the value of one of the members of a table's vector.
-<<<<<<< HEAD
   void BuildVectorOfTable(const StructDef &struct_def,
                           const FieldDef &field, std::string *code_ptr) {
     auto &code = *code_ptr;
-=======
-  void BuildVectorOfTable(const StructDef &struct_def, const FieldDef &field,
-                          std::string *code_ptr) {
-    std::string &code = *code_ptr;
->>>>>>> 33d5dd9b
     code += "def " + NormalizedName(struct_def) + "Start";
     code += MakeCamel(NormalizedName(field));
     code += "Vector(builder, numElems): return builder.StartVector(";
@@ -622,14 +565,9 @@
   }
 
   // Get the offset of the end of a table.
-<<<<<<< HEAD
   void GetEndOffsetOnTable(const StructDef &struct_def,
                            std::string *code_ptr) {
     auto &code = *code_ptr;
-=======
-  void GetEndOffsetOnTable(const StructDef &struct_def, std::string *code_ptr) {
-    std::string &code = *code_ptr;
->>>>>>> 33d5dd9b
     code += "def " + NormalizedName(struct_def) + "End";
     code += "(builder): ";
     code += "return builder.EndObject()\n";
@@ -729,11 +667,7 @@
     code += "\n";
   }
 
-<<<<<<< HEAD
   // Generates struct or table methods.
-=======
-  // Generate struct or table methods.
->>>>>>> 33d5dd9b
   void GenStruct(const StructDef &struct_def, std::string *code_ptr) {
     if (struct_def.generated) return;
 
