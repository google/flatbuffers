/*
 * Copyright 2014 Google Inc. All rights reserved.
 *
 * Licensed under the Apache License, Version 2.0 (the "License");
 * you may not use this file except in compliance with the License.
 * You may obtain a copy of the License at
 *
 *     http://www.apache.org/licenses/LICENSE-2.0
 *
 * Unless required by applicable law or agreed to in writing, software
 * distributed under the License is distributed on an "AS IS" BASIS,
 * WITHOUT WARRANTIES OR CONDITIONS OF ANY KIND, either express or implied.
 * See the License for the specific language governing permissions and
 * limitations under the License.
 */

// independent from idl_parser, since this code is not needed for most clients

#include <string>

#include "flatbuffers/flatbuffers.h"
#include "flatbuffers/idl.h"
#include "flatbuffers/util.h"
#include "flatbuffers/code_generators.h"

namespace flatbuffers {
namespace python {

static std::string GenGetter(const Type &type);
static std::string GenMethod(const FieldDef &field);
static void GenStructBuilder(const StructDef &struct_def,
                             std::string *code_ptr);
static void GenReceiver(const StructDef &struct_def, std::string *code_ptr);
static std::string GenTypeBasic(const Type &type);
static std::string GenTypeGet(const Type &type);
static std::string TypeName(const FieldDef &field);


// Hardcode spaces per indentation.
const std::string Indent = "    ";

// Most field accessors need to retrieve and test the field offset first,
// this is the prefix code for that.
std::string OffsetPrefix(const FieldDef &field) {
  return "\n" + Indent + Indent +
         "o = flatbuffers.number_types.UOffsetTFlags.py_type" +
         "(self._tab.Offset(" +
         NumToString(field.value.offset) +
         "))\n" + Indent + Indent + "if o != 0:\n";
}

// Begin a class declaration.
static void BeginClass(const StructDef &struct_def, std::string *code_ptr) {
  std::string &code = *code_ptr;
  code += "class " + struct_def.name + "(object):\n";
  code += Indent + "__slots__ = ['_tab']";
  code += "\n\n";
}

// Begin enum code with a class declaration.
static void BeginEnum(const std::string class_name, std::string *code_ptr) {
  std::string &code = *code_ptr;
  code += "class " + class_name + "(object):\n";
}

// A single enum member.
static void EnumMember(const EnumVal ev, std::string *code_ptr) {
  std::string &code = *code_ptr;
  code += Indent;
  code += ev.name;
  code += " = ";
  code += NumToString(ev.value) + "\n";
}

// End enum code.
static void EndEnum(std::string *code_ptr) {
  std::string &code = *code_ptr;
  code += "\n";
}

// Initialize a new struct or table from existing data.
static void NewRootTypeFromBuffer(const StructDef &struct_def,
                                  std::string *code_ptr) {
  std::string &code = *code_ptr;

  code += Indent + "@classmethod\n";
  code += Indent + "def GetRootAs";
  code += struct_def.name;
  code += "(cls, buf, offset):";
  code += "\n";
  code += Indent + Indent;
  code += "n = flatbuffers.encode.Get";
  code += "(flatbuffers.packer.uoffset, buf, offset)\n";
  code += Indent + Indent + "x = " + struct_def.name + "()\n";
  code += Indent + Indent + "x.Init(buf, n + offset)\n";
  code += Indent + Indent + "return x\n";
  code += "\n";
}

// Initialize an existing object with other data, to avoid an allocation.
static void InitializeExisting(const StructDef &struct_def,
                               std::string *code_ptr) {
  std::string &code = *code_ptr;

  GenReceiver(struct_def, code_ptr);
  code += "Init(self, buf, pos):\n";
  code += Indent + Indent + "self._tab = flatbuffers.table.Table(buf, pos)\n";
  code += "\n";
}

// Get the length of a vector.
static void GetVectorLen(const StructDef &struct_def,
                         const FieldDef &field,
                         std::string *code_ptr) {
  std::string &code = *code_ptr;

  GenReceiver(struct_def, code_ptr);
  code += MakeCamel(field.name) + "Length(self";
  code += "):" + OffsetPrefix(field);
  code += Indent + Indent + Indent + "return self._tab.VectorLen(o)\n";
  code += Indent + Indent + "return 0\n\n";
}

// Get the value of a struct's scalar.
static void GetScalarFieldOfStruct(const StructDef &struct_def,
                                   const FieldDef &field,
                                   std::string *code_ptr) {
  std::string &code = *code_ptr;
  std::string getter = GenGetter(field.value.type);
  GenReceiver(struct_def, code_ptr);
  code += MakeCamel(field.name);
  code += "(self): return " + getter;
  code += "self._tab.Pos + flatbuffers.number_types.UOffsetTFlags.py_type(";
  code += NumToString(field.value.offset) + "))\n";
}

// Get the value of a table's scalar.
static void GetScalarFieldOfTable(const StructDef &struct_def,
                                  const FieldDef &field,
                                  std::string *code_ptr) {
  std::string &code = *code_ptr;
  std::string getter = GenGetter(field.value.type);
  GenReceiver(struct_def, code_ptr);
  code += MakeCamel(field.name);
  code += "(self):";
  code += OffsetPrefix(field);
  code += Indent + Indent + Indent + "return " + getter;
  code += "o + self._tab.Pos)\n";
  code += Indent + Indent + "return " + field.value.constant + "\n\n";
}

// Get a struct by initializing an existing struct.
// Specific to Struct.
static void GetStructFieldOfStruct(const StructDef &struct_def,
                                   const FieldDef &field,
                                   std::string *code_ptr) {
  std::string &code = *code_ptr;
  GenReceiver(struct_def, code_ptr);
  code += MakeCamel(field.name);
  code += "(self, obj):\n";
  code += Indent + Indent + "obj.Init(self._tab.Bytes, self._tab.Pos + ";
  code += NumToString(field.value.offset) + ")";
  code += "\n" + Indent + Indent + "return obj\n\n";
}

// Get a struct by initializing an existing struct.
// Specific to Table.
static void GetStructFieldOfTable(const StructDef &struct_def,
                                  const FieldDef &field,
                                  std::string *code_ptr) {
  std::string &code = *code_ptr;
  GenReceiver(struct_def, code_ptr);
  code += MakeCamel(field.name);
  code += "(self):";
  code += OffsetPrefix(field);
  if (field.value.type.struct_def->fixed) {
    code += Indent + Indent + Indent + "x = o + self._tab.Pos\n";
  } else {
    code += Indent + Indent + Indent;
    code += "x = self._tab.Indirect(o + self._tab.Pos)\n";
  }
  code += Indent + Indent + Indent;
  code += "from ." + TypeName(field) + " import " + TypeName(field) + "\n";
  code += Indent + Indent + Indent + "obj = " + TypeName(field) + "()\n";
  code += Indent + Indent + Indent + "obj.Init(self._tab.Bytes, x)\n";
  code += Indent + Indent + Indent + "return obj\n";
  code += Indent + Indent + "return None\n\n";
}

// Get the value of a string.
static void GetStringField(const StructDef &struct_def,
                           const FieldDef &field,
                           std::string *code_ptr) {
  std::string &code = *code_ptr;
  GenReceiver(struct_def, code_ptr);
  code += MakeCamel(field.name);
  code += "(self):";
  code += OffsetPrefix(field);
  code += Indent + Indent + Indent + "return " + GenGetter(field.value.type);
  code += "o + self._tab.Pos)\n";
  code += Indent + Indent + "return \"\"\n\n";
}

// Get the value of a union from an object.
static void GetUnionField(const StructDef &struct_def,
                          const FieldDef &field,
                          std::string *code_ptr) {
  std::string &code = *code_ptr;
  GenReceiver(struct_def, code_ptr);
  code += MakeCamel(field.name) + "(self):";
  code += OffsetPrefix(field);

  // TODO(rw): this works and is not the good way to it:
  bool is_native_table = TypeName(field) == "*flatbuffers.Table";
  if (is_native_table) {
    code += Indent + Indent + Indent + "from flatbuffers.table import Table\n";
  } else {
    code += Indent + Indent + Indent;
    code += "from ." + TypeName(field) + " import " + TypeName(field) + "\n";
  }
  code += Indent + Indent + Indent + "obj = Table(bytearray(), 0)\n";
  code += Indent + Indent + Indent + GenGetter(field.value.type);
  code += "obj, o)\n" + Indent + Indent + Indent + "return obj\n";
  code += Indent + Indent + "return None\n\n";
}

// Get the value of a vector's struct member.
static void GetMemberOfVectorOfStruct(const StructDef &struct_def,
                                      const FieldDef &field,
                                      std::string *code_ptr) {
  std::string &code = *code_ptr;
  auto vectortype = field.value.type.VectorType();

  GenReceiver(struct_def, code_ptr);
  code += MakeCamel(field.name);
  code += "(self, j):" + OffsetPrefix(field);
  code += Indent + Indent + Indent + "x = self._tab.Vector(o)\n";
  code += Indent + Indent + Indent;
  code += "x += flatbuffers.number_types.UOffsetTFlags.py_type(j) * ";
  code += NumToString(InlineSize(vectortype)) + "\n";
  if (!(vectortype.struct_def->fixed)) {
    code += Indent + Indent + Indent + "x = self._tab.Indirect(x)\n";
  }
  code += Indent + Indent + Indent;
  code += "from ." + TypeName(field) + " import " + TypeName(field) + "\n";
  code += Indent + Indent + Indent + "obj = " + TypeName(field) + "()\n";
  code += Indent + Indent + Indent + "obj.Init(self._tab.Bytes, x)\n";
  code += Indent + Indent + Indent + "return obj\n";
  code += Indent + Indent + "return None\n\n";
}

// Get the value of a vector's non-struct member. Uses a named return
// argument to conveniently set the zero value for the result.
static void GetMemberOfVectorOfNonStruct(const StructDef &struct_def,
                                         const FieldDef &field,
                                         std::string *code_ptr) {
  std::string &code = *code_ptr;
  auto vectortype = field.value.type.VectorType();

  GenReceiver(struct_def, code_ptr);
  code += MakeCamel(field.name);
  code += "(self, j):";
  code += OffsetPrefix(field);
  code += Indent + Indent + Indent + "a = self._tab.Vector(o)\n";
  code += Indent + Indent + Indent;
  code += "return " + GenGetter(field.value.type);
  code += "a + flatbuffers.number_types.UOffsetTFlags.py_type(j * ";
  code += NumToString(InlineSize(vectortype)) + "))\n";
  if (vectortype.base_type == BASE_TYPE_STRING) {
    code += Indent + Indent + "return \"\"\n";
  } else {
    code += Indent + Indent + "return 0\n";
  }
  code += "\n";
}

// Returns a non-struct vector as a numpy array. Much faster
// than iterating over the vector element by element.
static void GetVectorOfNonStructAsNumpy(const StructDef &struct_def,
                                        const FieldDef &field,
                                        std::string *code_ptr) {
  std::string &code = *code_ptr;
  auto vectortype = field.value.type.VectorType();

  // Currently, we only support accessing as numpy array if
  // the vector type is a scalar.
  if (!(IsScalar(vectortype.base_type))) {
    return;
  }

  GenReceiver(struct_def, code_ptr);
  code += MakeCamel(field.name) + "AsNumpy(self):";
  code += OffsetPrefix(field);

  code += Indent + Indent + Indent;
  code += "return ";
  code += "self._tab.GetVectorAsNumpy(flatbuffers.number_types.";
  code += MakeCamel(GenTypeGet(field.value.type));
  code += "Flags, o)\n";

  if (vectortype.base_type == BASE_TYPE_STRING) {
    code += Indent + Indent + "return \"\"\n";
  } else {
    code += Indent + Indent + "return 0\n";
  }
  code += "\n";
}

// Begin the creator function signature.
static void BeginBuilderArgs(const StructDef &struct_def,
                             std::string *code_ptr) {
  std::string &code = *code_ptr;

  code += "\n";
  code += "def Create" + struct_def.name;
  code += "(builder";
}

// Recursively generate arguments for a constructor, to deal with nested
// structs.
static void StructBuilderArgs(const StructDef &struct_def,
                              const char *nameprefix,
                              std::string *code_ptr) {
  for (auto it = struct_def.fields.vec.begin();
       it != struct_def.fields.vec.end();
       ++it) {
    auto &field = **it;
    if (IsStruct(field.value.type)) {
      // Generate arguments for a struct inside a struct. To ensure names
      // don't clash, and to make it obvious these arguments are constructing
      // a nested struct, prefix the name with the field name.
      StructBuilderArgs(*field.value.type.struct_def,
                        (nameprefix + (field.name + "_")).c_str(),
                        code_ptr);
    } else {
      std::string &code = *code_ptr;
      code += (std::string)", " + nameprefix;
      code += MakeCamel(field.name, false);
    }
  }
}

// End the creator function signature.
static void EndBuilderArgs(std::string *code_ptr) {
  std::string &code = *code_ptr;
  code += "):\n";
}

// Recursively generate struct construction statements and instert manual
// padding.
static void StructBuilderBody(const StructDef &struct_def,
                              const char *nameprefix,
                              std::string *code_ptr) {
  std::string &code = *code_ptr;
  code += "    builder.Prep(" + NumToString(struct_def.minalign) + ", ";
  code += NumToString(struct_def.bytesize) + ")\n";
  for (auto it = struct_def.fields.vec.rbegin();
       it != struct_def.fields.vec.rend();
       ++it) {
    auto &field = **it;
    if (field.padding)
      code += "    builder.Pad(" + NumToString(field.padding) + ")\n";
    if (IsStruct(field.value.type)) {
      StructBuilderBody(*field.value.type.struct_def,
                        (nameprefix + (field.name + "_")).c_str(),
                        code_ptr);
    } else {
      code += "    builder.Prepend" + GenMethod(field) + "(";
      code += nameprefix + MakeCamel(field.name, false) + ")\n";
    }
  }
}

static void EndBuilderBody(std::string *code_ptr) {
  std::string &code = *code_ptr;
  code += "    return builder.Offset()\n";
}

// Get the value of a table's starting offset.
static void GetStartOfTable(const StructDef &struct_def,
                            std::string *code_ptr) {
  std::string &code = *code_ptr;
  code += "def " + struct_def.name + "Start";
  code += "(builder): ";
  code += "builder.StartObject(";
  code += NumToString(struct_def.fields.vec.size());
  code += ")\n";
}

// Set the value of a table's field.
static void BuildFieldOfTable(const StructDef &struct_def,
                              const FieldDef &field,
                              const size_t offset,
                              std::string *code_ptr) {
  std::string &code = *code_ptr;
  code += "def " + struct_def.name + "Add" + MakeCamel(field.name);
  code += "(builder, ";
  code += MakeCamel(field.name, false);
  code += "): ";
  code += "builder.Prepend";
  code += GenMethod(field) + "Slot(";
  code += NumToString(offset) + ", ";
  if (!IsScalar(field.value.type.base_type) && (!struct_def.fixed)) {
    code += "flatbuffers.number_types.UOffsetTFlags.py_type";
    code += "(";
    code += MakeCamel(field.name, false) + ")";
  } else {
    code += MakeCamel(field.name, false);
  }
  code += ", " + field.value.constant;
  code += ")\n";
}

// Set the value of one of the members of a table's vector.
static void BuildVectorOfTable(const StructDef &struct_def,
                               const FieldDef &field,
                               std::string *code_ptr) {
  std::string &code = *code_ptr;
  code += "def " + struct_def.name + "Start";
  code += MakeCamel(field.name);
  code += "Vector(builder, numElems): return builder.StartVector(";
  auto vector_type = field.value.type.VectorType();
  auto alignment = InlineAlignment(vector_type);
  auto elem_size = InlineSize(vector_type);
  code += NumToString(elem_size);
  code += ", numElems, " + NumToString(alignment);
  code += ")\n";
}

// Get the offset of the end of a table.
static void GetEndOffsetOnTable(const StructDef &struct_def,
                                std::string *code_ptr) {
  std::string &code = *code_ptr;
  code += "def " + struct_def.name + "End";
  code += "(builder): ";
  code += "return builder.EndObject()\n";
}

// Generate the receiver for function signatures.
static void GenReceiver(const StructDef &struct_def, std::string *code_ptr) {
  std::string &code = *code_ptr;
  code += Indent + "# " + struct_def.name + "\n";
  code += Indent + "def ";
}

// Generate a struct field, conditioned on its child type(s).
static void GenStructAccessor(const StructDef &struct_def,
                              const FieldDef &field,
                              std::string *code_ptr) {
  GenComment(field.doc_comment, code_ptr, nullptr, "# ");
  if (IsScalar(field.value.type.base_type)) {
    if (struct_def.fixed) {
      GetScalarFieldOfStruct(struct_def, field, code_ptr);
    } else {
      GetScalarFieldOfTable(struct_def, field, code_ptr);
    }
  } else {
    switch (field.value.type.base_type) {
      case BASE_TYPE_STRUCT:
        if (struct_def.fixed) {
          GetStructFieldOfStruct(struct_def, field, code_ptr);
        } else {
          GetStructFieldOfTable(struct_def, field, code_ptr);
        }
        break;
      case BASE_TYPE_STRING:
        GetStringField(struct_def, field, code_ptr);
        break;
      case BASE_TYPE_VECTOR: {
        auto vectortype = field.value.type.VectorType();
        if (vectortype.base_type == BASE_TYPE_STRUCT) {
          GetMemberOfVectorOfStruct(struct_def, field, code_ptr);
        } else {
          GetMemberOfVectorOfNonStruct(struct_def, field, code_ptr);
          GetVectorOfNonStructAsNumpy(struct_def, field, code_ptr);
        }
        break;
      }
      case BASE_TYPE_UNION:
        GetUnionField(struct_def, field, code_ptr);
        break;
      default:
        assert(0);
    }
  }
  if (field.value.type.base_type == BASE_TYPE_VECTOR) {
    GetVectorLen(struct_def, field, code_ptr);
  }
}

// Generate table constructors, conditioned on its members' types.
static void GenTableBuilders(const StructDef &struct_def,
                             std::string *code_ptr) {
  GetStartOfTable(struct_def, code_ptr);

  for (auto it = struct_def.fields.vec.begin();
       it != struct_def.fields.vec.end();
       ++it) {
    auto &field = **it;
    if (field.deprecated) continue;

    auto offset = it - struct_def.fields.vec.begin();
    BuildFieldOfTable(struct_def, field, offset, code_ptr);
    if (field.value.type.base_type == BASE_TYPE_VECTOR) {
      BuildVectorOfTable(struct_def, field, code_ptr);
    }
  }

  GetEndOffsetOnTable(struct_def, code_ptr);
}

// Generate struct or table methods.
static void GenStruct(const StructDef &struct_def,
                      std::string *code_ptr) {
  if (struct_def.generated) return;

  GenComment(struct_def.doc_comment, code_ptr, nullptr, "# ");
  BeginClass(struct_def, code_ptr);
  if (!struct_def.fixed) {
    // Generate a special accessor for the table that has been declared as
    // the root type.
    NewRootTypeFromBuffer(struct_def, code_ptr);
  }
  // Generate the Init method that sets the field in a pre-existing
  // accessor object. This is to allow object reuse.
  InitializeExisting(struct_def, code_ptr);
  for (auto it = struct_def.fields.vec.begin();
       it != struct_def.fields.vec.end();
       ++it) {
    auto &field = **it;
    if (field.deprecated) continue;

    GenStructAccessor(struct_def, field, code_ptr);
  }

  if (struct_def.fixed) {
    // create a struct constructor function
    GenStructBuilder(struct_def, code_ptr);
  } else {
    // Create a set of functions that allow table construction.
    GenTableBuilders(struct_def, code_ptr);
  }
}

// Generate enum declarations.
static void GenEnum(const EnumDef &enum_def, std::string *code_ptr) {
  if (enum_def.generated) return;

  GenComment(enum_def.doc_comment, code_ptr, nullptr, "# ");
  BeginEnum(enum_def.name, code_ptr);
  for (auto it = enum_def.vals.vec.begin();
       it != enum_def.vals.vec.end();
       ++it) {
    auto &ev = **it;
    GenComment(ev.doc_comment, code_ptr, nullptr, "# ");
    EnumMember(ev, code_ptr);
  }
  EndEnum(code_ptr);
}

// Returns the function name that is able to read a value of the given type.
static std::string GenGetter(const Type &type) {
  switch (type.base_type) {
    case BASE_TYPE_STRING: return "self._tab.String(";
    case BASE_TYPE_UNION: return "self._tab.Union(";
    case BASE_TYPE_VECTOR: return GenGetter(type.VectorType());
    default:
      return "self._tab.Get(flatbuffers.number_types." + \
             MakeCamel(GenTypeGet(type)) + \
             "Flags, ";
  }
}

// Returns the method name for use with add/put calls.
static std::string GenMethod(const FieldDef &field) {
  return IsScalar(field.value.type.base_type)
    ? MakeCamel(GenTypeBasic(field.value.type))
    : (IsStruct(field.value.type) ? "Struct" : "UOffsetTRelative");
}

static std::string GenTypeBasic(const Type &type) {
  static const char *ctypename[] = {
<<<<<<< HEAD
    #define FLATBUFFERS_TD(ENUM, IDLTYPE, ALIASTYPE, \
      CTYPE, JTYPE, GTYPE, NTYPE, PTYPE) \
=======
    #define FLATBUFFERS_TD(ENUM, IDLTYPE, CTYPE, JTYPE, GTYPE, NTYPE, PTYPE, RTYPE) \
>>>>>>> 74f0676f
      #PTYPE,
      FLATBUFFERS_GEN_TYPES(FLATBUFFERS_TD)
    #undef FLATBUFFERS_TD
  };
  return ctypename[type.base_type];
}

static std::string GenTypePointer(const Type &type) {
  switch (type.base_type) {
    case BASE_TYPE_STRING:
      return "string";
    case BASE_TYPE_VECTOR:
      return GenTypeGet(type.VectorType());
    case BASE_TYPE_STRUCT:
      return type.struct_def->name;
    case BASE_TYPE_UNION:
      // fall through
    default:
      return "*flatbuffers.Table";
  }
}

static std::string GenTypeGet(const Type &type) {
  return IsScalar(type.base_type)
    ? GenTypeBasic(type)
    : GenTypePointer(type);
}

static std::string TypeName(const FieldDef &field) {
  return GenTypeGet(field.value.type);
}

// Create a struct with a builder and the struct's arguments.
static void GenStructBuilder(const StructDef &struct_def,
                             std::string *code_ptr) {
  BeginBuilderArgs(struct_def, code_ptr);
  StructBuilderArgs(struct_def, "", code_ptr);
  EndBuilderArgs(code_ptr);

  StructBuilderBody(struct_def, "", code_ptr);
  EndBuilderBody(code_ptr);
}

class PythonGenerator : public BaseGenerator {
 public:
  PythonGenerator(const Parser &parser, const std::string &path,
                  const std::string &file_name)
      : BaseGenerator(parser, path, file_name, "" /* not used */,
                      "" /* not used */){};
  bool generate() {
    if (!generateEnums()) return false;
    if (!generateStructs()) return false;
    return true;
  }

 private:
  bool generateEnums() {
    for (auto it = parser_.enums_.vec.begin(); it != parser_.enums_.vec.end();
         ++it) {
      auto &enum_def = **it;
      std::string enumcode;
      GenEnum(enum_def, &enumcode);
      if (!SaveType(enum_def, enumcode, false)) return false;
    }
    return true;
  }

  bool generateStructs() {
    for (auto it = parser_.structs_.vec.begin();
         it != parser_.structs_.vec.end(); ++it) {
      auto &struct_def = **it;
      std::string declcode;
      GenStruct(struct_def, &declcode);
      if (!SaveType(struct_def, declcode, true)) return false;
    }
    return true;
  }

  // Begin by declaring namespace and imports.
  void BeginFile(const std::string name_space_name, const bool needs_imports,
                 std::string *code_ptr) {
    std::string &code = *code_ptr;
    code = code + "# " + FlatBuffersGeneratedWarning() + "\n\n";
    code += "# namespace: " + name_space_name + "\n\n";
    if (needs_imports) {
      code += "import flatbuffers\n\n";
    }
  }

  // Save out the generated code for a Python Table type.
  bool SaveType(const Definition &def, const std::string &classcode,
                bool needs_imports) {
    if (!classcode.length()) return true;

    std::string namespace_dir = path_;
    auto &namespaces = parser_.namespaces_.back()->components;
    for (auto it = namespaces.begin(); it != namespaces.end(); ++it) {
      if (it != namespaces.begin()) namespace_dir += kPathSeparator;
      namespace_dir += *it;
      std::string init_py_filename = namespace_dir + "/__init__.py";
      SaveFile(init_py_filename.c_str(), "", false);
    }

    std::string code = "";
    BeginFile(LastNamespacePart(*def.defined_namespace), needs_imports, &code);
    code += classcode;
    std::string filename = NamespaceDir(*def.defined_namespace) +
                           def.name + ".py";
    return SaveFile(filename.c_str(), code, false);
  }
};

}  // namespace python

bool GeneratePython(const Parser &parser, const std::string &path,
                    const std::string &file_name) {
  python::PythonGenerator generator(parser, path, file_name);
  return generator.generate();
}

}  // namespace flatbuffers<|MERGE_RESOLUTION|>--- conflicted
+++ resolved
@@ -580,12 +580,8 @@
 
 static std::string GenTypeBasic(const Type &type) {
   static const char *ctypename[] = {
-<<<<<<< HEAD
     #define FLATBUFFERS_TD(ENUM, IDLTYPE, ALIASTYPE, \
-      CTYPE, JTYPE, GTYPE, NTYPE, PTYPE) \
-=======
-    #define FLATBUFFERS_TD(ENUM, IDLTYPE, CTYPE, JTYPE, GTYPE, NTYPE, PTYPE, RTYPE) \
->>>>>>> 74f0676f
+      CTYPE, JTYPE, GTYPE, NTYPE, PTYPE, RTYPE) \
       #PTYPE,
       FLATBUFFERS_GEN_TYPES(FLATBUFFERS_TD)
     #undef FLATBUFFERS_TD
