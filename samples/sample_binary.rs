--- conflicted
+++ resolved
@@ -1,5 +1,5 @@
 /*
- * Copyright 2018 Google Inc. All rights reserved.
+* Copyright 2018 Google Inc. All rights reserved.
  *
  * Licensed under the Apache License, Version 2.0 (the "License");
  * you may not use this file except in compliance with the License.
@@ -152,12 +152,9 @@
   //assert_eq!(monster.path().unwrap()[1].x(), 4.0);
 
   println!("The FlatBuffer was successfully created and accessed!");
-<<<<<<< HEAD
   dbg!(buf.len());
   dbg!(flatbuffers::verifier::get_root::<Monster>(buf));
-=======
   dbg!(monster);
->>>>>>> b08b0a44
 }
 
 #[cfg(test)]
