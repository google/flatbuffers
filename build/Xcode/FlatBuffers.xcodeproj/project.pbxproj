--- conflicted
+++ resolved
@@ -811,10 +811,7 @@
 			isa = XCBuildConfiguration;
 			buildSettings = {
 				CONFIGURATION_BUILD_DIR = .;
-<<<<<<< HEAD
-=======
 				ENABLE_TESTABILITY = YES;
->>>>>>> d10f9a6a
 				ONLY_ACTIVE_ARCH = YES;
 				SDKROOT = macosx;
 				SYMROOT = build;
