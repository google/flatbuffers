--- conflicted
+++ resolved
@@ -33,10 +33,6 @@
     e.g. `/` or `\`.
 
 -   `-S` : Generate strict JSON (field names are enclosed in quotes).
-<<<<<<< HEAD
-    By default, no quotes are generated.
-=======
     By default, no quotes are generated.
 
 -   `-P` : Don't prefix enum values in generated C++ by their enum type.
->>>>>>> 8e40902d
