--- conflicted
+++ resolved
@@ -267,8 +267,6 @@
     representing flags, you may place multiple inside a string
     separated by spaces to OR them, e.g.
     `field: "EnumVal1 EnumVal2"` or `field: "Enum.EnumVal1 Enum.EnumVal2"`.
-<<<<<<< HEAD
-=======
 
 When parsing JSON, it recognizes the following escape codes in strings:
 
@@ -289,7 +287,6 @@
 
 It also generates these escape codes back again when generating JSON from a
 binary representation.
->>>>>>> 8e40902d
 
 ## Gotchas
 
