# Copyright 2014 Google Inc. All rights reserved.
#
# Licensed under the Apache License, Version 2.0 (the "License");
# you may not use this file except in compliance with the License.
# You may obtain a copy of the License at
#
#     http://www.apache.org/licenses/LICENSE-2.0
#
# Unless required by applicable law or agreed to in writing, software
# distributed under the License is distributed on an "AS IS" BASIS,
# WITHOUT WARRANTIES OR CONDITIONS OF ANY KIND, either express or implied.
# See the License for the specific language governing permissions and
# limitations under the License.

from .builder import Builder
from .table import Table
from .compat import range_func as compat_range
<<<<<<< HEAD
from ._version import __version__
=======
from . import util
>>>>>>> ac203b20
<|MERGE_RESOLUTION|>--- conflicted
+++ resolved
@@ -15,8 +15,5 @@
 from .builder import Builder
 from .table import Table
 from .compat import range_func as compat_range
-<<<<<<< HEAD
 from ._version import __version__
-=======
-from . import util
->>>>>>> ac203b20
+from . import util