cmake_minimum_required(VERSION 2.8)

project(FlatBuffers)

# NOTE: Code coverage only works on Linux & OSX.
option(FLATBUFFERS_CODE_COVERAGE "Enable the code coverage build option." OFF)

set(FlatBuffers_Compiler_SRCS
  include/flatbuffers/flatbuffers.h
  include/flatbuffers/idl.h
  include/flatbuffers/util.h
  src/idl_parser.cpp
  src/idl_gen_cpp.cpp
  src/idl_gen_java.cpp
<<<<<<< HEAD
  src/idl_gen_csharp.cpp
=======
>>>>>>> 8e40902d
  src/idl_gen_go.cpp
  src/idl_gen_text.cpp
  src/flatc.cpp
)

set(FlatBuffers_Tests_SRCS
  include/flatbuffers/flatbuffers.h
  include/flatbuffers/idl.h
  include/flatbuffers/util.h
  src/idl_parser.cpp
  src/idl_gen_text.cpp
  tests/test.cpp
  # file generate by running compiler on tests/monster_test.fbs
  tests/monster_test_generated.h
)

set(FlatBuffers_Sample_Binary_SRCS
  include/flatbuffers/flatbuffers.h
  samples/sample_binary.cpp
  # file generate by running compiler on samples/monster.fbs
  samples/monster_generated.h
)

set(FlatBuffers_Sample_Text_SRCS
  include/flatbuffers/flatbuffers.h
  include/flatbuffers/idl.h
  include/flatbuffers/util.h
  src/idl_parser.cpp
  src/idl_gen_text.cpp
  samples/sample_text.cpp
  # file generate by running compiler on samples/monster.fbs
  samples/monster_generated.h
)

set(CMAKE_BUILD_TYPE Debug)

# source_group(Compiler FILES ${FlatBuffers_Compiler_SRCS})
# source_group(Tests FILES ${FlatBuffers_Tests_SRCS})

if(APPLE)
<<<<<<< HEAD
  set(CMAKE_CXX_FLAGS "${CMAKE_CXX_FLAGS} -std=c++11 -stdlib=libc++")
elseif(CMAKE_COMPILER_IS_GNUCXX OR "${CMAKE_CXX_COMPILER_ID}" MATCHES "Clang")
  set(CMAKE_CXX_FLAGS "${CMAKE_CXX_FLAGS} -std=c++0x")
=======
  set(CMAKE_CXX_FLAGS
    "${CMAKE_CXX_FLAGS} -std=c++11 -stdlib=libc++ -Wall -pedantic -Werror -Wextra")
elseif(CMAKE_COMPILER_IS_GNUCXX OR "${CMAKE_CXX_COMPILER_ID}" MATCHES "Clang")
  set(CMAKE_CXX_FLAGS
    "${CMAKE_CXX_FLAGS} -std=c++0x -Wall -pedantic -Werror -Wextra")
>>>>>>> 8e40902d
endif()

set(CMAKE_CXX_FLAGS "${CMAKE_CXX_FLAGS} -Wall -pedantic -Werror -Wextra")

if(FLATBUFFERS_CODE_COVERAGE)
  set(CMAKE_CXX_FLAGS "${CMAKE_CXX_FLAGS} -g -fprofile-arcs -ftest-coverage")
  set(CMAKE_EXE_LINKER_FLAGS
      "${CMAKE_EXE_LINKER_FLAGS} -fprofile-arcs -ftest-coverage")
endif()

include_directories(include)

add_executable(flatc ${FlatBuffers_Compiler_SRCS})
add_executable(flattests ${FlatBuffers_Tests_SRCS})
add_executable(flatsamplebinary ${FlatBuffers_Sample_Binary_SRCS})
add_executable(flatsampletext ${FlatBuffers_Sample_Text_SRCS})

install(DIRECTORY include/flatbuffers DESTINATION include)
install(TARGETS flatc DESTINATION bin)

add_test(NAME flattest
         CONFIGURATIONS Debug
         WORKING_DIRECTORY tests
         COMMAND flattests)<|MERGE_RESOLUTION|>--- conflicted
+++ resolved
@@ -12,10 +12,7 @@
   src/idl_parser.cpp
   src/idl_gen_cpp.cpp
   src/idl_gen_java.cpp
-<<<<<<< HEAD
   src/idl_gen_csharp.cpp
-=======
->>>>>>> 8e40902d
   src/idl_gen_go.cpp
   src/idl_gen_text.cpp
   src/flatc.cpp
@@ -56,17 +53,11 @@
 # source_group(Tests FILES ${FlatBuffers_Tests_SRCS})
 
 if(APPLE)
-<<<<<<< HEAD
-  set(CMAKE_CXX_FLAGS "${CMAKE_CXX_FLAGS} -std=c++11 -stdlib=libc++")
-elseif(CMAKE_COMPILER_IS_GNUCXX OR "${CMAKE_CXX_COMPILER_ID}" MATCHES "Clang")
-  set(CMAKE_CXX_FLAGS "${CMAKE_CXX_FLAGS} -std=c++0x")
-=======
   set(CMAKE_CXX_FLAGS
     "${CMAKE_CXX_FLAGS} -std=c++11 -stdlib=libc++ -Wall -pedantic -Werror -Wextra")
 elseif(CMAKE_COMPILER_IS_GNUCXX OR "${CMAKE_CXX_COMPILER_ID}" MATCHES "Clang")
   set(CMAKE_CXX_FLAGS
     "${CMAKE_CXX_FLAGS} -std=c++0x -Wall -pedantic -Werror -Wextra")
->>>>>>> 8e40902d
 endif()
 
 set(CMAKE_CXX_FLAGS "${CMAKE_CXX_FLAGS} -Wall -pedantic -Werror -Wextra")
