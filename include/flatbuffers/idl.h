--- conflicted
+++ resolved
@@ -453,12 +453,9 @@
     known_attributes_["csharp_partial"] = true;
     known_attributes_["streaming"] = true;
     known_attributes_["idempotent"] = true;
-<<<<<<< HEAD
-    known_attributes_["java_prefix"] = true;
-=======
     known_attributes_["cpp_type"] = true;
     known_attributes_["cpp_ptr_type"] = true;
->>>>>>> 76ae10df
+    known_attributes_["java_prefix"] = true;
   }
 
   ~Parser() {
