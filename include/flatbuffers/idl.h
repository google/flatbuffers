/*
 * Copyright 2014 Google Inc. All rights reserved.
 *
 * Licensed under the Apache License, Version 2.0 (the "License");
 * you may not use this file except in compliance with the License.
 * You may obtain a copy of the License at
 *
 *     http://www.apache.org/licenses/LICENSE-2.0
 *
 * Unless required by applicable law or agreed to in writing, software
 * distributed under the License is distributed on an "AS IS" BASIS,
 * WITHOUT WARRANTIES OR CONDITIONS OF ANY KIND, either express or implied.
 * See the License for the specific language governing permissions and
 * limitations under the License.
 */

#ifndef FLATBUFFERS_IDL_H_
#define FLATBUFFERS_IDL_H_

#include <algorithm>
#include <functional>
#include <map>
#include <memory>
#include <stack>

#include "flatbuffers/base.h"
#include "flatbuffers/flatbuffers.h"
#include "flatbuffers/flexbuffers.h"
#include "flatbuffers/hash.h"
#include "flatbuffers/reflection.h"

// This file defines the data types representing a parsed IDL (Interface
// Definition Language) / schema file.

// Limits maximum depth of nested objects.
// Prevents stack overflow while parse scheme, or json, or flexbuffer.
#if !defined(FLATBUFFERS_MAX_PARSING_DEPTH)
#  define FLATBUFFERS_MAX_PARSING_DEPTH 64
#endif

namespace flatbuffers {

// The order of these matters for Is*() functions below.
// Additionally, Parser::ParseType assumes bool..string is a contiguous range
// of type tokens.
// clang-format off
#define FLATBUFFERS_GEN_TYPES_SCALAR(TD) \
  TD(NONE,   "",       uint8_t,  byte,   byte,    byte,   uint8,   u8,   UByte, UInt8) \
  TD(UTYPE,  "",       uint8_t,  byte,   byte,    byte,   uint8,   u8,   UByte, UInt8) /* begin scalar/int */ \
  TD(BOOL,   "bool",   uint8_t,  boolean,bool,    bool,   bool,    bool, Boolean, Bool) \
  TD(CHAR,   "byte",   int8_t,   byte,   int8,    sbyte,  int8,    i8,   Byte, Int8) \
  TD(UCHAR,  "ubyte",  uint8_t,  byte,   byte,    byte,   uint8,   u8,   UByte, UInt8) \
  TD(SHORT,  "short",  int16_t,  short,  int16,   short,  int16,   i16,  Short, Int16) \
  TD(USHORT, "ushort", uint16_t, short,  uint16,  ushort, uint16,  u16,  UShort, UInt16) \
  TD(INT,    "int",    int32_t,  int,    int32,   int,    int32,   i32,  Int, Int32) \
  TD(UINT,   "uint",   uint32_t, int,    uint32,  uint,   uint32,  u32,  UInt, UInt32) \
  TD(LONG,   "long",   int64_t,  long,   int64,   long,   int64,   i64,  Long, Int64) \
  TD(ULONG,  "ulong",  uint64_t, long,   uint64,  ulong,  uint64,  u64,  ULong, UInt64) /* end int */ \
  TD(FLOAT,  "float",  float,    float,  float32, float,  float32, f32,  Float, Float32) /* begin float */ \
  TD(DOUBLE, "double", double,   double, float64, double, float64, f64,  Double, Double) /* end float/scalar */
#define FLATBUFFERS_GEN_TYPES_POINTER(TD) \
  TD(STRING, "string", Offset<void>, int, int, StringOffset, int, unused, Int, Offset<String>) \
  TD(VECTOR, "",       Offset<void>, int, int, VectorOffset, int, unused, Int, Offset<UOffset>) \
  TD(STRUCT, "",       Offset<void>, int, int, int,          int, unused, Int, Offset<UOffset>) \
  TD(UNION,  "",       Offset<void>, int, int, int,          int, unused, Int, Offset<UOffset>)
#define FLATBUFFERS_GEN_TYPE_ARRAY(TD) \
  TD(ARRAY,  "",       int,          int, int, int,          int, unused, Int, Offset<UOffset>)
// The fields are:
// - enum
// - FlatBuffers schema type.
// - C++ type.
// - Java type.
// - Go type.
// - C# / .Net type.
// - Python type.
// - Kotlin type.
// - Rust type.

// using these macros, we can now write code dealing with types just once, e.g.

/*
switch (type) {
  #define FLATBUFFERS_TD(ENUM, IDLTYPE, CTYPE, JTYPE, GTYPE, NTYPE, PTYPE, \
                         RTYPE, KTYPE) \
    case BASE_TYPE_ ## ENUM: \
      // do something specific to CTYPE here
    FLATBUFFERS_GEN_TYPES(FLATBUFFERS_TD)
  #undef FLATBUFFERS_TD
}
*/

// If not all FLATBUFFERS_GEN_() arguments are necessary for implementation
// of FLATBUFFERS_TD, you can use a variadic macro (with __VA_ARGS__ if needed).
// In the above example, only CTYPE is used to generate the code, it can be rewritten:

/*
switch (type) {
  #define FLATBUFFERS_TD(ENUM, IDLTYPE, CTYPE, ...) \
    case BASE_TYPE_ ## ENUM: \
      // do something specific to CTYPE here
    FLATBUFFERS_GEN_TYPES(FLATBUFFERS_TD)
  #undef FLATBUFFERS_TD
}
*/

#define FLATBUFFERS_GEN_TYPES(TD) \
        FLATBUFFERS_GEN_TYPES_SCALAR(TD) \
        FLATBUFFERS_GEN_TYPES_POINTER(TD) \
        FLATBUFFERS_GEN_TYPE_ARRAY(TD)

// Create an enum for all the types above.
#ifdef __GNUC__
__extension__  // Stop GCC complaining about trailing comma with -Wpendantic.
#endif
enum BaseType {
  #define FLATBUFFERS_TD(ENUM, ...) \
    BASE_TYPE_ ## ENUM,
    FLATBUFFERS_GEN_TYPES(FLATBUFFERS_TD)
  #undef FLATBUFFERS_TD
};

#define FLATBUFFERS_TD(ENUM, IDLTYPE, CTYPE, ...) \
  static_assert(sizeof(CTYPE) <= sizeof(largest_scalar_t), \
                "define largest_scalar_t as " #CTYPE);
  FLATBUFFERS_GEN_TYPES(FLATBUFFERS_TD)
#undef FLATBUFFERS_TD

inline bool IsScalar (BaseType t) { return t >= BASE_TYPE_UTYPE &&
                                           t <= BASE_TYPE_DOUBLE; }
inline bool IsInteger(BaseType t) { return t >= BASE_TYPE_UTYPE &&
                                           t <= BASE_TYPE_ULONG; }
inline bool IsFloat  (BaseType t) { return t == BASE_TYPE_FLOAT ||
                                           t == BASE_TYPE_DOUBLE; }
inline bool IsLong   (BaseType t) { return t == BASE_TYPE_LONG ||
                                           t == BASE_TYPE_ULONG; }
inline bool IsBool   (BaseType t) { return t == BASE_TYPE_BOOL; }
inline bool IsOneByte(BaseType t) { return t >= BASE_TYPE_UTYPE &&
                                           t <= BASE_TYPE_UCHAR; }

inline bool IsUnsigned(BaseType t) {
  return (t == BASE_TYPE_UTYPE)  || (t == BASE_TYPE_UCHAR) ||
         (t == BASE_TYPE_USHORT) || (t == BASE_TYPE_UINT)  ||
         (t == BASE_TYPE_ULONG);
}

// clang-format on

extern const char *const kTypeNames[];
extern const char kTypeSizes[];

inline size_t SizeOf(BaseType t) { return kTypeSizes[t]; }

struct StructDef;
struct EnumDef;
class Parser;

// Represents any type in the IDL, which is a combination of the BaseType
// and additional information for vectors/structs_.
struct Type {
  explicit Type(BaseType _base_type = BASE_TYPE_NONE, StructDef *_sd = nullptr,
                EnumDef *_ed = nullptr, uint16_t _fixed_length = 0)
      : base_type(_base_type),
        element(BASE_TYPE_NONE),
        struct_def(_sd),
        enum_def(_ed),
        fixed_length(_fixed_length) {}

  bool operator==(const Type &o) const {
    return base_type == o.base_type && element == o.element &&
           struct_def == o.struct_def && enum_def == o.enum_def;
  }

  Type VectorType() const {
    return Type(element, struct_def, enum_def, fixed_length);
  }

  Offset<reflection::Type> Serialize(FlatBufferBuilder *builder) const;

  bool Deserialize(const Parser &parser, const reflection::Type *type);

  BaseType base_type;
  BaseType element;       // only set if t == BASE_TYPE_VECTOR
  StructDef *struct_def;  // only set if t or element == BASE_TYPE_STRUCT
  EnumDef *enum_def;      // set if t == BASE_TYPE_UNION / BASE_TYPE_UTYPE,
                          // or for an integral type derived from an enum.
  uint16_t fixed_length;  // only set if t == BASE_TYPE_ARRAY
};

// Represents a parsed scalar value, it's type, and field offset.
struct Value {
  Value()
      : constant("0"),
        offset(static_cast<voffset_t>(~(static_cast<voffset_t>(0U)))) {}
  Type type;
  std::string constant;
  voffset_t offset;
};

// Helper class that retains the original order of a set of identifiers and
// also provides quick lookup.
template<typename T> class SymbolTable {
 public:
  ~SymbolTable() {
    for (auto it = vec.begin(); it != vec.end(); ++it) { delete *it; }
  }

  bool Add(const std::string &name, T *e) {
    vec.emplace_back(e);
    auto it = dict.find(name);
    if (it != dict.end()) return true;
    dict[name] = e;
    return false;
  }

  void Move(const std::string &oldname, const std::string &newname) {
    auto it = dict.find(oldname);
    if (it != dict.end()) {
      auto obj = it->second;
      dict.erase(it);
      dict[newname] = obj;
    } else {
      FLATBUFFERS_ASSERT(false);
    }
  }

  T *Lookup(const std::string &name) const {
    auto it = dict.find(name);
    return it == dict.end() ? nullptr : it->second;
  }

 public:
  std::map<std::string, T *> dict;  // quick lookup
  std::vector<T *> vec;             // Used to iterate in order of insertion
};

// A name space, as set in the schema.
struct Namespace {
  Namespace() : from_table(0) {}

  // Given a (potentially unqualified) name, return the "fully qualified" name
  // which has a full namespaced descriptor.
  // With max_components you can request less than the number of components
  // the current namespace has.
  std::string GetFullyQualifiedName(const std::string &name,
                                    size_t max_components = 1000) const;

  std::vector<std::string> components;
  size_t from_table;  // Part of the namespace corresponds to a message/table.
};

inline bool operator<(const Namespace &a, const Namespace &b) {
  size_t min_size = std::min(a.components.size(), b.components.size());
  for (size_t i = 0; i < min_size; ++i) {
    if (a.components[i] != b.components[i])
      return a.components[i] < b.components[i];
  }
  return a.components.size() < b.components.size();
}

// Base class for all definition types (fields, structs_, enums_).
struct Definition {
  Definition()
      : generated(false),
        defined_namespace(nullptr),
        serialized_location(0),
        index(-1),
        refcount(1),
        declaration_file(nullptr) {}

  flatbuffers::Offset<
      flatbuffers::Vector<flatbuffers::Offset<reflection::KeyValue>>>
  SerializeAttributes(FlatBufferBuilder *builder, const Parser &parser) const;

  bool DeserializeAttributes(Parser &parser,
                             const Vector<Offset<reflection::KeyValue>> *attrs);

  std::string name;
  std::string file;
  std::vector<std::string> doc_comment;
  SymbolTable<Value> attributes;
  bool generated;  // did we already output code for this definition?
  Namespace *defined_namespace;  // Where it was defined.

  // For use with Serialize()
  uoffset_t serialized_location;
  int index;  // Inside the vector it is stored.
  int refcount;
  const std::string *declaration_file;
};

struct FieldDef : public Definition {
  FieldDef()
      : deprecated(false),
        key(false),
        shared(false),
        native_inline(false),
        flexbuffer(false),
        presence(kDefault),
        nested_flatbuffer(nullptr),
        padding(0),
        sibling_union_field(nullptr) {}

  Offset<reflection::Field> Serialize(FlatBufferBuilder *builder, uint16_t id,
                                      const Parser &parser) const;

  bool Deserialize(Parser &parser, const reflection::Field *field);

  bool IsScalarOptional() const {
    return IsScalar(value.type.base_type) && IsOptional();
  }
  bool IsOptional() const { return presence == kOptional; }
  bool IsRequired() const { return presence == kRequired; }
  bool IsDefault() const { return presence == kDefault; }

  Value value;
  bool deprecated;  // Field is allowed to be present in old data, but can't be.
                    // written in new data nor accessed in new code.
  bool key;         // Field functions as a key for creating sorted vectors.
  bool shared;  // Field will be using string pooling (i.e. CreateSharedString)
                // as default serialization behavior if field is a string.
  bool native_inline;  // Field will be defined inline (instead of as a pointer)
                       // for native tables if field is a struct.
  bool flexbuffer;     // This field contains FlexBuffer data.

  enum Presence {
    // Field must always be present.
    kRequired,
    // Non-presence should be signalled to and controlled by users.
    kOptional,
    // Non-presence is hidden from users.
    // Implementations may omit writing default values.
    kDefault,
  };
  Presence static MakeFieldPresence(bool optional, bool required) {
    FLATBUFFERS_ASSERT(!(required && optional));
    // clang-format off
    return required ? FieldDef::kRequired
         : optional ? FieldDef::kOptional
                    : FieldDef::kDefault;
    // clang-format on
  }
  Presence presence;

  StructDef *nested_flatbuffer;  // This field contains nested FlatBuffer data.
  size_t padding;                // Bytes to always pad after this field.

  // sibling_union_field is always set to nullptr. The only exception is
  // when FieldDef is a union field or an union type field. Therefore,
  // sibling_union_field on a union field points to the union type field
  // and vice-versa.
  FieldDef *sibling_union_field;
};

struct StructDef : public Definition {
  StructDef()
      : fixed(false),
        predecl(true),
        sortbysize(true),
        has_key(false),
        minalign(1),
        bytesize(0) {}

  void PadLastField(size_t min_align) {
    auto padding = PaddingBytes(bytesize, min_align);
    bytesize += padding;
    if (fields.vec.size()) fields.vec.back()->padding = padding;
  }

  Offset<reflection::Object> Serialize(FlatBufferBuilder *builder,
                                       const Parser &parser) const;

  bool Deserialize(Parser &parser, const reflection::Object *object);

  SymbolTable<FieldDef> fields;

  bool fixed;       // If it's struct, not a table.
  bool predecl;     // If it's used before it was defined.
  bool sortbysize;  // Whether fields come in the declaration or size order.
  bool has_key;     // It has a key field.
  size_t minalign;  // What the whole object needs to be aligned to.
  size_t bytesize;  // Size if fixed.

  flatbuffers::unique_ptr<std::string> original_location;
};

struct EnumDef;
struct EnumValBuilder;

struct EnumVal {
  Offset<reflection::EnumVal> Serialize(FlatBufferBuilder *builder,
                                        const Parser &parser) const;

  bool Deserialize(Parser &parser, const reflection::EnumVal *val);

  flatbuffers::Offset<
      flatbuffers::Vector<flatbuffers::Offset<reflection::KeyValue>>>
  SerializeAttributes(FlatBufferBuilder *builder, const Parser &parser) const;

  bool DeserializeAttributes(Parser &parser,
                             const Vector<Offset<reflection::KeyValue>> *attrs);

  uint64_t GetAsUInt64() const { return static_cast<uint64_t>(value); }
  int64_t GetAsInt64() const { return value; }
  bool IsZero() const { return 0 == value; }
  bool IsNonZero() const { return !IsZero(); }

  std::string name;
  std::vector<std::string> doc_comment;
  Type union_type;
  SymbolTable<Value> attributes;

 private:
  friend EnumDef;
  friend EnumValBuilder;
  friend bool operator==(const EnumVal &lhs, const EnumVal &rhs);

  EnumVal(const std::string &_name, int64_t _val) : name(_name), value(_val) {}
  EnumVal() : value(0) {}

  int64_t value;
};

struct EnumDef : public Definition {
  EnumDef() : is_union(false), uses_multiple_type_instances(false) {}

  Offset<reflection::Enum> Serialize(FlatBufferBuilder *builder,
                                     const Parser &parser) const;

  bool Deserialize(Parser &parser, const reflection::Enum *values);

  template<typename T> void ChangeEnumValue(EnumVal *ev, T new_val);
  void SortByValue();
  void RemoveDuplicates();

  std::string AllFlags() const;
  const EnumVal *MinValue() const;
  const EnumVal *MaxValue() const;
  // Returns the number of integer steps from v1 to v2.
  uint64_t Distance(const EnumVal *v1, const EnumVal *v2) const;
  // Returns the number of integer steps from Min to Max.
  uint64_t Distance() const { return Distance(MinValue(), MaxValue()); }

  EnumVal *ReverseLookup(int64_t enum_idx,
                         bool skip_union_default = false) const;
  EnumVal *FindByValue(const std::string &constant) const;

  std::string ToString(const EnumVal &ev) const {
    return IsUInt64() ? NumToString(ev.GetAsUInt64())
                      : NumToString(ev.GetAsInt64());
  }

  size_t size() const { return vals.vec.size(); }

  const std::vector<EnumVal *> &Vals() const { return vals.vec; }

  const EnumVal *Lookup(const std::string &enum_name) const {
    return vals.Lookup(enum_name);
  }

  bool is_union;
  // Type is a union which uses type aliases where at least one type is
  // available under two different names.
  bool uses_multiple_type_instances;
  Type underlying_type;

 private:
  bool IsUInt64() const {
    return (BASE_TYPE_ULONG == underlying_type.base_type);
  }

  friend EnumValBuilder;
  SymbolTable<EnumVal> vals;
};

inline bool IsString(const Type &type) {
  return type.base_type == BASE_TYPE_STRING;
}

inline bool IsStruct(const Type &type) {
  return type.base_type == BASE_TYPE_STRUCT && type.struct_def->fixed;
}

inline bool IsIncompleteStruct(const Type &type) {
  return type.base_type == BASE_TYPE_STRUCT && type.struct_def->predecl;
}

inline bool IsTable(const Type &type) {
  return type.base_type == BASE_TYPE_STRUCT && !type.struct_def->fixed;
}

inline bool IsUnion(const Type &type) {
  return type.enum_def != nullptr && type.enum_def->is_union;
}

inline bool IsUnionType(const Type &type) {
  return IsUnion(type) && IsInteger(type.base_type);
}

inline bool IsVector(const Type &type) {
  return type.base_type == BASE_TYPE_VECTOR;
}

inline bool IsVectorOfStruct(const Type &type) {
  return IsVector(type) && IsStruct(type.VectorType());
}

inline bool IsVectorOfTable(const Type &type) {
  return IsVector(type) && IsTable(type.VectorType());
}

inline bool IsArray(const Type &type) {
  return type.base_type == BASE_TYPE_ARRAY;
}

inline bool IsSeries(const Type &type) {
  return IsVector(type) || IsArray(type);
}

inline bool IsEnum(const Type &type) {
  return type.enum_def != nullptr && IsInteger(type.base_type);
}

inline size_t InlineSize(const Type &type) {
  return IsStruct(type)
             ? type.struct_def->bytesize
             : (IsArray(type)
                    ? InlineSize(type.VectorType()) * type.fixed_length
                    : SizeOf(type.base_type));
}

inline size_t InlineAlignment(const Type &type) {
  if (IsStruct(type)) {
    return type.struct_def->minalign;
  } else if (IsArray(type)) {
    return IsStruct(type.VectorType()) ? type.struct_def->minalign
                                       : SizeOf(type.element);
  } else {
    return SizeOf(type.base_type);
  }
}
inline bool operator==(const EnumVal &lhs, const EnumVal &rhs) {
  return lhs.value == rhs.value;
}
inline bool operator!=(const EnumVal &lhs, const EnumVal &rhs) {
  return !(lhs == rhs);
}

inline bool EqualByName(const Type &a, const Type &b) {
  return a.base_type == b.base_type && a.element == b.element &&
         (a.struct_def == b.struct_def ||
          (a.struct_def != nullptr && b.struct_def != nullptr &&
           a.struct_def->name == b.struct_def->name)) &&
         (a.enum_def == b.enum_def ||
          (a.enum_def != nullptr && b.enum_def != nullptr &&
           a.enum_def->name == b.enum_def->name));
}

struct RPCCall : public Definition {
  Offset<reflection::RPCCall> Serialize(FlatBufferBuilder *builder,
                                        const Parser &parser) const;

  bool Deserialize(Parser &parser, const reflection::RPCCall *call);

  StructDef *request, *response;
};

struct ServiceDef : public Definition {
  Offset<reflection::Service> Serialize(FlatBufferBuilder *builder,
                                        const Parser &parser) const;
  bool Deserialize(Parser &parser, const reflection::Service *service);

  SymbolTable<RPCCall> calls;
};

struct IncludedFile {
  // The name of the schema file being included, as defined in the .fbs file.
  // This includes the prefix (e.g., include "foo/bar/baz.fbs" would mean this
  // value is "foo/bar/baz.fbs").
  std::string schema_name;

  // The filename of where the included file was found, after searching the
  // relative paths plus any other paths included with `flatc -I ...`. Note,
  // while this is sometimes the same as schema_name, it is not always, since it
  // can be defined relative to where flatc was invoked.
  std::string filename;
};

// Since IncludedFile is contained within a std::set, need to provide ordering.
inline bool operator<(const IncludedFile &a, const IncludedFile &b) {
  return a.filename < b.filename;
}

// Container of options that may apply to any of the source/text generators.
struct IDLOptions {
  // field case style options for C++
  enum CaseStyle { CaseStyle_Unchanged = 0, CaseStyle_Upper, CaseStyle_Lower };

  bool gen_jvmstatic;
  // Use flexbuffers instead for binary and text generation
  bool use_flexbuffers;
  bool strict_json;
  bool output_default_scalars_in_json;
  int indent_step;
  bool cpp_minify_enums;
  bool output_enum_identifiers;
  bool prefixed_enums;
  bool scoped_enums;
  bool emit_min_max_enum_values;
  bool swift_implementation_only;
  bool include_dependence_headers;
  bool mutable_buffer;
  bool one_file;
  bool proto_mode;
  bool proto_oneof_union;
  bool generate_all;
  bool skip_unexpected_fields_in_json;
  bool generate_name_strings;
  bool generate_object_based_api;
  bool gen_compare;
  std::string cpp_object_api_pointer_type;
  std::string cpp_object_api_string_type;
  bool cpp_object_api_string_flexible_constructor;
  CaseStyle cpp_object_api_field_case_style;
  bool cpp_direct_copy;
  bool gen_nullable;
  bool java_checkerframework;
  bool gen_generated;
  bool gen_json_coders;
  std::string object_prefix;
  std::string object_suffix;
  bool union_value_namespacing;
  bool allow_non_utf8;
  bool natural_utf8;
  std::string include_prefix;
  bool keep_prefix;
  bool binary_schema_comments;
  bool binary_schema_builtins;
  bool binary_schema_gen_embed;
  std::string go_import;
  std::string go_namespace;
  std::string go_module_name;
  bool protobuf_ascii_alike;
  bool size_prefixed;
  std::string root_type;
  bool force_defaults;
  bool java_primitive_has_method;
  bool cs_gen_json_serializer;
  std::vector<std::string> cpp_includes;
  std::string cpp_std;
  bool cpp_static_reflection;
  std::string proto_namespace_suffix;
  std::string filename_suffix;
  std::string filename_extension;
  bool no_warnings;
  bool warnings_as_errors;
  std::string project_root;
  bool cs_global_alias;
  bool json_nested_flatbuffers;
  bool json_nested_flexbuffers;
  bool json_nested_legacy_flatbuffers;
<<<<<<< HEAD
  bool ts_flat_files;
  bool ts_entry_points;
=======
  bool ts_flat_file;
  bool ts_no_import_ext;
>>>>>>> 62e4d2e5
  bool no_leak_private_annotations;
  bool require_json_eof;

  // Possible options for the more general generator below.
  enum Language {
    kJava = 1 << 0,
    kCSharp = 1 << 1,
    kGo = 1 << 2,
    kCpp = 1 << 3,
    kPython = 1 << 5,
    kPhp = 1 << 6,
    kJson = 1 << 7,
    kBinary = 1 << 8,
    kTs = 1 << 9,
    kJsonSchema = 1 << 10,
    kDart = 1 << 11,
    kLua = 1 << 12,
    kLobster = 1 << 13,
    kRust = 1 << 14,
    kKotlin = 1 << 15,
    kSwift = 1 << 16,
    kNim = 1 << 17,
    kMAX
  };

  enum MiniReflect { kNone, kTypes, kTypesAndNames };

  MiniReflect mini_reflect;

  // If set, require all fields in a table to be explicitly numbered.
  bool require_explicit_ids;

  // If set, implement serde::Serialize for generated Rust types
  bool rust_serialize;

  // If set, generate rust types in individual files with a root module file.
  bool rust_module_root_file;

  // The corresponding language bit will be set if a language is included
  // for code generation.
  unsigned long lang_to_generate;

  // If set (default behavior), empty string fields will be set to nullptr to
  // make the flatbuffer more compact.
  bool set_empty_strings_to_null;

  // If set (default behavior), empty vector fields will be set to nullptr to
  // make the flatbuffer more compact.
  bool set_empty_vectors_to_null;

  IDLOptions()
      : gen_jvmstatic(false),
        use_flexbuffers(false),
        strict_json(false),
        output_default_scalars_in_json(false),
        indent_step(2),
        cpp_minify_enums(false),
        output_enum_identifiers(true),
        prefixed_enums(true),
        scoped_enums(false),
        emit_min_max_enum_values(true),
        swift_implementation_only(false),
        include_dependence_headers(true),
        mutable_buffer(false),
        one_file(false),
        proto_mode(false),
        proto_oneof_union(false),
        generate_all(false),
        skip_unexpected_fields_in_json(false),
        generate_name_strings(false),
        generate_object_based_api(false),
        gen_compare(false),
        cpp_object_api_pointer_type("std::unique_ptr"),
        cpp_object_api_string_flexible_constructor(false),
        cpp_object_api_field_case_style(CaseStyle_Unchanged),
        cpp_direct_copy(true),
        gen_nullable(false),
        java_checkerframework(false),
        gen_generated(false),
        gen_json_coders(false),
        object_suffix("T"),
        union_value_namespacing(true),
        allow_non_utf8(false),
        natural_utf8(false),
        keep_prefix(false),
        binary_schema_comments(false),
        binary_schema_builtins(false),
        binary_schema_gen_embed(false),
        protobuf_ascii_alike(false),
        size_prefixed(false),
        force_defaults(false),
        java_primitive_has_method(false),
        cs_gen_json_serializer(false),
        cpp_static_reflection(false),
        filename_suffix("_generated"),
        filename_extension(),
        no_warnings(false),
        warnings_as_errors(false),
        project_root(""),
        cs_global_alias(false),
        json_nested_flatbuffers(true),
        json_nested_flexbuffers(true),
        json_nested_legacy_flatbuffers(false),
<<<<<<< HEAD
        ts_flat_files(false),
        ts_entry_points(false),
=======
        ts_flat_file(false),
        ts_no_import_ext(false),
>>>>>>> 62e4d2e5
        no_leak_private_annotations(false),
        require_json_eof(true),
        mini_reflect(IDLOptions::kNone),
        require_explicit_ids(false),
        rust_serialize(false),
        rust_module_root_file(false),
        lang_to_generate(0),
        set_empty_strings_to_null(true),
        set_empty_vectors_to_null(true) {}
};

// This encapsulates where the parser is in the current source file.
struct ParserState {
  ParserState()
      : prev_cursor_(nullptr),
        cursor_(nullptr),
        line_start_(nullptr),
        line_(0),
        token_(-1),
        attr_is_trivial_ascii_string_(true) {}

 protected:
  void ResetState(const char *source) {
    prev_cursor_ = source;
    cursor_ = source;
    line_ = 0;
    MarkNewLine();
  }

  void MarkNewLine() {
    line_start_ = cursor_;
    line_ += 1;
  }

  int64_t CursorPosition() const {
    FLATBUFFERS_ASSERT(cursor_ && line_start_ && cursor_ >= line_start_);
    return static_cast<int64_t>(cursor_ - line_start_);
  }

  const char *prev_cursor_;
  const char *cursor_;
  const char *line_start_;
  int line_;  // the current line being parsed
  int token_;

  // Flag: text in attribute_ is true ASCII string without escape
  // sequences. Only printable ASCII (without [\t\r\n]).
  // Used for number-in-string (and base64 string in future).
  bool attr_is_trivial_ascii_string_;
  std::string attribute_;
  std::vector<std::string> doc_comment_;
};

// A way to make error propagation less error prone by requiring values to be
// checked.
// Once you create a value of this type you must either:
// - Call Check() on it.
// - Copy or assign it to another value.
// Failure to do so leads to an assert.
// This guarantees that this as return value cannot be ignored.
class CheckedError {
 public:
  explicit CheckedError(bool error)
      : is_error_(error), has_been_checked_(false) {}

  CheckedError &operator=(const CheckedError &other) {
    is_error_ = other.is_error_;
    has_been_checked_ = false;
    other.has_been_checked_ = true;
    return *this;
  }

  CheckedError(const CheckedError &other) {
    *this = other;  // Use assignment operator.
  }

  ~CheckedError() { FLATBUFFERS_ASSERT(has_been_checked_); }

  bool Check() {
    has_been_checked_ = true;
    return is_error_;
  }

 private:
  bool is_error_;
  mutable bool has_been_checked_;
};

// Additionally, in GCC we can get these errors statically, for additional
// assurance:
// clang-format off
#ifdef __GNUC__
#define FLATBUFFERS_CHECKED_ERROR CheckedError \
          __attribute__((warn_unused_result))
#else
#define FLATBUFFERS_CHECKED_ERROR CheckedError
#endif
// clang-format on

class Parser : public ParserState {
 public:
  explicit Parser(const IDLOptions &options = IDLOptions())
      : current_namespace_(nullptr),
        empty_namespace_(nullptr),
        flex_builder_(256, flexbuffers::BUILDER_FLAG_SHARE_ALL),
        root_struct_def_(nullptr),
        opts(options),
        uses_flexbuffers_(false),
        has_warning_(false),
        advanced_features_(0),
        source_(nullptr),
        anonymous_counter_(0),
        parse_depth_counter_(0) {
    if (opts.force_defaults) { builder_.ForceDefaults(true); }
    // Start out with the empty namespace being current.
    empty_namespace_ = new Namespace();
    namespaces_.push_back(empty_namespace_);
    current_namespace_ = empty_namespace_;
    known_attributes_["deprecated"] = true;
    known_attributes_["required"] = true;
    known_attributes_["key"] = true;
    known_attributes_["shared"] = true;
    known_attributes_["hash"] = true;
    known_attributes_["id"] = true;
    known_attributes_["force_align"] = true;
    known_attributes_["bit_flags"] = true;
    known_attributes_["original_order"] = true;
    known_attributes_["nested_flatbuffer"] = true;
    known_attributes_["csharp_partial"] = true;
    known_attributes_["streaming"] = true;
    known_attributes_["idempotent"] = true;
    known_attributes_["cpp_type"] = true;
    known_attributes_["cpp_ptr_type"] = true;
    known_attributes_["cpp_ptr_type_get"] = true;
    known_attributes_["cpp_str_type"] = true;
    known_attributes_["cpp_str_flex_ctor"] = true;
    known_attributes_["native_inline"] = true;
    known_attributes_["native_custom_alloc"] = true;
    known_attributes_["native_type"] = true;
    known_attributes_["native_type_pack_name"] = true;
    known_attributes_["native_default"] = true;
    known_attributes_["flexbuffer"] = true;
    known_attributes_["private"] = true;
  }

  // Copying is not allowed
  Parser(const Parser &) = delete;
  Parser &operator=(const Parser &) = delete;

  Parser(Parser &&) = default;
  Parser &operator=(Parser &&) = default;

  ~Parser() {
    for (auto it = namespaces_.begin(); it != namespaces_.end(); ++it) {
      delete *it;
    }
  }

  // Parse the string containing either schema or JSON data, which will
  // populate the SymbolTable's or the FlatBufferBuilder above.
  // include_paths is used to resolve any include statements, and typically
  // should at least include the project path (where you loaded source_ from).
  // include_paths must be nullptr terminated if specified.
  // If include_paths is nullptr, it will attempt to load from the current
  // directory.
  // If the source was loaded from a file and isn't an include file,
  // supply its name in source_filename.
  // All paths specified in this call must be in posix format, if you accept
  // paths from user input, please call PosixPath on them first.
  bool Parse(const char *_source, const char **include_paths = nullptr,
             const char *source_filename = nullptr);

  bool ParseJson(const char *json, const char *json_filename = nullptr);

  // Returns the number of characters were consumed when parsing a JSON string.
  std::ptrdiff_t BytesConsumed() const;

  // Set the root type. May override the one set in the schema.
  bool SetRootType(const char *name);

  // Mark all definitions as already having code generated.
  void MarkGenerated();

  // Get the files recursively included by the given file. The returned
  // container will have at least the given file.
  std::set<std::string> GetIncludedFilesRecursive(
      const std::string &file_name) const;

  // Fills builder_ with a binary version of the schema parsed.
  // See reflection/reflection.fbs
  void Serialize();

  // Deserialize a schema buffer
  bool Deserialize(const uint8_t *buf, const size_t size);

  // Fills internal structure as if the schema passed had been loaded by parsing
  // with Parse except that included filenames will not be populated.
  bool Deserialize(const reflection::Schema *schema);

  Type *DeserializeType(const reflection::Type *type);

  // Checks that the schema represented by this parser is a safe evolution
  // of the schema provided. Returns non-empty error on any problems.
  std::string ConformTo(const Parser &base);

  // Similar to Parse(), but now only accepts JSON to be parsed into a
  // FlexBuffer.
  bool ParseFlexBuffer(const char *source, const char *source_filename,
                       flexbuffers::Builder *builder);

  StructDef *LookupStruct(const std::string &id) const;
  StructDef *LookupStructThruParentNamespaces(const std::string &id) const;

  std::string UnqualifiedName(const std::string &fullQualifiedName);

  FLATBUFFERS_CHECKED_ERROR Error(const std::string &msg);

  // @brief Verify that any of 'opts.lang_to_generate' supports Optional scalars
  // in a schema.
  // @param opts Options used to parce a schema and generate code.
  static bool SupportsOptionalScalars(const flatbuffers::IDLOptions &opts);

  // Get the set of included files that are directly referenced by the file
  // being parsed. This does not include files that are transitively included by
  // others includes.
  std::vector<IncludedFile> GetIncludedFiles() const;

 private:
  class ParseDepthGuard;

  void Message(const std::string &msg);
  void Warning(const std::string &msg);
  FLATBUFFERS_CHECKED_ERROR ParseHexNum(int nibbles, uint64_t *val);
  FLATBUFFERS_CHECKED_ERROR Next();
  FLATBUFFERS_CHECKED_ERROR SkipByteOrderMark();
  bool Is(int t) const;
  bool IsIdent(const char *id) const;
  FLATBUFFERS_CHECKED_ERROR Expect(int t);
  std::string TokenToStringId(int t) const;
  EnumDef *LookupEnum(const std::string &id);
  FLATBUFFERS_CHECKED_ERROR ParseNamespacing(std::string *id,
                                             std::string *last);
  FLATBUFFERS_CHECKED_ERROR ParseTypeIdent(Type &type);
  FLATBUFFERS_CHECKED_ERROR ParseType(Type &type);
  FLATBUFFERS_CHECKED_ERROR AddField(StructDef &struct_def,
                                     const std::string &name, const Type &type,
                                     FieldDef **dest);
  FLATBUFFERS_CHECKED_ERROR ParseField(StructDef &struct_def);
  FLATBUFFERS_CHECKED_ERROR ParseString(Value &val, bool use_string_pooling);
  FLATBUFFERS_CHECKED_ERROR ParseComma();
  FLATBUFFERS_CHECKED_ERROR ParseAnyValue(Value &val, FieldDef *field,
                                          size_t parent_fieldn,
                                          const StructDef *parent_struct_def,
                                          uoffset_t count,
                                          bool inside_vector = false);
  template<typename F>
  FLATBUFFERS_CHECKED_ERROR ParseTableDelimiters(size_t &fieldn,
                                                 const StructDef *struct_def,
                                                 F body);
  FLATBUFFERS_CHECKED_ERROR ParseTable(const StructDef &struct_def,
                                       std::string *value, uoffset_t *ovalue);
  void SerializeStruct(const StructDef &struct_def, const Value &val);
  void SerializeStruct(FlatBufferBuilder &builder, const StructDef &struct_def,
                       const Value &val);
  template<typename F>
  FLATBUFFERS_CHECKED_ERROR ParseVectorDelimiters(uoffset_t &count, F body);
  FLATBUFFERS_CHECKED_ERROR ParseVector(const Type &type, uoffset_t *ovalue,
                                        FieldDef *field, size_t fieldn);
  FLATBUFFERS_CHECKED_ERROR ParseArray(Value &array);
  FLATBUFFERS_CHECKED_ERROR ParseNestedFlatbuffer(
      Value &val, FieldDef *field, size_t fieldn,
      const StructDef *parent_struct_def);
  FLATBUFFERS_CHECKED_ERROR ParseMetaData(SymbolTable<Value> *attributes);
  FLATBUFFERS_CHECKED_ERROR TryTypedValue(const std::string *name, int dtoken,
                                          bool check, Value &e, BaseType req,
                                          bool *destmatch);
  FLATBUFFERS_CHECKED_ERROR ParseHash(Value &e, FieldDef *field);
  FLATBUFFERS_CHECKED_ERROR TokenError();
  FLATBUFFERS_CHECKED_ERROR ParseSingleValue(const std::string *name, Value &e,
                                             bool check_now);
  FLATBUFFERS_CHECKED_ERROR ParseFunction(const std::string *name, Value &e);
  FLATBUFFERS_CHECKED_ERROR ParseEnumFromString(const Type &type,
                                                std::string *result);
  StructDef *LookupCreateStruct(const std::string &name,
                                bool create_if_new = true,
                                bool definition = false);
  FLATBUFFERS_CHECKED_ERROR ParseEnum(bool is_union, EnumDef **dest,
                                      const char *filename);
  FLATBUFFERS_CHECKED_ERROR ParseNamespace();
  FLATBUFFERS_CHECKED_ERROR StartStruct(const std::string &name,
                                        StructDef **dest);
  FLATBUFFERS_CHECKED_ERROR StartEnum(const std::string &name, bool is_union,
                                      EnumDef **dest);
  FLATBUFFERS_CHECKED_ERROR ParseDecl(const char *filename);
  FLATBUFFERS_CHECKED_ERROR ParseService(const char *filename);
  FLATBUFFERS_CHECKED_ERROR ParseProtoFields(StructDef *struct_def,
                                             bool isextend, bool inside_oneof);
  FLATBUFFERS_CHECKED_ERROR ParseProtoMapField(StructDef *struct_def);
  FLATBUFFERS_CHECKED_ERROR ParseProtoOption();
  FLATBUFFERS_CHECKED_ERROR ParseProtoKey();
  FLATBUFFERS_CHECKED_ERROR ParseProtoDecl();
  FLATBUFFERS_CHECKED_ERROR ParseProtoCurliesOrIdent();
  FLATBUFFERS_CHECKED_ERROR ParseTypeFromProtoType(Type *type);
  FLATBUFFERS_CHECKED_ERROR SkipAnyJsonValue();
  FLATBUFFERS_CHECKED_ERROR ParseFlexBufferNumericConstant(
      flexbuffers::Builder *builder);
  FLATBUFFERS_CHECKED_ERROR ParseFlexBufferValue(flexbuffers::Builder *builder);
  FLATBUFFERS_CHECKED_ERROR StartParseFile(const char *source,
                                           const char *source_filename);
  FLATBUFFERS_CHECKED_ERROR ParseRoot(const char *_source,
                                      const char **include_paths,
                                      const char *source_filename);
  FLATBUFFERS_CHECKED_ERROR CheckPrivateLeak();
  FLATBUFFERS_CHECKED_ERROR CheckPrivatelyLeakedFields(
      const Definition &def, const Definition &value_type);
  FLATBUFFERS_CHECKED_ERROR DoParse(const char *_source,
                                    const char **include_paths,
                                    const char *source_filename,
                                    const char *include_filename);
  FLATBUFFERS_CHECKED_ERROR DoParseJson();
  FLATBUFFERS_CHECKED_ERROR CheckClash(std::vector<FieldDef *> &fields,
                                       StructDef *struct_def,
                                       const char *suffix, BaseType baseType);
  FLATBUFFERS_CHECKED_ERROR ParseAlignAttribute(
      const std::string &align_constant, size_t min_align, size_t *align);

  bool SupportsAdvancedUnionFeatures() const;
  bool SupportsAdvancedArrayFeatures() const;
  bool SupportsOptionalScalars() const;
  bool SupportsDefaultVectorsAndStrings() const;
  Namespace *UniqueNamespace(Namespace *ns);

  FLATBUFFERS_CHECKED_ERROR RecurseError();
  template<typename F> CheckedError Recurse(F f);

  const std::string &GetPooledString(const std::string &s) const;

 public:
  SymbolTable<Type> types_;
  SymbolTable<StructDef> structs_;
  SymbolTable<EnumDef> enums_;
  SymbolTable<ServiceDef> services_;
  std::vector<Namespace *> namespaces_;
  Namespace *current_namespace_;
  Namespace *empty_namespace_;
  std::string error_;  // User readable error_ if Parse() == false

  FlatBufferBuilder builder_;  // any data contained in the file
  flexbuffers::Builder flex_builder_;
  flexbuffers::Reference flex_root_;
  StructDef *root_struct_def_;
  std::string file_identifier_;
  std::string file_extension_;

  std::map<uint64_t, std::string> included_files_;
  std::map<std::string, std::set<IncludedFile>> files_included_per_file_;
  std::vector<std::string> native_included_files_;

  std::map<std::string, bool> known_attributes_;

  IDLOptions opts;
  bool uses_flexbuffers_;
  bool has_warning_;

  uint64_t advanced_features_;

  std::string file_being_parsed_;

 private:
  const char *source_;

  std::vector<std::pair<Value, FieldDef *>> field_stack_;

  // TODO(cneo): Refactor parser to use string_cache more often to save
  // on memory usage.
  mutable std::set<std::string> string_cache_;

  int anonymous_counter_;
  int parse_depth_counter_;  // stack-overflow guard
};

// Utility functions for multiple generators:

// Generate text (JSON) from a given FlatBuffer, and a given Parser
// object that has been populated with the corresponding schema.
// If ident_step is 0, no indentation will be generated. Additionally,
// if it is less than 0, no linefeeds will be generated either.
// See idl_gen_text.cpp.
// strict_json adds "quotes" around field names if true.
// If the flatbuffer cannot be encoded in JSON (e.g., it contains non-UTF-8
// byte arrays in String values), returns false.
extern bool GenerateTextFromTable(const Parser &parser, const void *table,
                                  const std::string &tablename,
                                  std::string *text);
extern bool GenerateText(const Parser &parser, const void *flatbuffer,
                         std::string *text);
extern bool GenerateTextFile(const Parser &parser, const std::string &path,
                             const std::string &file_name);

// Generate Json schema to string
// See idl_gen_json_schema.cpp.
extern bool GenerateJsonSchema(const Parser &parser, std::string *json);

// Generate binary files from a given FlatBuffer, and a given Parser
// object that has been populated with the corresponding schema.
// See code_generators.cpp.
extern bool GenerateBinary(const Parser &parser, const std::string &path,
                           const std::string &file_name);

// Generate a C++ header from the definitions in the Parser object.
// See idl_gen_cpp.
extern bool GenerateCPP(const Parser &parser, const std::string &path,
                        const std::string &file_name);

// Generate C# files from the definitions in the Parser object.
// See idl_gen_csharp.cpp.
extern bool GenerateCSharp(const Parser &parser, const std::string &path,
                           const std::string &file_name);

extern bool GenerateDart(const Parser &parser, const std::string &path,
                         const std::string &file_name);

// Generate Java files from the definitions in the Parser object.
// See idl_gen_java.cpp.
extern bool GenerateJava(const Parser &parser, const std::string &path,
                         const std::string &file_name);

// Generate JavaScript or TypeScript code from the definitions in the Parser
// object. See idl_gen_js.
extern bool GenerateTS(const Parser &parser, const std::string &path,
                       const std::string &file_name);

// Generate Go files from the definitions in the Parser object.
// See idl_gen_go.cpp.
extern bool GenerateGo(const Parser &parser, const std::string &path,
                       const std::string &file_name);

// Generate Php code from the definitions in the Parser object.
// See idl_gen_php.
extern bool GeneratePhp(const Parser &parser, const std::string &path,
                        const std::string &file_name);

// Generate Python files from the definitions in the Parser object.
// See idl_gen_python.cpp.
extern bool GeneratePython(const Parser &parser, const std::string &path,
                           const std::string &file_name);

// Generate Lobster files from the definitions in the Parser object.
// See idl_gen_lobster.cpp.
extern bool GenerateLobster(const Parser &parser, const std::string &path,
                            const std::string &file_name);

// Generate Lua files from the definitions in the Parser object.
// See idl_gen_lua.cpp.
extern bool GenerateLua(const Parser &parser, const std::string &path,
                        const std::string &file_name);

// Generate Rust files from the definitions in the Parser object.
// See idl_gen_rust.cpp.
extern bool GenerateRust(const Parser &parser, const std::string &path,
                         const std::string &file_name);

// Generate Json schema file
// See idl_gen_json_schema.cpp.
extern bool GenerateJsonSchema(const Parser &parser, const std::string &path,
                               const std::string &file_name);

extern bool GenerateKotlin(const Parser &parser, const std::string &path,
                           const std::string &file_name);

// Generate Swift classes.
// See idl_gen_swift.cpp
extern bool GenerateSwift(const Parser &parser, const std::string &path,
                          const std::string &file_name);

// Generate a schema file from the internal representation, useful after
// parsing a .proto schema.
extern std::string GenerateFBS(const Parser &parser,
                               const std::string &file_name);
extern bool GenerateFBS(const Parser &parser, const std::string &path,
                        const std::string &file_name);

// Generate a make rule for the generated TypeScript code.
// See idl_gen_ts.cpp.
extern std::string TSMakeRule(const Parser &parser, const std::string &path,
                              const std::string &file_name);

// Generate a make rule for the generated C++ header.
// See idl_gen_cpp.cpp.
extern std::string CPPMakeRule(const Parser &parser, const std::string &path,
                               const std::string &file_name);

// Generate a make rule for the generated Dart code
// see idl_gen_dart.cpp
extern std::string DartMakeRule(const Parser &parser, const std::string &path,
                                const std::string &file_name);

// Generate a make rule for the generated Rust code.
// See idl_gen_rust.cpp.
extern std::string RustMakeRule(const Parser &parser, const std::string &path,
                                const std::string &file_name);

// Generate a make rule for generated Java or C# files.
// See code_generators.cpp.
extern std::string CSharpMakeRule(const Parser &parser, const std::string &path,
                                  const std::string &file_name);
extern std::string JavaMakeRule(const Parser &parser, const std::string &path,
                                const std::string &file_name);

// Generate a make rule for the generated text (JSON) files.
// See idl_gen_text.cpp.
extern std::string TextMakeRule(const Parser &parser, const std::string &path,
                                const std::string &file_names);

// Generate a make rule for the generated binary files.
// See code_generators.cpp.
extern std::string BinaryMakeRule(const Parser &parser, const std::string &path,
                                  const std::string &file_name);

// Generate GRPC Cpp interfaces.
// See idl_gen_grpc.cpp.
bool GenerateCppGRPC(const Parser &parser, const std::string &path,
                     const std::string &file_name);

// Generate GRPC Go interfaces.
// See idl_gen_grpc.cpp.
bool GenerateGoGRPC(const Parser &parser, const std::string &path,
                    const std::string &file_name);

// Generate GRPC Java classes.
// See idl_gen_grpc.cpp
bool GenerateJavaGRPC(const Parser &parser, const std::string &path,
                      const std::string &file_name);

// Generate GRPC Python interfaces.
// See idl_gen_grpc.cpp.
bool GeneratePythonGRPC(const Parser &parser, const std::string &path,
                        const std::string &file_name);

// Generate GRPC Swift interfaces.
// See idl_gen_grpc.cpp.
extern bool GenerateSwiftGRPC(const Parser &parser, const std::string &path,
                              const std::string &file_name);

extern bool GenerateTSGRPC(const Parser &parser, const std::string &path,
                           const std::string &file_name);

extern bool GenerateRustModuleRootFile(const Parser &parser,
                                       const std::string &path);
}  // namespace flatbuffers

#endif  // FLATBUFFERS_IDL_H_<|MERGE_RESOLUTION|>--- conflicted
+++ resolved
@@ -658,13 +658,9 @@
   bool json_nested_flatbuffers;
   bool json_nested_flexbuffers;
   bool json_nested_legacy_flatbuffers;
-<<<<<<< HEAD
   bool ts_flat_files;
   bool ts_entry_points;
-=======
-  bool ts_flat_file;
   bool ts_no_import_ext;
->>>>>>> 62e4d2e5
   bool no_leak_private_annotations;
   bool require_json_eof;
 
@@ -768,13 +764,9 @@
         json_nested_flatbuffers(true),
         json_nested_flexbuffers(true),
         json_nested_legacy_flatbuffers(false),
-<<<<<<< HEAD
         ts_flat_files(false),
         ts_entry_points(false),
-=======
-        ts_flat_file(false),
         ts_no_import_ext(false),
->>>>>>> 62e4d2e5
         no_leak_private_annotations(false),
         require_json_eof(true),
         mini_reflect(IDLOptions::kNone),
