/*
 * Copyright 2014 Google Inc. All rights reserved.
 *
 * Licensed under the Apache License, Version 2.0 (the "License");
 * you may not use this file except in compliance with the License.
 * You may obtain a copy of the License at
 *
 *     http://www.apache.org/licenses/LICENSE-2.0
 *
 * Unless required by applicable law or agreed to in writing, software
 * distributed under the License is distributed on an "AS IS" BASIS,
 * WITHOUT WARRANTIES OR CONDITIONS OF ANY KIND, either express or implied.
 * See the License for the specific language governing permissions and
 * limitations under the License.
 */

#ifndef FLATBUFFERS_IDL_H_
#define FLATBUFFERS_IDL_H_

#include <map>
#include <set>
#include <stack>
#include <memory>
#include <functional>

#include "flatbuffers/flatbuffers.h"
#include "flatbuffers/hash.h"

// This file defines the data types representing a parsed IDL (Interface
// Definition Language) / schema file.

namespace flatbuffers {

// The order of these matters for Is*() functions below.
// Additionally, Parser::ParseType assumes bool..string is a contiguous range
// of type tokens.
#define FLATBUFFERS_GEN_TYPES_SCALAR(TD) \
  TD(NONE,   "",       uint8_t,  byte,   byte,    byte) \
  TD(UTYPE,  "",       uint8_t,  byte,   byte,    byte) /* begin scalar/int */ \
  TD(BOOL,   "bool",   uint8_t,  boolean,byte,    bool) \
  TD(CHAR,   "byte",   int8_t,   byte,   int8,    sbyte) \
  TD(UCHAR,  "ubyte",  uint8_t,  byte,   byte,    byte) \
  TD(SHORT,  "short",  int16_t,  short,  int16,   short) \
  TD(USHORT, "ushort", uint16_t, short,  uint16,  ushort) \
  TD(INT,    "int",    int32_t,  int,    int32,   int) \
  TD(UINT,   "uint",   uint32_t, int,    uint32,  uint) \
  TD(LONG,   "long",   int64_t,  long,   int64,   long) \
  TD(ULONG,  "ulong",  uint64_t, long,   uint64,  ulong)  /* end int */ \
  TD(FLOAT,  "float",  float,    float,  float32, float)  /* begin float */ \
  TD(DOUBLE, "double", double,   double, float64, double) /* end float/scalar */
#define FLATBUFFERS_GEN_TYPES_POINTER(TD) \
  TD(STRING, "string", Offset<void>, int, int, int) \
  TD(VECTOR, "",       Offset<void>, int, int, int) \
  TD(STRUCT, "",       Offset<void>, int, int, int) \
  TD(UNION,  "",       Offset<void>, int, int, int)

// The fields are:
// - enum
// - FlatBuffers schema type.
// - C++ type.
// - Java type.
// - Go type.
// - C# / .Net type.

// using these macros, we can now write code dealing with types just once, e.g.

/*
switch (type) {
  #define FLATBUFFERS_TD(ENUM, IDLTYPE, CTYPE, JTYPE, GTYPE, NTYPE) \
    case BASE_TYPE_ ## ENUM: \
      // do something specific to CTYPE here
    FLATBUFFERS_GEN_TYPES(FLATBUFFERS_TD)
  #undef FLATBUFFERS_TD
}
*/

#define FLATBUFFERS_GEN_TYPES(TD) \
        FLATBUFFERS_GEN_TYPES_SCALAR(TD) \
        FLATBUFFERS_GEN_TYPES_POINTER(TD)

// Create an enum for all the types above.
#ifdef __GNUC__
__extension__  // Stop GCC complaining about trailing comma with -Wpendantic.
#endif
enum BaseType {
  #define FLATBUFFERS_TD(ENUM, IDLTYPE, CTYPE, JTYPE, GTYPE, NTYPE) \
      BASE_TYPE_ ## ENUM,
    FLATBUFFERS_GEN_TYPES(FLATBUFFERS_TD)
  #undef FLATBUFFERS_TD
};

#define FLATBUFFERS_TD(ENUM, IDLTYPE, CTYPE, JTYPE, GTYPE, NTYPE) \
    static_assert(sizeof(CTYPE) <= sizeof(largest_scalar_t), \
                  "define largest_scalar_t as " #CTYPE);
  FLATBUFFERS_GEN_TYPES(FLATBUFFERS_TD)
#undef FLATBUFFERS_TD

inline bool IsScalar (BaseType t) { return t >= BASE_TYPE_UTYPE &&
                                           t <= BASE_TYPE_DOUBLE; }
inline bool IsInteger(BaseType t) { return t >= BASE_TYPE_UTYPE &&
                                           t <= BASE_TYPE_ULONG; }
inline bool IsFloat  (BaseType t) { return t == BASE_TYPE_FLOAT ||
                                           t == BASE_TYPE_DOUBLE; }

extern const char *const kTypeNames[];
extern const char kTypeSizes[];

inline size_t SizeOf(BaseType t) {
  return kTypeSizes[t];
}

struct StructDef;
struct EnumDef;

// Represents any type in the IDL, which is a combination of the BaseType
// and additional information for vectors/structs_.
struct Type {
  explicit Type(BaseType _base_type = BASE_TYPE_NONE,
                StructDef *_sd = nullptr, EnumDef *_ed = nullptr)
    : base_type(_base_type),
      element(BASE_TYPE_NONE),
      struct_def(_sd),
      enum_def(_ed)
  {}

  Type VectorType() const { return Type(element, struct_def, enum_def); }

  BaseType base_type;
  BaseType element;       // only set if t == BASE_TYPE_VECTOR
  StructDef *struct_def;  // only set if t or element == BASE_TYPE_STRUCT
  EnumDef *enum_def;      // set if t == BASE_TYPE_UNION / BASE_TYPE_UTYPE,
                          // or for an integral type derived from an enum.
};

// Represents a parsed scalar value, it's type, and field offset.
struct Value {
  Value() : string("0"), offset(static_cast<voffset_t>(~(static_cast<voffset_t>(0U)))) {}
  Type type;

  union {
    uoffset_t POINTER = 0;
#define FLATBUFFERS_TD(ENUM, IDLTYPE, CTYPE, JTYPE, GTYPE, NTYPE) CTYPE ENUM;
    FLATBUFFERS_GEN_TYPES_SCALAR(FLATBUFFERS_TD)
#undef FLATBUFFERS_TD
  } scalars;

  std::string string;
  voffset_t offset;
};

// Helper class that retains the original order of a set of identifiers and
// also provides quick lookup.
template<typename T> class SymbolTable {
 public:
  ~SymbolTable() {
    for (auto it = vec.begin(); it != vec.end(); ++it) {
      delete *it;
    }
  }

  bool Add(const std::string &name, T *e) {
    vec.emplace_back(e);
    auto it = dict.find(name);
    if (it != dict.end()) return true;
    dict[name] = e;
    return false;
  }

  T *Lookup(const std::string &name) const {
    auto it = dict.find(name);
    return it == dict.end() ? nullptr : it->second;
  }

 private:
  std::map<std::string, T *> dict;      // quick lookup

 public:
  std::vector<T *> vec;  // Used to iterate in order of insertion
};

// A name space, as set in the schema.
struct Namespace {
  std::vector<std::string> components;
};

// Base class for all definition types (fields, structs_, enums_).
struct Definition {
  Definition() : generated(false), defined_namespace(nullptr) {}

  std::string name;
  std::string file;
  std::vector<std::string> doc_comment;
  SymbolTable<Value> attributes;
  bool generated;  // did we already output code for this definition?
  Namespace *defined_namespace;  // Where it was defined.
};

struct FieldDef : public Definition {
  FieldDef() : deprecated(false), required(false), key(false), padding(0),
               used(false) {}

  Value value;
  bool deprecated; // Field is allowed to be present in old data, but can't be
                   // written in new data nor accessed in new code.
  bool required;   // Field must always be present.
  bool key;        // Field functions as a key for creating sorted vectors.
  size_t padding;  // Bytes to always pad after this field.
  bool used;       // Used during JSON parsing to check for repeated fields.
};

struct StructDef : public Definition {
  StructDef()
    : fixed(false),
      predecl(true),
      sortbysize(true),
      has_key(false),
      minalign(1),
      bytesize(0)
    {}

  void PadLastField(size_t minalign) {
    auto padding = PaddingBytes(bytesize, minalign);
    bytesize += padding;
    if (fields.vec.size()) fields.vec.back()->padding = padding;
  }

  SymbolTable<FieldDef> fields;
  bool fixed;       // If it's struct, not a table.
  bool predecl;     // If it's used before it was defined.
  bool sortbysize;  // Whether fields come in the declaration or size order.
  bool has_key;     // It has a key field.
  size_t minalign;  // What the whole object needs to be aligned to.
  size_t bytesize;  // Size if fixed.
};

inline bool IsStruct(const Type &type) {
  return type.base_type == BASE_TYPE_STRUCT && type.struct_def->fixed;
}

inline size_t InlineSize(const Type &type) {
  return IsStruct(type) ? type.struct_def->bytesize : SizeOf(type.base_type);
}

inline size_t InlineAlignment(const Type &type) {
  return IsStruct(type) ? type.struct_def->minalign : SizeOf(type.base_type);
}

struct EnumVal {
  EnumVal(const std::string &_name, int64_t _val)
    : name(_name), value(_val), struct_def(nullptr) {}

  std::string name;
  std::vector<std::string> doc_comment;
  int64_t value;
  StructDef *struct_def;  // only set if this is a union
};

struct EnumDef : public Definition {
  EnumDef() : is_union(false) {}

  EnumVal *ReverseLookup(int enum_idx, bool skip_union_default = true) {
    for (auto it = vals.vec.begin() + static_cast<int>(is_union &&
                                                       skip_union_default);
             it != vals.vec.end(); ++it) {
      if ((*it)->value == enum_idx) {
        return *it;
      }
    }
    return nullptr;
  }

  SymbolTable<EnumVal> vals;
  bool is_union;
  Type underlying_type;
};

class Parser {
 public:
  Parser(bool strict_json = false, bool proto_mode = false)
    : root_struct_def(nullptr),
      source_(nullptr),
      cursor_(nullptr),
      line_(1),
      proto_mode_(proto_mode),
      strict_json_(strict_json) {
    // Just in case none are declared:
    namespaces_.push_back(new Namespace());
    known_attributes_.insert("deprecated");
    known_attributes_.insert("required");
    known_attributes_.insert("key");
    known_attributes_.insert("hash");
    known_attributes_.insert("id");
    known_attributes_.insert("force_align");
    known_attributes_.insert("bit_flags");
    known_attributes_.insert("original_order");
    known_attributes_.insert("nested_flatbuffer");
    known_attributes_.insert("map_entry");
  }

  ~Parser() {
    for (auto it = namespaces_.begin(); it != namespaces_.end(); ++it) {
      delete *it;
    }
  }

  // Parse the string containing either schema or JSON data, which will
  // populate the SymbolTable's or the FlatBufferBuilder above.
  // include_paths is used to resolve any include statements, and typically
  // should at least include the project path (where you loaded source_ from).
  // include_paths must be nullptr terminated if specified.
  // If include_paths is nullptr, it will attempt to load from the current
  // directory.
  // If the source was loaded from a file and isn't an include file,
  // supply its name in source_filename.
  bool Parse(const char *_source, const char **include_paths = nullptr,
             const char *source_filename = nullptr);

  // Set the root type. May override the one set in the schema.
  bool SetRootType(const char *name);

  // Mark all definitions as already having code generated.
  void MarkGenerated();

  // Given a (potentally unqualified) name, return the "fully qualified" name
  // which has a full namespaced descriptor. If the parser has no current
  // namespace context, or if the name passed is partially qualified the input
  // is simply returned.
  std::string GetFullyQualifiedName(const std::string &name) const;

  // Get the files recursively included by the given file. The returned
  // container will have at least the given file.
  std::set<std::string> GetIncludedFilesRecursive(
      const std::string &file_name) const;

 private:
  int64_t ParseHexNum(int nibbles);
  void Next();
  bool IsNext(int t);
  void Expect(int t);
<<<<<<< HEAD
  bool compareKeys(FieldDef &key_field, Value v1, Value v2);
=======
  EnumDef *LookupEnum(const std::string &id);
  void ParseNamespacing(std::string *id, std::string *last);
>>>>>>> 39833d7c
  void ParseTypeIdent(Type &type);
  void ParseType(Type &type);
  FieldDef &AddField(StructDef &struct_def,
                     const std::string &name,
                     const Type &type);
  void ParseField(StructDef &struct_def);
  void ParseAnyValue(Value &val, FieldDef *field, Value *key = nullptr);
  uoffset_t ParseTable(const StructDef &struct_def, Value *key = nullptr);
  void SerializeStruct(const StructDef &struct_def, const Value &val);
  void SerializeAnyValue(const Value &val);
  void SerializeField(const StructDef &struct_def, const Value &value, const FieldDef *field);
  void AddVector(bool sortbysize, int count);
  uoffset_t ParseVector(const Type &type);
  uoffset_t ParseMap(const Type &type);
  void ParseMetaData(Definition &def);
  bool TryTypedValue(int dtoken, bool check, Value &e, BaseType req);
  void ParseHash(Value &e, FieldDef* field);
  void ParseSingleValue(Value &e);
  int64_t ParseIntegerFromString(Type &type);
  StructDef *LookupCreateStruct(const std::string &name);
  void ParseEnum(bool is_union);
  void ParseNamespace();
  StructDef &StartStruct();
  void ParseDecl();
  void ParseProtoDecl();
  Type ParseTypeFromProtoType();

 public:
  SymbolTable<StructDef> structs_;
  SymbolTable<EnumDef> enums_;
  std::vector<Namespace *> namespaces_;
  std::string error_;         // User readable error_ if Parse() == false

  FlatBufferBuilder builder_;  // any data contained in the file
  StructDef *root_struct_def;
  std::string file_identifier_;
  std::string file_extension_;

  std::map<std::string, bool> included_files_;
  std::map<std::string, std::set<std::string>> files_included_per_file_;

 private:
  const char *source_, *cursor_;
  int line_;  // the current line being parsed
  int token_;
  std::stack<std::string> files_being_parsed_;
  bool proto_mode_;
  bool strict_json_;
  std::string attribute_;
  std::vector<std::string> doc_comment_;

  std::vector<std::pair<Value, FieldDef *>> field_stack_;
  std::vector<uint8_t> struct_stack_;

  std::set<std::string> known_attributes_;
};

// Utility functions for multiple generators:

extern std::string MakeCamel(const std::string &in, bool first = true);

struct CommentConfig;

extern void GenComment(const std::vector<std::string> &dc,
                       std::string *code_ptr,
                       const CommentConfig *config,
                       const char *prefix = "");

// Container of options that may apply to any of the source/text generators.
struct GeneratorOptions {
  bool strict_json;
  int indent_step;
  bool output_enum_identifiers;
  bool prefixed_enums;
  bool include_dependence_headers;
  bool mutable_buffer;

  // Possible options for the more general generator below.
  enum Language { kJava, kCSharp, kGo, kMAX };

  Language lang;

  GeneratorOptions() : strict_json(false), indent_step(2),
                       output_enum_identifiers(true), prefixed_enums(true),
                       include_dependence_headers(false),
                       mutable_buffer(false),
                       lang(GeneratorOptions::kJava) {}
};

// Generate text (JSON) from a given FlatBuffer, and a given Parser
// object that has been populated with the corresponding schema.
// If ident_step is 0, no indentation will be generated. Additionally,
// if it is less than 0, no linefeeds will be generated either.
// See idl_gen_text.cpp.
// strict_json adds "quotes" around field names if true.
extern void GenerateText(const Parser &parser,
                         const void *flatbuffer,
                         const GeneratorOptions &opts,
                         std::string *text);
extern bool GenerateTextFile(const Parser &parser,
                             const std::string &path,
                             const std::string &file_name,
                             const GeneratorOptions &opts);

// Generate binary files from a given FlatBuffer, and a given Parser
// object that has been populated with the corresponding schema.
// See idl_gen_general.cpp.
extern bool GenerateBinary(const Parser &parser,
                           const std::string &path,
                           const std::string &file_name,
                           const GeneratorOptions &opts);

// Generate a C++ header from the definitions in the Parser object.
// See idl_gen_cpp.
extern std::string GenerateCPP(const Parser &parser,
                               const std::string &include_guard_ident,
                               const GeneratorOptions &opts);
extern bool GenerateCPP(const Parser &parser,
                        const std::string &path,
                        const std::string &file_name,
                        const GeneratorOptions &opts);

// Generate Go files from the definitions in the Parser object.
// See idl_gen_go.cpp.
extern bool GenerateGo(const Parser &parser,
                       const std::string &path,
                       const std::string &file_name,
                       const GeneratorOptions &opts);

// Generate Java files from the definitions in the Parser object.
// See idl_gen_java.cpp.
extern bool GenerateJava(const Parser &parser,
                         const std::string &path,
                         const std::string &file_name,
                         const GeneratorOptions &opts);

// Generate C# files from the definitions in the Parser object.
// See idl_gen_csharp.cpp.
extern bool GenerateCSharp(const Parser &parser,
                           const std::string &path,
                           const std::string &file_name,
                           const GeneratorOptions &opts);

// Generate Java/C#/.. files from the definitions in the Parser object.
// See idl_gen_general.cpp.
extern bool GenerateGeneral(const Parser &parser,
                            const std::string &path,
                            const std::string &file_name,
                            const GeneratorOptions &opts);

// Generate a schema file from the internal representation, useful after
// parsing a .proto schema.
extern std::string GenerateFBS(const Parser &parser,
                               const std::string &file_name,
                               const GeneratorOptions &opts);
extern bool GenerateFBS(const Parser &parser,
                        const std::string &path,
                        const std::string &file_name,
                        const GeneratorOptions &opts);

// Generate a make rule for the generated C++ header.
// See idl_gen_cpp.cpp.
extern std::string CPPMakeRule(const Parser &parser,
                               const std::string &path,
                               const std::string &file_name,
                               const GeneratorOptions &opts);

// Generate a make rule for the generated Java/C#/... files.
// See idl_gen_general.cpp.
extern std::string GeneralMakeRule(const Parser &parser,
                                   const std::string &path,
                                   const std::string &file_name,
                                   const GeneratorOptions &opts);

// Generate a make rule for the generated text (JSON) files.
// See idl_gen_text.cpp.
extern std::string TextMakeRule(const Parser &parser,
                                const std::string &path,
                                const std::string &file_name,
                                const GeneratorOptions &opts);

// Generate a make rule for the generated binary files.
// See idl_gen_general.cpp.
extern std::string BinaryMakeRule(const Parser &parser,
                                  const std::string &path,
                                  const std::string &file_name,
                                  const GeneratorOptions &opts);

}  // namespace flatbuffers

#endif  // FLATBUFFERS_IDL_H_
<|MERGE_RESOLUTION|>--- conflicted
+++ resolved
@@ -337,12 +337,9 @@
   void Next();
   bool IsNext(int t);
   void Expect(int t);
-<<<<<<< HEAD
-  bool compareKeys(FieldDef &key_field, Value v1, Value v2);
-=======
   EnumDef *LookupEnum(const std::string &id);
   void ParseNamespacing(std::string *id, std::string *last);
->>>>>>> 39833d7c
+  bool compareKeys(FieldDef &key_field, Value v1, Value v2);
   void ParseTypeIdent(Type &type);
   void ParseType(Type &type);
   FieldDef &AddField(StructDef &struct_def,
