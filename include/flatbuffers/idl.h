/*
 * Copyright 2014 Google Inc. All rights reserved.
 *
 * Licensed under the Apache License, Version 2.0 (the "License");
 * you may not use this file except in compliance with the License.
 * You may obtain a copy of the License at
 *
 *     http://www.apache.org/licenses/LICENSE-2.0
 *
 * Unless required by applicable law or agreed to in writing, software
 * distributed under the License is distributed on an "AS IS" BASIS,
 * WITHOUT WARRANTIES OR CONDITIONS OF ANY KIND, either express or implied.
 * See the License for the specific language governing permissions and
 * limitations under the License.
 */

#ifndef FLATBUFFERS_IDL_H_
#define FLATBUFFERS_IDL_H_

#include <map>
#include <memory>
#include <stack>

#include "flatbuffers/base.h"
#include "flatbuffers/flatbuffers.h"
#include "flatbuffers/flexbuffers.h"
#include "flatbuffers/hash.h"
#include "flatbuffers/reflection.h"

#if !defined(FLATBUFFERS_CPP98_STL)
#  include <functional>
#endif  // !defined(FLATBUFFERS_CPP98_STL)

// This file defines the data types representing a parsed IDL (Interface
// Definition Language) / schema file.

// Limits maximum depth of nested objects.
// Prevents stack overflow while parse scheme, or json, or flexbuffer.
#if !defined(FLATBUFFERS_MAX_PARSING_DEPTH)
#  define FLATBUFFERS_MAX_PARSING_DEPTH 64
#endif

namespace flatbuffers {

// The order of these matters for Is*() functions below.
// Additionally, Parser::ParseType assumes bool..string is a contiguous range
// of type tokens.
// clang-format off
#define FLATBUFFERS_GEN_TYPES_SCALAR(TD) \
  TD(NONE,   "",       uint8_t,  byte,   byte,    byte,   uint8,   u8,   UByte, UInt8) \
  TD(UTYPE,  "",       uint8_t,  byte,   byte,    byte,   uint8,   u8,   UByte, UInt8) /* begin scalar/int */ \
  TD(BOOL,   "bool",   uint8_t,  boolean,bool,    bool,   bool,    bool, Boolean, Bool) \
  TD(CHAR,   "byte",   int8_t,   byte,   int8,    sbyte,  int8,    i8,   Byte, Int8) \
  TD(UCHAR,  "ubyte",  uint8_t,  byte,   byte,    byte,   uint8,   u8,   UByte, UInt8) \
  TD(SHORT,  "short",  int16_t,  short,  int16,   short,  int16,   i16,  Short, Int16) \
  TD(USHORT, "ushort", uint16_t, short,  uint16,  ushort, uint16,  u16,  UShort, UInt16) \
  TD(INT,    "int",    int32_t,  int,    int32,   int,    int32,   i32,  Int, Int32) \
  TD(UINT,   "uint",   uint32_t, int,    uint32,  uint,   uint32,  u32,  UInt, UInt32) \
  TD(LONG,   "long",   int64_t,  long,   int64,   long,   int64,   i64,  Long, Int64) \
  TD(ULONG,  "ulong",  uint64_t, long,   uint64,  ulong,  uint64,  u64,  ULong, UInt64) /* end int */ \
  TD(FLOAT,  "float",  float,    float,  float32, float,  float32, f32,  Float, Float32) /* begin float */ \
  TD(DOUBLE, "double", double,   double, float64, double, float64, f64,  Double, Double) /* end float/scalar */
#define FLATBUFFERS_GEN_TYPES_POINTER(TD) \
  TD(STRING, "string", Offset<void>, int, int, StringOffset, int, unused, Int, Offset<String>) \
  TD(VECTOR, "",       Offset<void>, int, int, VectorOffset, int, unused, Int, Offset<UOffset>) \
  TD(STRUCT, "",       Offset<void>, int, int, int,          int, unused, Int, Offset<UOffset>) \
  TD(UNION,  "",       Offset<void>, int, int, int,          int, unused, Int, Offset<UOffset>)
#define FLATBUFFERS_GEN_TYPE_ARRAY(TD) \
  TD(ARRAY,  "",       int,          int, int, int,          int, unused, Int, Offset<UOffset>)
// The fields are:
// - enum
// - FlatBuffers schema type.
// - C++ type.
// - Java type.
// - Go type.
// - C# / .Net type.
// - Python type.
// - Rust type.
// - Kotlin type.

// using these macros, we can now write code dealing with types just once, e.g.

/*
switch (type) {
  #define FLATBUFFERS_TD(ENUM, IDLTYPE, CTYPE, JTYPE, GTYPE, NTYPE, PTYPE, \
                         RTYPE, KTYPE) \
    case BASE_TYPE_ ## ENUM: \
      // do something specific to CTYPE here
    FLATBUFFERS_GEN_TYPES(FLATBUFFERS_TD)
  #undef FLATBUFFERS_TD
}
*/

// If not all FLATBUFFERS_GEN_() arguments are necessary for implementation
// of FLATBUFFERS_TD, you can use a variadic macro (with __VA_ARGS__ if needed).
// In the above example, only CTYPE is used to generate the code, it can be rewritten:

/*
switch (type) {
  #define FLATBUFFERS_TD(ENUM, IDLTYPE, CTYPE, ...) \
    case BASE_TYPE_ ## ENUM: \
      // do something specific to CTYPE here
    FLATBUFFERS_GEN_TYPES(FLATBUFFERS_TD)
  #undef FLATBUFFERS_TD
}
*/

#define FLATBUFFERS_GEN_TYPES(TD) \
        FLATBUFFERS_GEN_TYPES_SCALAR(TD) \
        FLATBUFFERS_GEN_TYPES_POINTER(TD) \
        FLATBUFFERS_GEN_TYPE_ARRAY(TD)

// Create an enum for all the types above.
#ifdef __GNUC__
__extension__  // Stop GCC complaining about trailing comma with -Wpendantic.
#endif
enum BaseType {
  #define FLATBUFFERS_TD(ENUM, ...) \
    BASE_TYPE_ ## ENUM,
    FLATBUFFERS_GEN_TYPES(FLATBUFFERS_TD)
  #undef FLATBUFFERS_TD
};

#define FLATBUFFERS_TD(ENUM, IDLTYPE, CTYPE, ...) \
  static_assert(sizeof(CTYPE) <= sizeof(largest_scalar_t), \
                "define largest_scalar_t as " #CTYPE);
  FLATBUFFERS_GEN_TYPES(FLATBUFFERS_TD)
#undef FLATBUFFERS_TD

inline bool IsScalar (BaseType t) { return t >= BASE_TYPE_UTYPE &&
                                           t <= BASE_TYPE_DOUBLE; }
inline bool IsInteger(BaseType t) { return t >= BASE_TYPE_UTYPE &&
                                           t <= BASE_TYPE_ULONG; }
inline bool IsFloat  (BaseType t) { return t == BASE_TYPE_FLOAT ||
                                           t == BASE_TYPE_DOUBLE; }
inline bool IsLong   (BaseType t) { return t == BASE_TYPE_LONG ||
                                           t == BASE_TYPE_ULONG; }
inline bool IsBool   (BaseType t) { return t == BASE_TYPE_BOOL; }
inline bool IsOneByte(BaseType t) { return t >= BASE_TYPE_UTYPE &&
                                           t <= BASE_TYPE_UCHAR; }

inline bool IsUnsigned(BaseType t) {
  return (t == BASE_TYPE_UTYPE)  || (t == BASE_TYPE_UCHAR) ||
         (t == BASE_TYPE_USHORT) || (t == BASE_TYPE_UINT)  ||
         (t == BASE_TYPE_ULONG);
}

// clang-format on

extern const char *const kTypeNames[];
extern const char kTypeSizes[];

inline size_t SizeOf(BaseType t) { return kTypeSizes[t]; }

struct StructDef;
struct EnumDef;
class Parser;

// Represents any type in the IDL, which is a combination of the BaseType
// and additional information for vectors/structs_.
struct Type {
  explicit Type(BaseType _base_type = BASE_TYPE_NONE, StructDef *_sd = nullptr,
                EnumDef *_ed = nullptr, uint16_t _fixed_length = 0)
      : base_type(_base_type),
        element(BASE_TYPE_NONE),
        struct_def(_sd),
        enum_def(_ed),
        fixed_length(_fixed_length) {}

  bool operator==(const Type &o) {
    return base_type == o.base_type && element == o.element &&
           struct_def == o.struct_def && enum_def == o.enum_def;
  }

  Type VectorType() const {
    return Type(element, struct_def, enum_def, fixed_length);
  }

  Offset<reflection::Type> Serialize(FlatBufferBuilder *builder) const;

  bool Deserialize(const Parser &parser, const reflection::Type *type);

  BaseType base_type;
  BaseType element;       // only set if t == BASE_TYPE_VECTOR
  StructDef *struct_def;  // only set if t or element == BASE_TYPE_STRUCT
  EnumDef *enum_def;      // set if t == BASE_TYPE_UNION / BASE_TYPE_UTYPE,
                          // or for an integral type derived from an enum.
  uint16_t fixed_length;  // only set if t == BASE_TYPE_ARRAY
};

// Represents a parsed scalar value, it's type, and field offset.
struct Value {
  Value()
      : constant("0"),
        offset(static_cast<voffset_t>(~(static_cast<voffset_t>(0U)))) {}
  Type type;
  std::string constant;
  voffset_t offset;
};

// Helper class that retains the original order of a set of identifiers and
// also provides quick lookup.
template<typename T> class SymbolTable {
 public:
  ~SymbolTable() {
    for (auto it = vec.begin(); it != vec.end(); ++it) { delete *it; }
  }

  bool Add(const std::string &name, T *e) {
    vector_emplace_back(&vec, e);
    auto it = dict.find(name);
    if (it != dict.end()) return true;
    dict[name] = e;
    return false;
  }

  void Move(const std::string &oldname, const std::string &newname) {
    auto it = dict.find(oldname);
    if (it != dict.end()) {
      auto obj = it->second;
      dict.erase(it);
      dict[newname] = obj;
    } else {
      FLATBUFFERS_ASSERT(false);
    }
  }

  T *Lookup(const std::string &name) const {
    auto it = dict.find(name);
    return it == dict.end() ? nullptr : it->second;
  }

 public:
  std::map<std::string, T *> dict;  // quick lookup
  std::vector<T *> vec;             // Used to iterate in order of insertion
};

// A name space, as set in the schema.
struct Namespace {
  Namespace() : from_table(0) {}

  // Given a (potentially unqualified) name, return the "fully qualified" name
  // which has a full namespaced descriptor.
  // With max_components you can request less than the number of components
  // the current namespace has.
  std::string GetFullyQualifiedName(const std::string &name,
                                    size_t max_components = 1000) const;

  std::vector<std::string> components;
  size_t from_table;  // Part of the namespace corresponds to a message/table.
};

inline bool operator<(const Namespace &a, const Namespace &b) {
  size_t min_size = std::min(a.components.size(), b.components.size());
  for (size_t i = 0; i < min_size; ++i) {
    if (a.components[i] != b.components[i])
      return a.components[i] < b.components[i];
  }
  return a.components.size() < b.components.size();
}

// Base class for all definition types (fields, structs_, enums_).
struct Definition {
  Definition()
      : generated(false),
        defined_namespace(nullptr),
        serialized_location(0),
        index(-1),
        refcount(1),
        declaration_file(nullptr) {}

  flatbuffers::Offset<
      flatbuffers::Vector<flatbuffers::Offset<reflection::KeyValue>>>
  SerializeAttributes(FlatBufferBuilder *builder, const Parser &parser) const;

  bool DeserializeAttributes(Parser &parser,
                             const Vector<Offset<reflection::KeyValue>> *attrs);

  std::string name;
  std::string file;
  std::vector<std::string> doc_comment;
  SymbolTable<Value> attributes;
  bool generated;  // did we already output code for this definition?
  Namespace *defined_namespace;  // Where it was defined.

  // For use with Serialize()
  uoffset_t serialized_location;
  int index;  // Inside the vector it is stored.
  int refcount;
  const std::string *declaration_file;
};

struct FieldDef : public Definition {
  FieldDef()
      : deprecated(false),
        key(false),
        shared(false),
        native_inline(false),
        flexbuffer(false),
        presence(kDefault),
        nested_flatbuffer(NULL),
        padding(0) {}

  Offset<reflection::Field> Serialize(FlatBufferBuilder *builder, uint16_t id,
                                      const Parser &parser) const;

  bool Deserialize(Parser &parser, const reflection::Field *field);

  bool IsScalarOptional() const {
    return IsScalar(value.type.base_type) && IsOptional();
  }
  bool IsOptional() const { return presence == kOptional; }
  bool IsRequired() const { return presence == kRequired; }
  bool IsDefault() const { return presence == kDefault; }

  Value value;
  bool deprecated;  // Field is allowed to be present in old data, but can't be.
                    // written in new data nor accessed in new code.
  bool key;         // Field functions as a key for creating sorted vectors.
  bool shared;  // Field will be using string pooling (i.e. CreateSharedString)
                // as default serialization behavior if field is a string.
  bool native_inline;  // Field will be defined inline (instead of as a pointer)
                       // for native tables if field is a struct.
  bool flexbuffer;     // This field contains FlexBuffer data.

  enum Presence {
    // Field must always be present.
    kRequired,
    // Non-presence should be signalled to and controlled by users.
    kOptional,
    // Non-presence is hidden from users.
    // Implementations may omit writing default values.
    kDefault,
  };
  Presence static MakeFieldPresence(bool optional, bool required) {
    FLATBUFFERS_ASSERT(!(required && optional));
    // clang-format off
    return required ? FieldDef::kRequired
         : optional ? FieldDef::kOptional
                    : FieldDef::kDefault;
    // clang-format on
  }
  Presence presence;

  StructDef *nested_flatbuffer;  // This field contains nested FlatBuffer data.
  size_t padding;                // Bytes to always pad after this field.
};

struct StructDef : public Definition {
  StructDef()
      : fixed(false),
        predecl(true),
        sortbysize(true),
        has_key(false),
        minalign(1),
        bytesize(0) {}

  void PadLastField(size_t min_align) {
    auto padding = PaddingBytes(bytesize, min_align);
    bytesize += padding;
    if (fields.vec.size()) fields.vec.back()->padding = padding;
  }

  Offset<reflection::Object> Serialize(FlatBufferBuilder *builder,
                                       const Parser &parser) const;

  bool Deserialize(Parser &parser, const reflection::Object *object);

  SymbolTable<FieldDef> fields;

  bool fixed;       // If it's struct, not a table.
  bool predecl;     // If it's used before it was defined.
  bool sortbysize;  // Whether fields come in the declaration or size order.
  bool has_key;     // It has a key field.
  size_t minalign;  // What the whole object needs to be aligned to.
  size_t bytesize;  // Size if fixed.

  flatbuffers::unique_ptr<std::string> original_location;
};

struct EnumDef;
struct EnumValBuilder;

struct EnumVal {
  Offset<reflection::EnumVal> Serialize(FlatBufferBuilder *builder,
                                        const Parser &parser) const;

  bool Deserialize(const Parser &parser, const reflection::EnumVal *val);

  uint64_t GetAsUInt64() const { return static_cast<uint64_t>(value); }
  int64_t GetAsInt64() const { return value; }
  bool IsZero() const { return 0 == value; }
  bool IsNonZero() const { return !IsZero(); }

  std::string name;
  std::vector<std::string> doc_comment;
  Type union_type;

 private:
  friend EnumDef;
  friend EnumValBuilder;
  friend bool operator==(const EnumVal &lhs, const EnumVal &rhs);

  EnumVal(const std::string &_name, int64_t _val) : name(_name), value(_val) {}
  EnumVal() : value(0) {}

  int64_t value;
};

struct EnumDef : public Definition {
  EnumDef() : is_union(false), uses_multiple_type_instances(false) {}

  Offset<reflection::Enum> Serialize(FlatBufferBuilder *builder,
                                     const Parser &parser) const;

  bool Deserialize(Parser &parser, const reflection::Enum *values);

  template<typename T> void ChangeEnumValue(EnumVal *ev, T new_val);
  void SortByValue();
  void RemoveDuplicates();

  std::string AllFlags() const;
  const EnumVal *MinValue() const;
  const EnumVal *MaxValue() const;
  // Returns the number of integer steps from v1 to v2.
  uint64_t Distance(const EnumVal *v1, const EnumVal *v2) const;
  // Returns the number of integer steps from Min to Max.
  uint64_t Distance() const { return Distance(MinValue(), MaxValue()); }

  EnumVal *ReverseLookup(int64_t enum_idx,
                         bool skip_union_default = false) const;
  EnumVal *FindByValue(const std::string &constant) const;

  std::string ToString(const EnumVal &ev) const {
    return IsUInt64() ? NumToString(ev.GetAsUInt64())
                      : NumToString(ev.GetAsInt64());
  }

  size_t size() const { return vals.vec.size(); }

  const std::vector<EnumVal *> &Vals() const { return vals.vec; }

  const EnumVal *Lookup(const std::string &enum_name) const {
    return vals.Lookup(enum_name);
  }

  bool is_union;
  // Type is a union which uses type aliases where at least one type is
  // available under two different names.
  bool uses_multiple_type_instances;
  Type underlying_type;

 private:
  bool IsUInt64() const {
    return (BASE_TYPE_ULONG == underlying_type.base_type);
  }

  friend EnumValBuilder;
  SymbolTable<EnumVal> vals;
};

inline bool IsString(const Type &type) {
  return type.base_type == BASE_TYPE_STRING;
}

inline bool IsStruct(const Type &type) {
  return type.base_type == BASE_TYPE_STRUCT && type.struct_def->fixed;
}

inline bool IsUnion(const Type &type) {
  return type.enum_def != nullptr && type.enum_def->is_union;
}

inline bool IsVector(const Type &type) {
  return type.base_type == BASE_TYPE_VECTOR;
}

inline bool IsArray(const Type &type) {
  return type.base_type == BASE_TYPE_ARRAY;
}

inline bool IsSeries(const Type &type) {
  return IsVector(type) || IsArray(type);
}

inline bool IsEnum(const Type &type) {
  return type.enum_def != nullptr && IsInteger(type.base_type);
}

inline size_t InlineSize(const Type &type) {
  return IsStruct(type)
             ? type.struct_def->bytesize
             : (IsArray(type)
                    ? InlineSize(type.VectorType()) * type.fixed_length
                    : SizeOf(type.base_type));
}

inline size_t InlineAlignment(const Type &type) {
  if (IsStruct(type)) {
    return type.struct_def->minalign;
  } else if (IsArray(type)) {
    return IsStruct(type.VectorType()) ? type.struct_def->minalign
                                       : SizeOf(type.element);
  } else {
    return SizeOf(type.base_type);
  }
}
inline bool operator==(const EnumVal &lhs, const EnumVal &rhs) {
  return lhs.value == rhs.value;
}
inline bool operator!=(const EnumVal &lhs, const EnumVal &rhs) {
  return !(lhs == rhs);
}

inline bool EqualByName(const Type &a, const Type &b) {
  return a.base_type == b.base_type && a.element == b.element &&
         (a.struct_def == b.struct_def ||
          a.struct_def->name == b.struct_def->name) &&
         (a.enum_def == b.enum_def || a.enum_def->name == b.enum_def->name);
}

struct RPCCall : public Definition {
  Offset<reflection::RPCCall> Serialize(FlatBufferBuilder *builder,
                                        const Parser &parser) const;

  bool Deserialize(Parser &parser, const reflection::RPCCall *call);

  StructDef *request, *response;
};

struct ServiceDef : public Definition {
  Offset<reflection::Service> Serialize(FlatBufferBuilder *builder,
                                        const Parser &parser) const;
  bool Deserialize(Parser &parser, const reflection::Service *service);

  SymbolTable<RPCCall> calls;
};

// Container of options that may apply to any of the source/text generators.
struct IDLOptions {
  // field case style options for C++
  enum CaseStyle { CaseStyle_Unchanged = 0, CaseStyle_Upper, CaseStyle_Lower };

  bool gen_jvmstatic;
  // Use flexbuffers instead for binary and text generation
  bool use_flexbuffers;
  bool strict_json;
  bool output_default_scalars_in_json;
  int indent_step;
  bool output_enum_identifiers;
  bool prefixed_enums;
  bool scoped_enums;
  bool include_dependence_headers;
  bool mutable_buffer;
  bool one_file;
  bool proto_mode;
  bool proto_oneof_union;
  bool generate_all;
  bool skip_unexpected_fields_in_json;
  bool generate_name_strings;
  bool generate_object_based_api;
  bool gen_compare;
  std::string cpp_object_api_pointer_type;
  std::string cpp_object_api_string_type;
  bool cpp_object_api_string_flexible_constructor;
  CaseStyle cpp_object_api_field_case_style;
  bool cpp_direct_copy;
  bool gen_nullable;
  bool java_checkerframework;
  bool gen_generated;
  std::string object_prefix;
  std::string object_suffix;
  bool union_value_namespacing;
  bool allow_non_utf8;
  bool natural_utf8;
  std::string include_prefix;
  bool keep_include_path;
  bool binary_schema_comments;
  bool binary_schema_builtins;
  bool binary_schema_gen_embed;
  std::string go_import;
  std::string go_namespace;
  bool protobuf_ascii_alike;
  bool size_prefixed;
  std::string root_type;
  bool force_defaults;
  bool java_primitive_has_method;
  bool cs_gen_json_serializer;
  std::vector<std::string> cpp_includes;
  std::string cpp_std;
  bool cpp_static_reflection;
  std::string proto_namespace_suffix;
  std::string filename_suffix;
  std::string filename_extension;
  bool no_warnings;
  std::string project_root;
  bool cs_global_alias;

  // Possible options for the more general generator below.
  enum Language {
    kJava = 1 << 0,
    kCSharp = 1 << 1,
    kGo = 1 << 2,
    kCpp = 1 << 3,
    kPython = 1 << 5,
    kPhp = 1 << 6,
    kJson = 1 << 7,
    kBinary = 1 << 8,
    kTs = 1 << 9,
    kJsonSchema = 1 << 10,
    kDart = 1 << 11,
    kLua = 1 << 12,
    kLobster = 1 << 13,
    kRust = 1 << 14,
    kKotlin = 1 << 15,
    kSwift = 1 << 16,
    kMAX
  };

  enum MiniReflect { kNone, kTypes, kTypesAndNames };

  MiniReflect mini_reflect;

  // If set, require all fields in a table to be explicitly numbered.
  bool require_explicit_ids;

  // The corresponding language bit will be set if a language is included
  // for code generation.
  unsigned long lang_to_generate;

  // If set (default behavior), empty string fields will be set to nullptr to
  // make the flatbuffer more compact.
  bool set_empty_strings_to_null;

  // If set (default behavior), empty vector fields will be set to nullptr to
  // make the flatbuffer more compact.
  bool set_empty_vectors_to_null;

  IDLOptions()
      : gen_jvmstatic(false),
        use_flexbuffers(false),
        strict_json(false),
        output_default_scalars_in_json(false),
        indent_step(2),
        output_enum_identifiers(true),
        prefixed_enums(true),
        scoped_enums(false),
        include_dependence_headers(true),
        mutable_buffer(false),
        one_file(false),
        proto_mode(false),
        proto_oneof_union(false),
        generate_all(false),
        skip_unexpected_fields_in_json(false),
        generate_name_strings(false),
        generate_object_based_api(false),
        gen_compare(false),
        cpp_object_api_pointer_type("std::unique_ptr"),
        cpp_object_api_string_flexible_constructor(false),
        cpp_object_api_field_case_style(CaseStyle_Unchanged),
        cpp_direct_copy(true),
        gen_nullable(false),
        java_checkerframework(false),
        gen_generated(false),
        object_suffix("T"),
        union_value_namespacing(true),
        allow_non_utf8(false),
        natural_utf8(false),
        keep_include_path(false),
        binary_schema_comments(false),
        binary_schema_builtins(false),
        binary_schema_gen_embed(false),
        protobuf_ascii_alike(false),
        size_prefixed(false),
        force_defaults(false),
        java_primitive_has_method(false),
        cs_gen_json_serializer(false),
        cpp_static_reflection(false),
        filename_suffix("_generated"),
        filename_extension(),
        no_warnings(false),
        project_root(""),
<<<<<<< HEAD
        cs_global_alias(false),
        lang(IDLOptions::kJava),
=======
>>>>>>> 0a3b017f
        mini_reflect(IDLOptions::kNone),
        require_explicit_ids(false),
        lang_to_generate(0),
        set_empty_strings_to_null(true),
        set_empty_vectors_to_null(true) {}
};

// This encapsulates where the parser is in the current source file.
struct ParserState {
  ParserState()
      : cursor_(nullptr),
        line_start_(nullptr),
        line_(0),
        token_(-1),
        attr_is_trivial_ascii_string_(true) {}

 protected:
  void ResetState(const char *source) {
    cursor_ = source;
    line_ = 0;
    MarkNewLine();
  }

  void MarkNewLine() {
    line_start_ = cursor_;
    line_ += 1;
  }

  int64_t CursorPosition() const {
    FLATBUFFERS_ASSERT(cursor_ && line_start_ && cursor_ >= line_start_);
    return static_cast<int64_t>(cursor_ - line_start_);
  }

  const char *cursor_;
  const char *line_start_;
  int line_;  // the current line being parsed
  int token_;

  // Flag: text in attribute_ is true ASCII string without escape
  // sequences. Only printable ASCII (without [\t\r\n]).
  // Used for number-in-string (and base64 string in future).
  bool attr_is_trivial_ascii_string_;
  std::string attribute_;
  std::vector<std::string> doc_comment_;
};

// A way to make error propagation less error prone by requiring values to be
// checked.
// Once you create a value of this type you must either:
// - Call Check() on it.
// - Copy or assign it to another value.
// Failure to do so leads to an assert.
// This guarantees that this as return value cannot be ignored.
class CheckedError {
 public:
  explicit CheckedError(bool error)
      : is_error_(error), has_been_checked_(false) {}

  CheckedError &operator=(const CheckedError &other) {
    is_error_ = other.is_error_;
    has_been_checked_ = false;
    other.has_been_checked_ = true;
    return *this;
  }

  CheckedError(const CheckedError &other) {
    *this = other;  // Use assignment operator.
  }

  ~CheckedError() { FLATBUFFERS_ASSERT(has_been_checked_); }

  bool Check() {
    has_been_checked_ = true;
    return is_error_;
  }

 private:
  bool is_error_;
  mutable bool has_been_checked_;
};

// Additionally, in GCC we can get these errors statically, for additional
// assurance:
// clang-format off
#ifdef __GNUC__
#define FLATBUFFERS_CHECKED_ERROR CheckedError \
          __attribute__((warn_unused_result))
#else
#define FLATBUFFERS_CHECKED_ERROR CheckedError
#endif
// clang-format on

class Parser : public ParserState {
 public:
  explicit Parser(const IDLOptions &options = IDLOptions())
      : current_namespace_(nullptr),
        empty_namespace_(nullptr),
        flex_builder_(256, flexbuffers::BUILDER_FLAG_SHARE_ALL),
        root_struct_def_(nullptr),
        opts(options),
        uses_flexbuffers_(false),
        advanced_features_(0),
        source_(nullptr),
        anonymous_counter_(0),
        parse_depth_counter_(0) {
    if (opts.force_defaults) { builder_.ForceDefaults(true); }
    // Start out with the empty namespace being current.
    empty_namespace_ = new Namespace();
    namespaces_.push_back(empty_namespace_);
    current_namespace_ = empty_namespace_;
    known_attributes_["deprecated"] = true;
    known_attributes_["required"] = true;
    known_attributes_["key"] = true;
    known_attributes_["shared"] = true;
    known_attributes_["hash"] = true;
    known_attributes_["id"] = true;
    known_attributes_["force_align"] = true;
    known_attributes_["bit_flags"] = true;
    known_attributes_["original_order"] = true;
    known_attributes_["nested_flatbuffer"] = true;
    known_attributes_["csharp_partial"] = true;
    known_attributes_["streaming"] = true;
    known_attributes_["idempotent"] = true;
    known_attributes_["cpp_type"] = true;
    known_attributes_["cpp_ptr_type"] = true;
    known_attributes_["cpp_ptr_type_get"] = true;
    known_attributes_["cpp_str_type"] = true;
    known_attributes_["cpp_str_flex_ctor"] = true;
    known_attributes_["native_inline"] = true;
    known_attributes_["native_custom_alloc"] = true;
    known_attributes_["native_type"] = true;
    known_attributes_["native_type_pack_name"] = true;
    known_attributes_["native_default"] = true;
    known_attributes_["flexbuffer"] = true;
    known_attributes_["private"] = true;
  }

  ~Parser() {
    for (auto it = namespaces_.begin(); it != namespaces_.end(); ++it) {
      delete *it;
    }
  }

  // Parse the string containing either schema or JSON data, which will
  // populate the SymbolTable's or the FlatBufferBuilder above.
  // include_paths is used to resolve any include statements, and typically
  // should at least include the project path (where you loaded source_ from).
  // include_paths must be nullptr terminated if specified.
  // If include_paths is nullptr, it will attempt to load from the current
  // directory.
  // If the source was loaded from a file and isn't an include file,
  // supply its name in source_filename.
  // All paths specified in this call must be in posix format, if you accept
  // paths from user input, please call PosixPath on them first.
  bool Parse(const char *_source, const char **include_paths = nullptr,
             const char *source_filename = nullptr);

  bool ParseJson(const char *json, const char *json_filename = nullptr);

  // Set the root type. May override the one set in the schema.
  bool SetRootType(const char *name);

  // Mark all definitions as already having code generated.
  void MarkGenerated();

  // Get the files recursively included by the given file. The returned
  // container will have at least the given file.
  std::set<std::string> GetIncludedFilesRecursive(
      const std::string &file_name) const;

  // Fills builder_ with a binary version of the schema parsed.
  // See reflection/reflection.fbs
  void Serialize();

  // Deserialize a schema buffer
  bool Deserialize(const uint8_t *buf, const size_t size);

  // Fills internal structure as if the schema passed had been loaded by parsing
  // with Parse except that included filenames will not be populated.
  bool Deserialize(const reflection::Schema *schema);

  Type *DeserializeType(const reflection::Type *type);

  // Checks that the schema represented by this parser is a safe evolution
  // of the schema provided. Returns non-empty error on any problems.
  std::string ConformTo(const Parser &base);

  // Similar to Parse(), but now only accepts JSON to be parsed into a
  // FlexBuffer.
  bool ParseFlexBuffer(const char *source, const char *source_filename,
                       flexbuffers::Builder *builder);

  StructDef *LookupStruct(const std::string &id) const;
  StructDef *LookupStructThruParentNamespaces(const std::string &id) const;

  std::string UnqualifiedName(const std::string &fullQualifiedName);

  FLATBUFFERS_CHECKED_ERROR Error(const std::string &msg);

  // @brief Verify that any of 'opts.lang_to_generate' supports Optional scalars
  // in a schema.
  // @param opts Options used to parce a schema and generate code.
  static bool SupportsOptionalScalars(const flatbuffers::IDLOptions &opts);

 private:
  class ParseDepthGuard;

  void Message(const std::string &msg);
  void Warning(const std::string &msg);
  FLATBUFFERS_CHECKED_ERROR ParseHexNum(int nibbles, uint64_t *val);
  FLATBUFFERS_CHECKED_ERROR Next();
  FLATBUFFERS_CHECKED_ERROR SkipByteOrderMark();
  bool Is(int t) const;
  bool IsIdent(const char *id) const;
  FLATBUFFERS_CHECKED_ERROR Expect(int t);
  std::string TokenToStringId(int t) const;
  EnumDef *LookupEnum(const std::string &id);
  FLATBUFFERS_CHECKED_ERROR ParseNamespacing(std::string *id,
                                             std::string *last);
  FLATBUFFERS_CHECKED_ERROR ParseTypeIdent(Type &type);
  FLATBUFFERS_CHECKED_ERROR ParseType(Type &type);
  FLATBUFFERS_CHECKED_ERROR AddField(StructDef &struct_def,
                                     const std::string &name, const Type &type,
                                     FieldDef **dest);
  FLATBUFFERS_CHECKED_ERROR ParseField(StructDef &struct_def);
  FLATBUFFERS_CHECKED_ERROR ParseString(Value &val, bool use_string_pooling);
  FLATBUFFERS_CHECKED_ERROR ParseComma();
  FLATBUFFERS_CHECKED_ERROR ParseAnyValue(Value &val, FieldDef *field,
                                          size_t parent_fieldn,
                                          const StructDef *parent_struct_def,
                                          uoffset_t count,
                                          bool inside_vector = false);
  template<typename F>
  FLATBUFFERS_CHECKED_ERROR ParseTableDelimiters(size_t &fieldn,
                                                 const StructDef *struct_def,
                                                 F body);
  FLATBUFFERS_CHECKED_ERROR ParseTable(const StructDef &struct_def,
                                       std::string *value, uoffset_t *ovalue);
  void SerializeStruct(const StructDef &struct_def, const Value &val);
  void SerializeStruct(FlatBufferBuilder &builder, const StructDef &struct_def,
                       const Value &val);
  template<typename F>
  FLATBUFFERS_CHECKED_ERROR ParseVectorDelimiters(uoffset_t &count, F body);
  FLATBUFFERS_CHECKED_ERROR ParseVector(const Type &type, uoffset_t *ovalue,
                                        FieldDef *field, size_t fieldn);
  FLATBUFFERS_CHECKED_ERROR ParseArray(Value &array);
  FLATBUFFERS_CHECKED_ERROR ParseNestedFlatbuffer(
      Value &val, FieldDef *field, size_t fieldn,
      const StructDef *parent_struct_def);
  FLATBUFFERS_CHECKED_ERROR ParseMetaData(SymbolTable<Value> *attributes);
  FLATBUFFERS_CHECKED_ERROR TryTypedValue(const std::string *name, int dtoken,
                                          bool check, Value &e, BaseType req,
                                          bool *destmatch);
  FLATBUFFERS_CHECKED_ERROR ParseHash(Value &e, FieldDef *field);
  FLATBUFFERS_CHECKED_ERROR TokenError();
  FLATBUFFERS_CHECKED_ERROR ParseSingleValue(const std::string *name, Value &e,
                                             bool check_now);
  FLATBUFFERS_CHECKED_ERROR ParseFunction(const std::string *name, Value &e);
  FLATBUFFERS_CHECKED_ERROR ParseEnumFromString(const Type &type,
                                                std::string *result);
  StructDef *LookupCreateStruct(const std::string &name,
                                bool create_if_new = true,
                                bool definition = false);
  FLATBUFFERS_CHECKED_ERROR ParseEnum(bool is_union, EnumDef **dest,
                                      const char *filename);
  FLATBUFFERS_CHECKED_ERROR ParseNamespace();
  FLATBUFFERS_CHECKED_ERROR StartStruct(const std::string &name,
                                        StructDef **dest);
  FLATBUFFERS_CHECKED_ERROR StartEnum(const std::string &name, bool is_union,
                                      EnumDef **dest);
  FLATBUFFERS_CHECKED_ERROR ParseDecl(const char *filename);
  FLATBUFFERS_CHECKED_ERROR ParseService(const char *filename);
  FLATBUFFERS_CHECKED_ERROR ParseProtoFields(StructDef *struct_def,
                                             bool isextend, bool inside_oneof);
  FLATBUFFERS_CHECKED_ERROR ParseProtoOption();
  FLATBUFFERS_CHECKED_ERROR ParseProtoKey();
  FLATBUFFERS_CHECKED_ERROR ParseProtoDecl();
  FLATBUFFERS_CHECKED_ERROR ParseProtoCurliesOrIdent();
  FLATBUFFERS_CHECKED_ERROR ParseTypeFromProtoType(Type *type);
  FLATBUFFERS_CHECKED_ERROR SkipAnyJsonValue();
  FLATBUFFERS_CHECKED_ERROR ParseFlexBufferNumericConstant(
      flexbuffers::Builder *builder);
  FLATBUFFERS_CHECKED_ERROR ParseFlexBufferValue(flexbuffers::Builder *builder);
  FLATBUFFERS_CHECKED_ERROR StartParseFile(const char *source,
                                           const char *source_filename);
  FLATBUFFERS_CHECKED_ERROR ParseRoot(const char *_source,
                                      const char **include_paths,
                                      const char *source_filename);
  FLATBUFFERS_CHECKED_ERROR DoParse(const char *_source,
                                    const char **include_paths,
                                    const char *source_filename,
                                    const char *include_filename);
  FLATBUFFERS_CHECKED_ERROR DoParseJson();
  FLATBUFFERS_CHECKED_ERROR CheckClash(std::vector<FieldDef *> &fields,
                                       StructDef *struct_def,
                                       const char *suffix, BaseType baseType);
  FLATBUFFERS_CHECKED_ERROR ParseAlignAttribute(
      const std::string &align_constant, size_t min_align, size_t *align);

  bool SupportsAdvancedUnionFeatures() const;
  bool SupportsAdvancedArrayFeatures() const;
  bool SupportsOptionalScalars() const;
  bool SupportsDefaultVectorsAndStrings() const;
  Namespace *UniqueNamespace(Namespace *ns);

  FLATBUFFERS_CHECKED_ERROR RecurseError();
  template<typename F> CheckedError Recurse(F f);

  const std::string &GetPooledString(const std::string &s) const;

 public:
  SymbolTable<Type> types_;
  SymbolTable<StructDef> structs_;
  SymbolTable<EnumDef> enums_;
  SymbolTable<ServiceDef> services_;
  std::vector<Namespace *> namespaces_;
  Namespace *current_namespace_;
  Namespace *empty_namespace_;
  std::string error_;  // User readable error_ if Parse() == false

  FlatBufferBuilder builder_;  // any data contained in the file
  flexbuffers::Builder flex_builder_;
  flexbuffers::Reference flex_root_;
  StructDef *root_struct_def_;
  std::string file_identifier_;
  std::string file_extension_;

  std::map<uint64_t, std::string> included_files_;
  std::map<std::string, std::set<std::string>> files_included_per_file_;
  std::vector<std::string> native_included_files_;

  std::map<std::string, bool> known_attributes_;

  IDLOptions opts;
  bool uses_flexbuffers_;

  uint64_t advanced_features_;

 private:
  const char *source_;

  std::string file_being_parsed_;

  std::vector<std::pair<Value, FieldDef *>> field_stack_;

  // TODO(cneo): Refactor parser to use string_cache more often to save
  // on memory usage.
  mutable std::set<std::string> string_cache_;

  int anonymous_counter_;
  int parse_depth_counter_;  // stack-overflow guard
};

// Utility functions for multiple generators:

extern std::string MakeCamel(const std::string &in, bool first = true);

extern std::string MakeScreamingCamel(const std::string &in);

// Generate text (JSON) from a given FlatBuffer, and a given Parser
// object that has been populated with the corresponding schema.
// If ident_step is 0, no indentation will be generated. Additionally,
// if it is less than 0, no linefeeds will be generated either.
// See idl_gen_text.cpp.
// strict_json adds "quotes" around field names if true.
// If the flatbuffer cannot be encoded in JSON (e.g., it contains non-UTF-8
// byte arrays in String values), returns false.
extern bool GenerateTextFromTable(const Parser &parser, const void *table,
                                  const std::string &tablename,
                                  std::string *text);
extern bool GenerateText(const Parser &parser, const void *flatbuffer,
                         std::string *text);
extern bool GenerateTextFile(const Parser &parser, const std::string &path,
                             const std::string &file_name);

// Generate Json schema to string
// See idl_gen_json_schema.cpp.
extern bool GenerateJsonSchema(const Parser &parser, std::string *json);

// Generate binary files from a given FlatBuffer, and a given Parser
// object that has been populated with the corresponding schema.
// See code_generators.cpp.
extern bool GenerateBinary(const Parser &parser, const std::string &path,
                           const std::string &file_name);

// Generate a C++ header from the definitions in the Parser object.
// See idl_gen_cpp.
extern bool GenerateCPP(const Parser &parser, const std::string &path,
                        const std::string &file_name);

// Generate C# files from the definitions in the Parser object.
// See idl_gen_csharp.cpp.
extern bool GenerateCSharp(const Parser &parser, const std::string &path,
                           const std::string &file_name);

extern bool GenerateDart(const Parser &parser, const std::string &path,
                         const std::string &file_name);

// Generate Java files from the definitions in the Parser object.
// See idl_gen_java.cpp.
extern bool GenerateJava(const Parser &parser, const std::string &path,
                         const std::string &file_name);

// Generate JavaScript or TypeScript code from the definitions in the Parser
// object. See idl_gen_js.
extern bool GenerateTS(const Parser &parser, const std::string &path,
                       const std::string &file_name);

// Generate Go files from the definitions in the Parser object.
// See idl_gen_go.cpp.
extern bool GenerateGo(const Parser &parser, const std::string &path,
                       const std::string &file_name);

// Generate Php code from the definitions in the Parser object.
// See idl_gen_php.
extern bool GeneratePhp(const Parser &parser, const std::string &path,
                        const std::string &file_name);

// Generate Python files from the definitions in the Parser object.
// See idl_gen_python.cpp.
extern bool GeneratePython(const Parser &parser, const std::string &path,
                           const std::string &file_name);

// Generate Lobster files from the definitions in the Parser object.
// See idl_gen_lobster.cpp.
extern bool GenerateLobster(const Parser &parser, const std::string &path,
                            const std::string &file_name);

// Generate Lua files from the definitions in the Parser object.
// See idl_gen_lua.cpp.
extern bool GenerateLua(const Parser &parser, const std::string &path,
                        const std::string &file_name);

// Generate Rust files from the definitions in the Parser object.
// See idl_gen_rust.cpp.
extern bool GenerateRust(const Parser &parser, const std::string &path,
                         const std::string &file_name);

// Generate Json schema file
// See idl_gen_json_schema.cpp.
extern bool GenerateJsonSchema(const Parser &parser, const std::string &path,
                               const std::string &file_name);

extern bool GenerateKotlin(const Parser &parser, const std::string &path,
                           const std::string &file_name);

// Generate Swift classes.
// See idl_gen_swift.cpp
extern bool GenerateSwift(const Parser &parser, const std::string &path,
                          const std::string &file_name);

// Generate a schema file from the internal representation, useful after
// parsing a .proto schema.
extern std::string GenerateFBS(const Parser &parser,
                               const std::string &file_name);
extern bool GenerateFBS(const Parser &parser, const std::string &path,
                        const std::string &file_name);

// Generate a make rule for the generated TypeScript code.
// See idl_gen_ts.cpp.
extern std::string TSMakeRule(const Parser &parser, const std::string &path,
                              const std::string &file_name);

// Generate a make rule for the generated C++ header.
// See idl_gen_cpp.cpp.
extern std::string CPPMakeRule(const Parser &parser, const std::string &path,
                               const std::string &file_name);

// Generate a make rule for the generated Dart code
// see idl_gen_dart.cpp
extern std::string DartMakeRule(const Parser &parser, const std::string &path,
                                const std::string &file_name);

// Generate a make rule for the generated Rust code.
// See idl_gen_rust.cpp.
extern std::string RustMakeRule(const Parser &parser, const std::string &path,
                                const std::string &file_name);

// Generate a make rule for generated Java or C# files.
// See code_generators.cpp.
extern std::string CSharpMakeRule(const Parser &parser, const std::string &path,
                                  const std::string &file_name);
extern std::string JavaMakeRule(const Parser &parser, const std::string &path,
                                const std::string &file_name);

// Generate a make rule for the generated text (JSON) files.
// See idl_gen_text.cpp.
extern std::string TextMakeRule(const Parser &parser, const std::string &path,
                                const std::string &file_names);

// Generate a make rule for the generated binary files.
// See code_generators.cpp.
extern std::string BinaryMakeRule(const Parser &parser, const std::string &path,
                                  const std::string &file_name);

// Generate GRPC Cpp interfaces.
// See idl_gen_grpc.cpp.
bool GenerateCppGRPC(const Parser &parser, const std::string &path,
                     const std::string &file_name);

// Generate GRPC Go interfaces.
// See idl_gen_grpc.cpp.
bool GenerateGoGRPC(const Parser &parser, const std::string &path,
                    const std::string &file_name);

// Generate GRPC Java classes.
// See idl_gen_grpc.cpp
bool GenerateJavaGRPC(const Parser &parser, const std::string &path,
                      const std::string &file_name);

// Generate GRPC Python interfaces.
// See idl_gen_grpc.cpp.
bool GeneratePythonGRPC(const Parser &parser, const std::string &path,
                        const std::string &file_name);

// Generate GRPC Swift interfaces.
// See idl_gen_grpc.cpp.
extern bool GenerateSwiftGRPC(const Parser &parser, const std::string &path,
                              const std::string &file_name);

extern bool GenerateTSGRPC(const Parser &parser, const std::string &path,
                           const std::string &file_name);

extern bool GenerateRustModuleRootFile(const Parser &parser,
                                       const std::string &path);
}  // namespace flatbuffers

#endif  // FLATBUFFERS_IDL_H_<|MERGE_RESOLUTION|>--- conflicted
+++ resolved
@@ -680,11 +680,7 @@
         filename_extension(),
         no_warnings(false),
         project_root(""),
-<<<<<<< HEAD
         cs_global_alias(false),
-        lang(IDLOptions::kJava),
-=======
->>>>>>> 0a3b017f
         mini_reflect(IDLOptions::kNone),
         require_explicit_ids(false),
         lang_to_generate(0),
