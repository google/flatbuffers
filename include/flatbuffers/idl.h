--- conflicted
+++ resolved
@@ -1173,17 +1173,13 @@
 
 // Generate a make rule for generated Java or C# files.
 // See code_generators.cpp.
-<<<<<<< HEAD
-extern std::string JavaCSharpMakeRule(const Parser &parser,
-                                      const IDLOptions &options,
-                                      const std::string &path,
-                                      const std::string &file_name);
-=======
-extern std::string CSharpMakeRule(const Parser &parser, const std::string &path,
+extern std::string CSharpMakeRule(const Parser &parser,
+                                  const IDLOptions &options,
+                                  const std::string &path,
                                   const std::string &file_name);
-extern std::string JavaMakeRule(const Parser &parser, const std::string &path,
+extern std::string JavaMakeRule(const Parser &parser, const IDLOptions &options,
+                                const std::string &path,
                                 const std::string &file_name);
->>>>>>> 0a3b017f
 
 // Generate a make rule for the generated text (JSON) files.
 // See idl_gen_text.cpp.
