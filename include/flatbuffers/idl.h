--- conflicted
+++ resolved
@@ -40,45 +40,24 @@
 // Additionally, Parser::ParseType assumes bool..string is a contiguous range
 // of type tokens.
 #define FLATBUFFERS_GEN_TYPES_SCALAR(TD) \
-<<<<<<< HEAD
-  TD(NONE,   "",       "",        uint8_t,  byte,   byte,    byte,   uint8) \
-  TD(UTYPE,  "",       "",        uint8_t,  byte,   byte,    byte,   uint8) /* begin scalar/int */ \
-  TD(BOOL,   "bool",   "",        uint8_t,  boolean,byte,    bool,   bool) \
-  TD(CHAR,   "byte",   "int8",    int8_t,   byte,   int8,    sbyte,  int8) \
-  TD(UCHAR,  "ubyte",  "uint8",   uint8_t,  byte,   byte,    byte,   uint8) \
-  TD(SHORT,  "short",  "int16",   int16_t,  short,  int16,   short,  int16) \
-  TD(USHORT, "ushort", "uint16",  uint16_t, short,  uint16,  ushort, uint16) \
-  TD(INT,    "int",    "int32",   int32_t,  int,    int32,   int,    int32) \
-  TD(UINT,   "uint",   "uint32",  uint32_t, int,    uint32,  uint,   uint32) \
-  TD(LONG,   "long",   "int64",   int64_t,  long,   int64,   long,   int64) \
-  TD(ULONG,  "ulong",  "uint64",  uint64_t, long,   uint64,  ulong,  uint64) /* end int */ \
-  TD(FLOAT,  "float",  "float32", float,    float,  float32, float,  float32) /* begin float */ \
-  TD(DOUBLE, "double", "float64", double,   double, float64, double, float64) /* end float/scalar */
+  TD(NONE,   "",       "",        uint8_t,  byte,   byte,    byte,   uint8, u8) \
+  TD(UTYPE,  "",       "",        uint8_t,  byte,   byte,    byte,   uint8, u8) /* begin scalar/int */ \
+  TD(BOOL,   "bool",   "",        uint8_t,  boolean,byte,    bool,   bool, bool) \
+  TD(CHAR,   "byte",   "int8",    int8_t,   byte,   int8,    sbyte,  int8, i8) \
+  TD(UCHAR,  "ubyte",  "uint8",   uint8_t,  byte,   byte,    byte,   uint8, u8) \
+  TD(SHORT,  "short",  "int16",   int16_t,  short,  int16,   short,  int16, i16) \
+  TD(USHORT, "ushort", "uint16",  uint16_t, short,  uint16,  ushort, uint16, u16) \
+  TD(INT,    "int",    "int32",   int32_t,  int,    int32,   int,    int32, i32) \
+  TD(UINT,   "uint",   "uint32",  uint32_t, int,    uint32,  uint,   uint32, u32) \
+  TD(LONG,   "long",   "int64",   int64_t,  long,   int64,   long,   int64, i64) \
+  TD(ULONG,  "ulong",  "uint64",  uint64_t, long,   uint64,  ulong,  uint64, u64) /* end int */ \
+  TD(FLOAT,  "float",  "float32", float,    float,  float32, float,  float32, f32) /* begin float */ \
+  TD(DOUBLE, "double", "float64", double,   double, float64, double, float64, f64) /* end float/scalar */
 #define FLATBUFFERS_GEN_TYPES_POINTER(TD) \
-  TD(STRING, "string", "", Offset<void>, int, int, StringOffset, int) \
-  TD(VECTOR, "",       "", Offset<void>, int, int, VectorOffset, int) \
-  TD(STRUCT, "",       "", Offset<void>, int, int, int, int) \
-  TD(UNION,  "",       "", Offset<void>, int, int, int, int)
-=======
-  TD(NONE,   "",       uint8_t,  byte,   byte,    byte,   uint8,   u8) \
-  TD(UTYPE,  "",       uint8_t,  byte,   byte,    byte,   uint8,   u8) /* begin scalar/int */ \
-  TD(BOOL,   "bool",   uint8_t,  boolean,byte,    bool,   bool,    bool) \
-  TD(CHAR,   "byte",   int8_t,   byte,   int8,    sbyte,  int8,    i8) \
-  TD(UCHAR,  "ubyte",  uint8_t,  byte,   byte,    byte,   uint8,   u8) \
-  TD(SHORT,  "short",  int16_t,  short,  int16,   short,  int16,   i16) \
-  TD(USHORT, "ushort", uint16_t, short,  uint16,  ushort, uint16,  u16) \
-  TD(INT,    "int",    int32_t,  int,    int32,   int,    int32,   i32) \
-  TD(UINT,   "uint",   uint32_t, int,    uint32,  uint,   uint32,  u32) \
-  TD(LONG,   "long",   int64_t,  long,   int64,   long,   int64,   i64) \
-  TD(ULONG,  "ulong",  uint64_t, long,   uint64,  ulong,  uint64,  u64) /* end int */ \
-  TD(FLOAT,  "float",  float,    float,  float32, float,  float32, f32) /* begin float */ \
-  TD(DOUBLE, "double", double,   double, float64, double, float64, f64) /* end float/scalar */
-#define FLATBUFFERS_GEN_TYPES_POINTER(TD) \
-  TD(STRING, "string", Offset<void>, int, int, StringOffset, int, i32) \
-  TD(VECTOR, "",       Offset<void>, int, int, VectorOffset, int, i32) \
-  TD(STRUCT, "",       Offset<void>, int, int, int, int, i32) \
-  TD(UNION,  "",       Offset<void>, int, int, int, int, i32)
->>>>>>> 74f0676f
+  TD(STRING, "string", "", Offset<void>, int, int, StringOffset, int, i32) \
+  TD(VECTOR, "",       "", Offset<void>, int, int, VectorOffset, int, i32) \
+  TD(STRUCT, "",       "", Offset<void>, int, int, int, int, i32) \
+  TD(UNION,  "",       "", Offset<void>, int, int, int, int, i32)
 
 // The fields are:
 // - enum
@@ -95,11 +74,7 @@
 
 /*
 switch (type) {
-<<<<<<< HEAD
-  #define FLATBUFFERS_TD(ENUM, IDLTYPE, ALIASTYPE, CTYPE, JTYPE, GTYPE, NTYPE, PTYPE) \
-=======
-  #define FLATBUFFERS_TD(ENUM, IDLTYPE, CTYPE, JTYPE, GTYPE, NTYPE, PTYPE, RTYPE) \
->>>>>>> 74f0676f
+  #define FLATBUFFERS_TD(ENUM, IDLTYPE, ALIASTYPE, CTYPE, JTYPE, GTYPE, NTYPE, PTYPE, RTYPE) \
     case BASE_TYPE_ ## ENUM: \
       // do something specific to CTYPE here
     FLATBUFFERS_GEN_TYPES(FLATBUFFERS_TD)
@@ -116,21 +91,13 @@
 __extension__  // Stop GCC complaining about trailing comma with -Wpendantic.
 #endif
 enum BaseType {
-<<<<<<< HEAD
-  #define FLATBUFFERS_TD(ENUM, IDLTYPE, ALIASTYPE, CTYPE, JTYPE, GTYPE, NTYPE, PTYPE) \
-=======
-#define FLATBUFFERS_TD(ENUM, IDLTYPE, CTYPE, JTYPE, GTYPE, NTYPE, PTYPE, RTYPE) \
->>>>>>> 74f0676f
+  #define FLATBUFFERS_TD(ENUM, IDLTYPE, ALIASTYPE, CTYPE, JTYPE, GTYPE, NTYPE, PTYPE, RTYPE) \
       BASE_TYPE_ ## ENUM,
     FLATBUFFERS_GEN_TYPES(FLATBUFFERS_TD)
   #undef FLATBUFFERS_TD
 };
 
-<<<<<<< HEAD
-#define FLATBUFFERS_TD(ENUM, IDLTYPE, ALIASTYPE, CTYPE, JTYPE, GTYPE, NTYPE, PTYPE) \
-=======
-#define FLATBUFFERS_TD(ENUM, IDLTYPE, CTYPE, JTYPE, GTYPE, NTYPE, PTYPE, RTYPE) \
->>>>>>> 74f0676f
+#define FLATBUFFERS_TD(ENUM, IDLTYPE, ALIASTYPE, CTYPE, JTYPE, GTYPE, NTYPE, PTYPE, RTYPE) \
     static_assert(sizeof(CTYPE) <= sizeof(largest_scalar_t), \
                   "define largest_scalar_t as " #CTYPE);
   FLATBUFFERS_GEN_TYPES(FLATBUFFERS_TD)
@@ -397,7 +364,6 @@
   bool generate_all;
   bool skip_unexpected_fields_in_json;
   bool generate_name_strings;
-<<<<<<< HEAD
   bool escape_proto_identifiers;
   bool generate_object_based_api;
   std::string cpp_object_api_pointer_type;
@@ -411,9 +377,7 @@
   std::string go_namespace;
   bool reexport_ts_modules;
   bool protobuf_ascii_alike;
-=======
   bool strict_rust;
->>>>>>> 74f0676f
 
   // Possible options for the more general generator below.
   enum Language {
@@ -428,6 +392,7 @@
     kBinary = 1 << 8,
     kTs     = 1 << 9,
     kJsonSchema = 1 << 10,
+    kRust = 1 << 11,
     kMAX
   };
 
@@ -451,7 +416,6 @@
       generate_all(false),
       skip_unexpected_fields_in_json(false),
       generate_name_strings(false),
-<<<<<<< HEAD
       escape_proto_identifiers(false),
       generate_object_based_api(false),
       cpp_object_api_pointer_type("std::unique_ptr"),
@@ -462,6 +426,7 @@
       skip_flatbuffers_import(false),
       reexport_ts_modules(true),
       protobuf_ascii_alike(false),
+      strict_rust(false),
       lang(IDLOptions::kJava),
       lang_to_generate(0) {}
 };
@@ -477,10 +442,6 @@
 
   std::string attribute_;
   std::vector<std::string> doc_comment_;
-=======
-      strict_rust(false),
-      lang(IDLOptions::kJava) {}
->>>>>>> 74f0676f
 };
 
 // A way to make error propagation less error prone by requiring values to be
