--- conflicted
+++ resolved
@@ -387,11 +387,7 @@
   std::string go_namespace;
   bool reexport_ts_modules;
   bool protobuf_ascii_alike;
-<<<<<<< HEAD
-  bool prefix_size;
-=======
   bool size_prefixed;
->>>>>>> 60de3744
 
   // Possible options for the more general generator below.
   enum Language {
@@ -447,11 +443,7 @@
         skip_flatbuffers_import(false),
         reexport_ts_modules(true),
         protobuf_ascii_alike(false),
-<<<<<<< HEAD
-        prefix_size(false),
-=======
         size_prefixed(false),
->>>>>>> 60de3744
         lang(IDLOptions::kJava),
         mini_reflect(IDLOptions::kNone),
         lang_to_generate(0) {}
