--- conflicted
+++ resolved
@@ -207,7 +207,6 @@
 
   bool operator==(const VectorIterator& other) const {
     return data_ == other.data_;
-<<<<<<< HEAD
   }
 
   bool operator!=(const VectorIterator& other) const {
@@ -231,31 +230,6 @@
     return *this;
   }
 
-=======
-  }
-
-  bool operator!=(const VectorIterator& other) const {
-    return data_ != other.data_;
-  }
-
-  ptrdiff_t operator-(const VectorIterator& other) const {
-    return (data_ - other.data_) / IndirectHelper<T>::element_stride;
-  }
-
-  typename super_type::value_type operator *() const {
-    return IndirectHelper<T>::Read(data_, 0);
-  }
-
-  typename super_type::value_type operator->() const {
-    return IndirectHelper<T>::Read(data_, 0);
-  }
-
-  VectorIterator &operator++() {
-    data_ += IndirectHelper<T>::element_stride;
-    return *this;
-  }
-
->>>>>>> 8e40902d
   VectorIterator operator++(int) {
     VectorIterator temp(data_);
     data_ += IndirectHelper<T>::element_stride;
@@ -716,11 +690,7 @@
   }
 
   // Verify a pointer (may be NULL) of a table type.
-<<<<<<< HEAD
-  template<typename T> bool VerifyTable(const T *table) const {
-=======
   template<typename T> bool VerifyTable(const T *table) {
->>>>>>> 8e40902d
     return !table || table->Verify(*this);
   }
 
