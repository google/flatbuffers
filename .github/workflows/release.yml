--- conflicted
+++ resolved
@@ -109,24 +109,7 @@
         working-directory: ./kotlin
     steps:
       - uses: actions/checkout@v3
-
-<<<<<<< HEAD
-  publish-crates:
-    name: Publish crates.io
-    runs-on: ubuntu-latest
-    defaults:
-      run:
-        working-directory: ./rust
-    steps:
-      - uses: actions/checkout@v3
-      - uses: actions-rs/toolchain@v1
-        with:
-          toolchain: stable
-          override: true
-      - uses: katyo/publish-crates@v2
-        with:
-          registry-token: ${{ secrets.CARGO_TOKEN }}
-=======
+      
       - name: Set up Maven Central Repository
         uses: actions/setup-java@v3
         with:
@@ -145,4 +128,20 @@
           OSSRH_USERNAME: ${{ secrets.OSSRH_USERNAME }}
           OSSRH_PASSWORD: ${{ secrets.OSSRH_TOKEN }}
           MAVEN_GPG_PASSPHRASE: ${{ secrets.MAVEN_GPG_PASSPHRASE }}
->>>>>>> 5adfac9f
+
+
+  publish-crates:
+    name: Publish crates.io
+    runs-on: ubuntu-latest
+    defaults:
+      run:
+        working-directory: ./rust
+    steps:
+      - uses: actions/checkout@v3
+      - uses: actions-rs/toolchain@v1
+        with:
+          toolchain: stable
+          override: true
+      - uses: katyo/publish-crates@v2
+        with:
+          registry-token: ${{ secrets.CARGO_TOKEN }}