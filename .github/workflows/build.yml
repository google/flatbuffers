--- conflicted
+++ resolved
@@ -379,7 +379,6 @@
       working-directory: java
       run: mvn test
 
-<<<<<<< HEAD
   build-kotlin-macos:
     name: Build Kotlin MacOS
     runs-on: macos-latest
@@ -404,28 +403,6 @@
     - name: Build
       working-directory: kotlin
       run: ./gradlew clean iosSimulatorArm64Test macosX64Test macosArm64Test
-=======
-  # Renable
-  # build-kotlin-macos:
-  #   name: Build Kotlin MacOS
-  #   runs-on: macos-latest-large
-  #   steps:
-  #   - name: Checkout
-  #     uses: actions/checkout@v3
-  #   - uses: gradle/wrapper-validation-action@v1.0.5
-  #   - uses: actions/setup-java@v3
-  #     with:
-  #       distribution: 'temurin'
-  #       java-version: '11'
-  #   - name: Build flatc
-  #     run: |
-  #      cmake -DFLATBUFFERS_BUILD_TESTS=OFF -DFLATBUFFERS_BUILD_FLATLIB=OFF -DFLATBUFFERS_BUILD_FLATHASH=OFF .
-  #      make -j
-  #      echo "${PWD}" >> $GITHUB_PATH
-  #   - name: Build
-  #     working-directory: kotlin
-  #     run: ./gradlew clean iosSimulatorArm64Test macosX64Test macosArm64Test
->>>>>>> d89f611f
 
   build-kotlin-linux:
     name: Build Kotlin Linux
