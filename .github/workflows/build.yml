name: CI
permissions: read-all

on:
  # For manual tests.
  workflow_dispatch:
  push:
    tags:
      - "*" # new tag version, like `0.8.4` or else
    branches:
      - master
  pull_request:
    branches:
      - master

jobs:
  build-linux:
    permissions:
      contents: write
    outputs:
      digests-gcc: ${{ steps.hash-gcc.outputs.hashes }}
      digests-clang: ${{ steps.hash-clang.outputs.hashes }}
    name: Build Linux
    runs-on: ubuntu-latest
    strategy:
      matrix:
        cxx: [g++-10, clang++-12]
      fail-fast: false
    steps:
    - uses: actions/checkout@v3
    - name: cmake
      run: CXX=${{ matrix.cxx }} cmake -G "Unix Makefiles" -DCMAKE_BUILD_TYPE=Release -DFLATBUFFERS_STRICT_MODE=ON .
    - name: build
      run: make -j
    - name: test
      run: ./flattests
    - name: make flatc executable
      run: |
        chmod +x flatc
        ./flatc --version
    # - name: flatc tests
    #   run: |
    #     yarn global add esbuild
    #     python3 tests/flatc/main.py
    - name: upload build artifacts
      uses: actions/upload-artifact@v1
      with:
        name: Linux flatc binary ${{ matrix.cxx }}
        path: flatc
    # Below if only for release.
    - name: Zip file
      if: startsWith(github.ref, 'refs/tags/')
      run: zip Linux.flatc.binary.${{ matrix.cxx }}.zip flatc
    - name: Release zip file
      uses: softprops/action-gh-release@v1
      if: startsWith(github.ref, 'refs/tags/')
      with:
        files: Linux.flatc.binary.${{ matrix.cxx }}.zip
    - name: Generate SLSA subjects - clang
      if: matrix.cxx == 'clang++-12' && startsWith(github.ref, 'refs/tags/')
      id: hash-clang
      run: echo "::set-output name=hashes::$(sha256sum Linux.flatc.binary.${{ matrix.cxx }}.zip | base64 -w0)"
    - name: Generate SLSA subjects - gcc
      if: matrix.cxx == 'g++-10' && startsWith(github.ref, 'refs/tags/')
      id: hash-gcc
      run: echo "::set-output name=hashes::$(sha256sum Linux.flatc.binary.${{ matrix.cxx }}.zip | base64 -w0)"

  build-linux-cpp-std:
    name: Build Linux C++
    runs-on: ubuntu-latest
    strategy:
      fail-fast: false
      matrix:
        std: [11, 14, 17, 20, 23]
        cxx: [g++-10, clang++-12]
        exclude:
          # GCC 10.3.0 doesn't support std 23
          - cxx: g++-10
            std: 23
    steps:
    - uses: actions/checkout@v3
    - name: cmake
      run: >
        CXX=${{ matrix.cxx }} cmake -G "Unix Makefiles" 
        -DCMAKE_BUILD_TYPE=Release -DFLATBUFFERS_STRICT_MODE=ON 
        -DFLATBUFFERS_CPP_STD=${{ matrix.std }}
        -DFLATBUFFERS_BUILD_CPP17=${{ matrix.std >= 17 && 'On' || 'Off'}}
    - name: build
      run: make -j
    - name: test
      run: ./flattests
    - name: test C++17
      if: matrix.std >= 17
      run: ./flattests_cpp17

  build-windows-cpp-std:
    name: Build Windows C++
    runs-on: windows-2019
    strategy:
      matrix:
        std: [11, 14, 17, 20, 23]
      fail-fast: false
    steps:
    - uses: actions/checkout@v3
    - name: Add msbuild to PATH
      uses: microsoft/setup-msbuild@v1.1
    - name: cmake
      run: >
        cmake -G "Visual Studio 16 2019" -A x64 -DCMAKE_BUILD_TYPE=Release 
        -DFLATBUFFERS_STRICT_MODE=ON 
        -DFLATBUFFERS_CPP_STD=${{ matrix.std }}
        -DFLATBUFFERS_BUILD_CPP17=${{ matrix.std >= 17 && 'On' || 'Off'}}
    - name: build
      run: msbuild.exe FlatBuffers.sln /p:Configuration=Release /p:Platform=x64
    - name: test
      run: Release\flattests.exe
    - name: test C++17
      if: matrix.std >= 17
      run: Release\flattests_cpp17.exe

  build-windows:
    permissions:
      contents: write
    outputs:
      digests: ${{ steps.hash.outputs.hashes }}
    name: Build Windows 2019 
    runs-on: windows-2019
    steps:
    - uses: actions/checkout@v3
    - name: Add msbuild to PATH
      uses: microsoft/setup-msbuild@v1.1
    - name: cmake
      run: cmake -G "Visual Studio 16 2019" -A x64 -DCMAKE_BUILD_TYPE=Release -DFLATBUFFERS_BUILD_CPP17=ON -DFLATBUFFERS_STRICT_MODE=ON .
    - name: build
      run: msbuild.exe FlatBuffers.sln /p:Configuration=Release /p:Platform=x64
    - name: test
      run: Release\flattests.exe
    # - name: flatc tests
    #   run: python3 tests/flatc/main.py --flatc Release\flatc.exe
    - name: upload build artifacts
      uses: actions/upload-artifact@v1
      with:
        name: Windows flatc binary
        path: Release\flatc.exe
    # Below if only for release.
    - name: Zip file
      if: startsWith(github.ref, 'refs/tags/')
      run: move Release/flatc.exe . && Compress-Archive flatc.exe Windows.flatc.binary.zip
    - name: Release binary
      uses: softprops/action-gh-release@v1
      if: startsWith(github.ref, 'refs/tags/')
      with:
        files: Windows.flatc.binary.zip
    - name: Generate SLSA subjects
      if: startsWith(github.ref, 'refs/tags/')
      id: hash
      shell: bash
      run: echo "::set-output name=hashes::$(sha256sum Windows.flatc.binary.zip | base64 -w0)"

  build-windows-2017:
    name: Build Windows 2017
    runs-on: windows-2019
    steps:
    - uses: actions/checkout@v3
    - name: Add msbuild to PATH
      uses: microsoft/setup-msbuild@v1.1
    - name: cmake
      run: cmake -G "Visual Studio 16 2019" -A x64 -DCMAKE_BUILD_TYPE=Release -DFLATBUFFERS_STRICT_MODE=ON .
    - name: build tool version 15 (VS 2017)
      run: msbuild.exe FlatBuffers.sln /p:Configuration=Release /p:Platform=x64 /p:VisualStudioVersion=15.0
    - name: test
      run: Release\flattests.exe

  build-windows-2015:
    name: Build Windows 2015
    runs-on: windows-2019
    steps:
    - uses: actions/checkout@v3
    - name: Add msbuild to PATH
      uses: microsoft/setup-msbuild@v1.1
    - name: cmake
      run: cmake -G "Visual Studio 14 2015" -A x64 -DCMAKE_BUILD_TYPE=Release -DFLATBUFFERS_STRICT_MODE=ON .
    - name: build tool version 14 (VS 2015)
      run: msbuild.exe FlatBuffers.sln /p:Configuration=Release /p:Platform=x64 /p:VisualStudioVersion=14.0
    - name: test
      run: Release\flattests.exe

  build-dotnet-windows:
    name: Build .NET Windows
    runs-on: windows-2019
    strategy:
      matrix:
        configuration: [
          '',
          '-p:UnsafeByteBuffer=true', 
          # Fails two tests currently.
          #'-p:EnableSpanT=true,UnsafeByteBuffer=true'
          ]
    steps:
    - uses: actions/checkout@v3
    - name: Setup .NET Core SDK
      uses: actions/setup-dotnet@v3
      with: 
        dotnet-version: '3.1.x'
    - name: Build
      run: |
        cd tests\FlatBuffers.Test
        dotnet new sln --force --name FlatBuffers.Core.Test
        dotnet sln FlatBuffers.Core.Test.sln add FlatBuffers.Core.Test.csproj
        dotnet build -c Release ${{matrix.configuration}} -o out FlatBuffers.Core.Test.sln
    - name: Run
      run: |
        cd tests\FlatBuffers.Test
        out\FlatBuffers.Core.Test.exe

  build-mac-intel:
    permissions:
      contents: write
    outputs:
      digests: ${{ steps.hash.outputs.hashes }}
    name: Build Mac (for Intel)
    runs-on: macos-latest
    steps:
    - uses: actions/checkout@v3
    - name: cmake
      run: cmake -G "Xcode" -DCMAKE_BUILD_TYPE=Release -DFLATBUFFERS_STRICT_MODE=ON .
    - name: build
      run: xcodebuild -toolchain clang -configuration Release -target flattests
    - name: check that the binary is x86_64
      run: |
        info=$(file Release/flatc)
        echo $info
        echo $info | grep "Mach-O 64-bit executable x86_64"
    - name: test
      run: Release/flattests
    - name: make flatc executable
      run: |
<<<<<<< HEAD
        chmod +x _build/Release/flatc
        ./_build/Release/flatc --version
    # - name: flatc tests
    #   run: python3 tests/flatc/main.py --flatc ./_build/Release/flatc
=======
        chmod +x Release/flatc
        Release/flatc --version
    - name: flatc tests
      run: python3 tests/flatc/main.py --flatc Release/flatc
>>>>>>> ad6054c6
    - name: upload build artifacts
      uses: actions/upload-artifact@v1
      with:
        name: Mac flatc binary
        path: Release/flatc
    # Below if only for release.
    - name: Zip file
      if: startsWith(github.ref, 'refs/tags/')
      run: mv Release/flatc . && zip MacIntel.flatc.binary.zip flatc
    - name: Release binary
      uses: softprops/action-gh-release@v1
      if: startsWith(github.ref, 'refs/tags/')
      with:
        files: MacIntel.flatc.binary.zip
    - name: Generate SLSA subjects
      if: startsWith(github.ref, 'refs/tags/')
      id: hash
      run: echo "::set-output name=hashes::$(shasum -a 256 MacIntel.flatc.binary.zip | base64)"

  build-mac-universal:
    permissions:
      contents: write
    outputs:
      digests: ${{ steps.hash.outputs.hashes }}
    name: Build Mac (universal build)
    runs-on: macos-latest
    steps:
    - uses: actions/checkout@v3
    - name: cmake
      run: cmake -G "Xcode" -DCMAKE_OSX_ARCHITECTURES="arm64;x86_64" -DCMAKE_BUILD_TYPE=Release -DFLATBUFFERS_STRICT_MODE=ON .
    - name: build
      run: xcodebuild -toolchain clang -configuration Release -target flattests
    - name: check that the binary is "universal"
      run: |
        info=$(file Release/flatc)
        echo $info
        echo $info | grep "Mach-O universal binary with 2 architectures"
    - name: test
      run: Release/flattests
    - name: make flatc executable
      run: |
        chmod +x Release/flatc
        Release/flatc --version
    - name: upload build artifacts
      uses: actions/upload-artifact@v1
      with:
        name: Mac flatc binary
        path: Release/flatc
    # Below if only for release.
    - name: Zip file
      if: startsWith(github.ref, 'refs/tags/')
      run: mv Release/flatc . && zip Mac.flatc.binary.zip flatc
    - name: Release binary
      uses: softprops/action-gh-release@v1
      if: startsWith(github.ref, 'refs/tags/')
      with:
        files: Mac.flatc.binary.zip
    - name: Generate SLSA subjects
      if: startsWith(github.ref, 'refs/tags/')
      id: hash
      run: echo "::set-output name=hashes::$(shasum -a 256 Mac.flatc.binary.zip | base64)"

  build-android:
   name: Build Android (on Linux)
   runs-on: ubuntu-latest
   steps:
   - uses: actions/checkout@v3
   - name: set up Java
     uses: actions/setup-java@v3
     with:
       distribution: 'temurin'
       java-version: '11'
   - name: set up flatc
     run: |
       cmake -DFLATBUFFERS_BUILD_TESTS=OFF -DFLATBUFFERS_BUILD_FLATLIB=OFF -DFLATBUFFERS_BUILD_FLATHASH=OFF -DFLATBUFFERS_STRICT_MODE=ON .
       make -j
       echo "${PWD}" >> $GITHUB_PATH
   - name: build
     working-directory: android
     run: gradle clean build

  build-generator:
    name: Check Generated Code
    runs-on: ubuntu-latest
    strategy:
      matrix:
        cxx: [g++-10, clang++-12]
    steps:
    - uses: actions/checkout@v3
    - name: cmake
      run: CXX=${{ matrix.cxx }} cmake -G "Unix Makefiles" -DFLATBUFFERS_BUILD_TESTS=OFF -DCMAKE_BUILD_TYPE=Release -DFLATBUFFERS_STRICT_MODE=ON . && make -j
    - name: Generate
      run: scripts/check_generate_code.py
    - name: Generate gRPC
      run: scripts/check-grpc-generated-code.py

  build-benchmarks:
    name: Build Benchmarks (on Linux)
    runs-on: ubuntu-latest
    strategy:
      matrix:
        cxx: [g++-10]
    steps:
    - uses: actions/checkout@v3
    - name: cmake
      run: CXX=${{ matrix.cxx }} cmake -G "Unix Makefiles" -DFLATBUFFERS_CXX_FLAGS="-Wno-unused-parameter -fno-aligned-new" -DFLATBUFFERS_BUILD_BENCHMARKS=ON -DCMAKE_BUILD_TYPE=Release -DFLATBUFFERS_STRICT_MODE=ON . && make -j
    - name: Run benchmarks
      run: ./flatbenchmark --benchmark_repetitions=5 --benchmark_display_aggregates_only=true --benchmark_out_format=console --benchmark_out=benchmarks/results_${{matrix.cxx}}
    - name: Upload benchmarks results
      uses: actions/upload-artifact@v1
      with:
        name: Linux flatbenchmark results ${{matrix.cxx}}
        path: benchmarks/results_${{matrix.cxx}}

  build-java:
    name: Build Java
    runs-on: ubuntu-latest
    steps:
    - uses: actions/checkout@v3
    - name: test
      working-directory: java
      run: mvn test

  build-kotlin-macos:
    name: Build Kotlin MacOS
    runs-on: macos-latest
    steps:
    - name: Checkout
      uses: actions/checkout@v3
    - uses: gradle/wrapper-validation-action@v1.0.5
    - uses: actions/setup-java@v3
      with:
        distribution: 'temurin'
        java-version: '11'
    - name: Build
      working-directory: kotlin
      run: ./gradlew clean iosX64Test macosX64Test

  build-kotlin-linux:
    name: Build Kotlin Linux
    runs-on: ubuntu-latest
    steps:
    - name: Checkout
      uses: actions/checkout@v3
    - uses: actions/setup-java@v3
      with:
        distribution: 'temurin'
        java-version: '11'
    - uses: gradle/wrapper-validation-action@v1.0.5
    - name: Build
      working-directory: kotlin
      # we are using docker's version of gradle
      # so no need for wrapper validation or user
      # gradlew
      run: gradle jvmMainClasses jvmTest jsTest jsBrowserTest

  build-rust:
    name: Build Rust
    runs-on: ubuntu-latest
    steps:
    - uses: actions/checkout@v3
    - name: test
      working-directory: tests
      run: bash RustTest.sh

  build-python:
    name: Build Python
    runs-on: ubuntu-latest
    steps:
    - uses: actions/checkout@v3
    - name: test
      working-directory: tests
      run: bash PythonTest.sh

  build-go:
    name: Build Go
    runs-on: ubuntu-latest
    steps:
    - uses: actions/checkout@v3
    - name: flatc
      # FIXME: make test script not rely on flatc
      run: cmake -G "Unix Makefiles" -DCMAKE_BUILD_TYPE=Release -DFLATBUFFERS_BUILD_TESTS=OFF -DFLATBUFFERS_INSTALL=OFF -DFLATBUFFERS_BUILD_FLATLIB=OFF -DFLATBUFFERS_BUILD_FLATHASH=OFF -DFLATBUFFERS_STRICT_MODE=ON . && make -j
    - name: test
      working-directory: tests
      run: bash GoTest.sh

  build-swift:
    name: Build Swift
    runs-on: ubuntu-latest
    steps:
    - uses: actions/checkout@v3
    - name: test
      working-directory: tests/swift/tests
      run: |
        swift build --build-tests
        swift test

  build-swift-wasm:
    name: Build Swift Wasm
    runs-on: ubuntu-latest
    container:
      image: ghcr.io/swiftwasm/carton:0.15.3
    steps:
      - uses: actions/checkout@v3
      - name: Setup Wasmer
        uses: wasmerio/setup-wasmer@v2
      - name: Test
        working-directory: tests/swift/Wasm.tests
        run: carton test

  build-ts:
    name: Build TS
    runs-on: ubuntu-latest
    steps:
    - uses: actions/checkout@v3
    - name: flatc
      # FIXME: make test script not rely on flatc
      run: cmake -G "Unix Makefiles" -DCMAKE_BUILD_TYPE=Release -DFLATBUFFERS_BUILD_TESTS=OFF -DFLATBUFFERS_INSTALL=OFF -DFLATBUFFERS_BUILD_FLATLIB=OFF -DFLATBUFFERS_BUILD_FLATHASH=OFF . && make -j
    - name: deps
      run: yarn
    - name: compile
      run: yarn compile
    - name: test
      working-directory: tests/ts
      run: |
        yarn global add esbuild
        python3 TypeScriptTest.py

  build-dart:
    name: Build Dart
    runs-on: ubuntu-latest
    steps:
      - uses: actions/checkout@v3
      - uses: dart-lang/setup-dart@v1
        with:
          sdk: stable
      - name: flatc
        # FIXME: make test script not rely on flatc
        run: cmake -G "Unix Makefiles" -DCMAKE_BUILD_TYPE=Release -DFLATBUFFERS_BUILD_TESTS=OFF -DFLATBUFFERS_INSTALL=OFF -DFLATBUFFERS_BUILD_FLATLIB=OFF -DFLATBUFFERS_BUILD_FLATHASH=OFF -DFLATBUFFERS_STRICT_MODE=ON . && make -j
      - name: test
        working-directory: tests
        run: bash DartTest.sh

  build-nim:
    name: Build Nim
    runs-on: ubuntu-latest
    steps:
    - uses: actions/checkout@v3
    - name: flatc
      # FIXME: make test script not rely on flatc
      run: cmake -G "Unix Makefiles" -DCMAKE_BUILD_TYPE=Release -DFLATBUFFERS_BUILD_TESTS=OFF -DFLATBUFFERS_INSTALL=OFF -DFLATBUFFERS_BUILD_FLATLIB=OFF -DFLATBUFFERS_BUILD_FLATHASH=OFF . && make -j
    - uses: jiro4989/setup-nim-action@v1
    - name: install library
      working-directory: nim
      run: nimble -y develop
    - name: test
      working-directory: tests/nim
      run: python3 testnim.py

  release-digests:
    if: startsWith(github.ref, 'refs/tags/')
    needs: [build-linux, build-windows, build-mac-intel, build-mac-universal]
    outputs:
      digests: ${{ steps.hash.outputs.digests }}
    runs-on: ubuntu-latest
    steps:
      - name: Merge results
        id: hash
        env:
          LINUXGCC_DIGESTS: "${{ needs.build-linux.outputs.digests-gcc }}"
          LINUXCLANG_DIGESTS: "${{ needs.build-linux.outputs.digests-clang }}"
          MAC_DIGESTS: "${{ needs.build-mac-universal.outputs.digests }}"
          MACINTEL_DIGESTS: "${{ needs.build-mac-intel.outputs.digests }}"
          WINDOWS_DIGESTS: "${{ needs.build-windows.outputs.digests }}"
        run: |
          set -euo pipefail
          echo "$LINUXGCC_DIGESTS" | base64 -d > checksums.txt
          echo "$LINUXCLANG_DIGESTS" | base64 -d >> checksums.txt
          echo "$MAC_DIGESTS" | base64 -d >> checksums.txt
          echo "$MACINTEL_DIGESTS" | base64 -d >> checksums.txt
          echo "$WINDOWS_DIGESTS" | base64 -d >> checksums.txt
          echo "::set-output name=digests::$(cat checksums.txt | base64 -w0)"

  provenance:
    if: startsWith(github.ref, 'refs/tags/')
    needs: [release-digests]
    permissions:
      actions: read   # To read the workflow path.
      id-token: write # To sign the provenance.
      contents: write # To add assets to a release.
    uses: slsa-framework/slsa-github-generator/.github/workflows/generator_generic_slsa3.yml@v1.2.1
    with:
      base64-subjects: "${{ needs.release-digests.outputs.digests }}"
      upload-assets: true # Optional: Upload to a new release
      compile-generator: true # Workaround for https://github.com/slsa-framework/slsa-github-generator/issues/1163<|MERGE_RESOLUTION|>--- conflicted
+++ resolved
@@ -235,17 +235,10 @@
       run: Release/flattests
     - name: make flatc executable
       run: |
-<<<<<<< HEAD
-        chmod +x _build/Release/flatc
-        ./_build/Release/flatc --version
-    # - name: flatc tests
-    #   run: python3 tests/flatc/main.py --flatc ./_build/Release/flatc
-=======
         chmod +x Release/flatc
         Release/flatc --version
-    - name: flatc tests
-      run: python3 tests/flatc/main.py --flatc Release/flatc
->>>>>>> ad6054c6
+    # - name: flatc tests
+    #  run: python3 tests/flatc/main.py --flatc Release/flatc
     - name: upload build artifacts
       uses: actions/upload-artifact@v1
       with:
