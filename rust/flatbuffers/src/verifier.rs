--- conflicted
+++ resolved
@@ -82,24 +82,10 @@
 #[cfg(any(nightly, feature = "std"))]
 impl Error for InvalidFlatbuffer {
     fn source(&self) -> Option<&(dyn Error + 'static)> {
-<<<<<<< HEAD
         if let InvalidFlatbuffer::Utf8Error { error: source, .. } = self {
             Some(source)
         } else {
             None
-=======
-        match self {
-            InvalidFlatbuffer::MissingRequiredField { .. } => None,
-            InvalidFlatbuffer::InconsistentUnion { .. } => None,
-            InvalidFlatbuffer::Utf8Error { error: source, .. } => Some(source),
-            InvalidFlatbuffer::MissingNullTerminator { .. } => None,
-            InvalidFlatbuffer::Unaligned { .. } => None,
-            InvalidFlatbuffer::RangeOutOfBounds { .. } => None,
-            InvalidFlatbuffer::SignedOffsetOutOfBounds { .. } => None,
-            InvalidFlatbuffer::TooManyTables { .. } => None,
-            InvalidFlatbuffer::ApparentSizeTooLarge { .. } => None,
-            InvalidFlatbuffer::DepthLimitReached { .. } => None,
->>>>>>> 8c80e21b
         }
     }
 }
@@ -118,7 +104,11 @@
                 field_type,
                 error_trace,
             } => {
-                writeln!(f,"Union exactly one of union discriminant (`{}`) and value (`{}`) are present.\n{}", field_type, field, error_trace)?;
+                writeln!(
+                    f,
+                    "Exactly one of union discriminant (`{}`) and value (`{}`) are present.\n{}",
+                    field_type, field, error_trace
+                )?;
             }
             InvalidFlatbuffer::Utf8Error {
                 error,
