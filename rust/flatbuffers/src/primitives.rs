/*
 * Copyright 2018 Google Inc. All rights reserved.
 *
 * Licensed under the Apache License, Version 2.0 (the "License");
 * you may not use this file except in compliance with the License.
 * You may obtain a copy of the License at
 *
 *     http://www.apache.org/licenses/LICENSE-2.0
 *
 * Unless required by applicable law or agreed to in writing, software
 * distributed under the License is distributed on an "AS IS" BASIS,
 * WITHOUT WARRANTIES OR CONDITIONS OF ANY KIND, either express or implied.
 * See the License for the specific language governing permissions and
 * limitations under the License.
 */

use std::marker::PhantomData;
use std::mem::size_of;
use std::ops::Deref;

use endian_scalar::{emplace_scalar, read_scalar, read_scalar_at};
use follow::Follow;
use push::Push;

pub const FLATBUFFERS_MAX_BUFFER_SIZE: usize = (1u64 << 31) as usize;

pub const FILE_IDENTIFIER_LENGTH: usize = 4;

pub const VTABLE_METADATA_FIELDS: usize = 2;

pub const SIZE_U8: usize = size_of::<u8>();
pub const SIZE_I8: usize = size_of::<i8>();

pub const SIZE_U16: usize = size_of::<u16>();
pub const SIZE_I16: usize = size_of::<i16>();

pub const SIZE_U32: usize = size_of::<u32>();
pub const SIZE_I32: usize = size_of::<i32>();

pub const SIZE_U64: usize = size_of::<u64>();
pub const SIZE_I64: usize = size_of::<i64>();

pub const SIZE_F32: usize = size_of::<f32>();
pub const SIZE_F64: usize = size_of::<f64>();

pub const SIZE_SOFFSET: usize = SIZE_I32;
pub const SIZE_UOFFSET: usize = SIZE_U32;
pub const SIZE_VOFFSET: usize = SIZE_I16;

pub const SIZE_SIZEPREFIX: usize = SIZE_UOFFSET;

/// SOffsetT is an i32 that is used by tables to reference their vtables.
pub type SOffsetT = i32;

/// UOffsetT is a u32 that is used by pervasively to represent both pointers
/// and lengths of vectors.
pub type UOffsetT = u32;

/// VOffsetT is a i32 that is used by vtables to store field data.
pub type VOffsetT = i16;

/// TableFinishedWIPOffset marks a WIPOffset as being for a finished table.
#[derive(Clone, Copy)]
pub struct TableFinishedWIPOffset {}

/// TableUnfinishedWIPOffset marks a WIPOffset as being for an unfinished table.
#[derive(Clone, Copy)]
pub struct TableUnfinishedWIPOffset {}

/// UnionWIPOffset marks a WIPOffset as being for a union value.
#[derive(Clone, Copy)]
pub struct UnionWIPOffset {}

/// VTableWIPOffset marks a WIPOffset as being for a vtable.
#[derive(Clone, Copy)]
pub struct VTableWIPOffset {}

/// WIPOffset contains an UOffsetT with a special meaning: it is the location of
/// data relative to the *end* of an in-progress FlatBuffer. The
/// FlatBufferBuilder uses this to track the location of objects in an absolute
/// way. The impl of Push converts a WIPOffset into a ForwardsUOffset.
#[derive(Debug, Clone, Copy)]
pub struct WIPOffset<T>(UOffsetT, PhantomData<T>);

<<<<<<< HEAD
=======
// We cannot use derive for these two impls, as the derived impls would only
// implement `Copy` and `Clone` for `T: Copy` and `T: Clone` respectively.
// However `WIPOffset<T>` can always be copied, no matter that `T` you
// have.
impl<T> Copy for WIPOffset<T> {}
impl<T> Clone for WIPOffset<T> {
    #[inline(always)]
    fn clone(&self) -> Self {
        *self
    }
}

>>>>>>> ce3a1c43
impl<T> PartialEq for WIPOffset<T> {
    fn eq(&self, o: &WIPOffset<T>) -> bool {
        self.value() == o.value()
    }
}

impl<T> Deref for WIPOffset<T> {
    type Target = UOffsetT;
    #[inline]
    fn deref(&self) -> &UOffsetT {
        &self.0
    }
}
impl<'a, T: 'a> WIPOffset<T> {
    /// Create a new WIPOffset.
    #[inline]
    pub fn new(o: UOffsetT) -> WIPOffset<T> {
        WIPOffset {
            0: o,
            1: PhantomData,
        }
    }

    /// Return a wrapped value that brings its meaning as a union WIPOffset
    /// into the type system.
    #[inline(always)]
    pub fn as_union_value(self) -> WIPOffset<UnionWIPOffset> {
        WIPOffset::new(self.0)
    }
    /// Get the underlying value.
    #[inline(always)]
    pub fn value(self) -> UOffsetT {
        self.0
    }
}

impl<T> Push for WIPOffset<T> {
    type Output = ForwardsUOffset<T>;

    #[inline(always)]
    fn push(&self, dst: &mut [u8], rest: &[u8]) {
        let n = (SIZE_UOFFSET + rest.len() - self.value() as usize) as UOffsetT;
        emplace_scalar::<UOffsetT>(dst, n);
    }
}

impl<T> Push for ForwardsUOffset<T> {
    type Output = Self;

    #[inline(always)]
    fn push(&self, dst: &mut [u8], rest: &[u8]) {
        self.value().push(dst, rest);
    }
}

/// ForwardsUOffset is used by Follow to traverse a FlatBuffer: the pointer
/// is incremented by the value contained in this type.
#[derive(Debug, Clone, Copy)]
pub struct ForwardsUOffset<T>(UOffsetT, PhantomData<T>);

// We cannot use derive for these two impls, as the derived impls would only
// implement `Copy` and `Clone` for `T: Copy` and `T: Clone` respectively.
// However `ForwardsUOffset<T>` can always be copied, no matter that `T` you
// have.
impl<T> Copy for ForwardsUOffset<T> {}
impl<T> Clone for ForwardsUOffset<T> {
    #[inline(always)]
    fn clone(&self) -> Self {
        *self
    }
}

impl<T> ForwardsUOffset<T> {
    #[inline(always)]
    pub fn value(self) -> UOffsetT {
        self.0
    }
}

impl<'a, T: Follow<'a>> Follow<'a> for ForwardsUOffset<T> {
    type Inner = T::Inner;
    #[inline(always)]
    fn follow(buf: &'a [u8], loc: usize) -> Self::Inner {
        let slice = &buf[loc..loc + SIZE_UOFFSET];
        let off = read_scalar::<u32>(slice) as usize;
        T::follow(buf, loc + off)
    }
}

/// ForwardsVOffset is used by Follow to traverse a FlatBuffer: the pointer
/// is incremented by the value contained in this type.
#[derive(Debug)]
pub struct ForwardsVOffset<T>(VOffsetT, PhantomData<T>);
impl<T> ForwardsVOffset<T> {
    #[inline(always)]
    pub fn value(&self) -> VOffsetT {
        self.0
    }
}

impl<'a, T: Follow<'a>> Follow<'a> for ForwardsVOffset<T> {
    type Inner = T::Inner;
    #[inline(always)]
    fn follow(buf: &'a [u8], loc: usize) -> Self::Inner {
        let slice = &buf[loc..loc + SIZE_VOFFSET];
        let off = read_scalar::<VOffsetT>(slice) as usize;
        T::follow(buf, loc + off)
    }
}

impl<T> Push for ForwardsVOffset<T> {
    type Output = Self;

    #[inline]
    fn push(&self, dst: &mut [u8], rest: &[u8]) {
        self.value().push(dst, rest);
    }
}

/// ForwardsSOffset is used by Follow to traverse a FlatBuffer: the pointer
/// is incremented by the *negative* of the value contained in this type.
#[derive(Debug)]
pub struct BackwardsSOffset<T>(SOffsetT, PhantomData<T>);
impl<T> BackwardsSOffset<T> {
    #[inline(always)]
    pub fn value(&self) -> SOffsetT {
        self.0
    }
}

impl<'a, T: Follow<'a>> Follow<'a> for BackwardsSOffset<T> {
    type Inner = T::Inner;
    #[inline(always)]
    fn follow(buf: &'a [u8], loc: usize) -> Self::Inner {
        let slice = &buf[loc..loc + SIZE_SOFFSET];
        let off = read_scalar::<SOffsetT>(slice);
        T::follow(buf, (loc as SOffsetT - off) as usize)
    }
}

impl<T> Push for BackwardsSOffset<T> {
    type Output = Self;

    #[inline]
    fn push(&self, dst: &mut [u8], rest: &[u8]) {
        self.value().push(dst, rest);
    }
}

/// SkipSizePrefix is used by Follow to traverse a FlatBuffer: the pointer is
/// incremented by a fixed constant in order to skip over the size prefix value.
pub struct SkipSizePrefix<T>(PhantomData<T>);
impl<'a, T: Follow<'a> + 'a> Follow<'a> for SkipSizePrefix<T> {
    type Inner = T::Inner;
    #[inline(always)]
    fn follow(buf: &'a [u8], loc: usize) -> Self::Inner {
        T::follow(buf, loc + SIZE_SIZEPREFIX)
    }
}

/// SkipRootOffset is used by Follow to traverse a FlatBuffer: the pointer is
/// incremented by a fixed constant in order to skip over the root offset value.
pub struct SkipRootOffset<T>(PhantomData<T>);
impl<'a, T: Follow<'a> + 'a> Follow<'a> for SkipRootOffset<T> {
    type Inner = T::Inner;
    #[inline(always)]
    fn follow(buf: &'a [u8], loc: usize) -> Self::Inner {
        T::follow(buf, loc + SIZE_UOFFSET)
    }
}

/// FileIdentifier is used by Follow to traverse a FlatBuffer: the pointer is
/// dereferenced into a byte slice, whose bytes are the file identifer value.
pub struct FileIdentifier;
impl<'a> Follow<'a> for FileIdentifier {
    type Inner = &'a [u8];
    #[inline(always)]
    fn follow(buf: &'a [u8], loc: usize) -> Self::Inner {
        &buf[loc..loc + FILE_IDENTIFIER_LENGTH]
    }
}

/// SkipFileIdentifier is used by Follow to traverse a FlatBuffer: the pointer
/// is incremented by a fixed constant in order to skip over the file
/// identifier value.
pub struct SkipFileIdentifier<T>(PhantomData<T>);
impl<'a, T: Follow<'a> + 'a> Follow<'a> for SkipFileIdentifier<T> {
    type Inner = T::Inner;
    #[inline(always)]
    fn follow(buf: &'a [u8], loc: usize) -> Self::Inner {
        T::follow(buf, loc + FILE_IDENTIFIER_LENGTH)
    }
}

impl<'a> Follow<'a> for bool {
    type Inner = bool;
    #[inline(always)]
    fn follow(buf: &'a [u8], loc: usize) -> Self::Inner {
        read_scalar_at::<u8>(buf, loc) != 0
    }
}

/// Follow trait impls for primitive types.
///
/// Ideally, these would be implemented as a single impl using trait bounds on
/// EndianScalar, but implementing Follow that way causes a conflict with
/// other impls.
macro_rules! impl_follow_for_endian_scalar {
    ($ty:ident) => {
        impl<'a> Follow<'a> for $ty {
            type Inner = $ty;
            #[inline(always)]
            fn follow(buf: &'a [u8], loc: usize) -> Self::Inner {
                read_scalar_at::<$ty>(buf, loc)
            }
        }
    };
}

impl_follow_for_endian_scalar!(u8);
impl_follow_for_endian_scalar!(u16);
impl_follow_for_endian_scalar!(u32);
impl_follow_for_endian_scalar!(u64);
impl_follow_for_endian_scalar!(i8);
impl_follow_for_endian_scalar!(i16);
impl_follow_for_endian_scalar!(i32);
impl_follow_for_endian_scalar!(i64);
impl_follow_for_endian_scalar!(f32);
impl_follow_for_endian_scalar!(f64);<|MERGE_RESOLUTION|>--- conflicted
+++ resolved
@@ -79,11 +79,9 @@
 /// data relative to the *end* of an in-progress FlatBuffer. The
 /// FlatBufferBuilder uses this to track the location of objects in an absolute
 /// way. The impl of Push converts a WIPOffset into a ForwardsUOffset.
-#[derive(Debug, Clone, Copy)]
+#[derive(Debug)]
 pub struct WIPOffset<T>(UOffsetT, PhantomData<T>);
 
-<<<<<<< HEAD
-=======
 // We cannot use derive for these two impls, as the derived impls would only
 // implement `Copy` and `Clone` for `T: Copy` and `T: Clone` respectively.
 // However `WIPOffset<T>` can always be copied, no matter that `T` you
@@ -96,7 +94,6 @@
     }
 }
 
->>>>>>> ce3a1c43
 impl<T> PartialEq for WIPOffset<T> {
     fn eq(&self, o: &WIPOffset<T>) -> bool {
         self.value() == o.value()
@@ -154,7 +151,7 @@
 
 /// ForwardsUOffset is used by Follow to traverse a FlatBuffer: the pointer
 /// is incremented by the value contained in this type.
-#[derive(Debug, Clone, Copy)]
+#[derive(Debug)]
 pub struct ForwardsUOffset<T>(UOffsetT, PhantomData<T>);
 
 // We cannot use derive for these two impls, as the derived impls would only
