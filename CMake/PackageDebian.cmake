# ------------------- Debianization ---------------------
if (UNIX)

    # Set build environment
    SET(CPACK_GENERATOR "TGZ;DEB")
    SET(CPACK_SOURCE_TGZ "ON")

    # Common package information
    SET(CPACK_PACKAGE_DESCRIPTION_SUMMARY
        "FlatBuffers is an efficient cross platform serialization library for C++, with support for Java, C# and Go. It was created at Google specifically for game development and other performance-critical applications.")
    SET(CPACK_DEBIAN_PACKAGE_HOMEPAGE "https://github.com/google/flatbuffers")
    SET(CPACK_DEBIAN_PACKAGE_MAINTAINER "Vitaly Isaev <vitalyisaev2@gmail.com>")

    SET(CPACK_PACKAGE_VERSION_MAJOR ${VERSION_MAJOR})
    SET(CPACK_PACKAGE_VERSION_MINOR ${VERSION_MINOR})
    SET(CPACK_PACKAGE_VERSION_PATCH ${VERSION_PATCH})
    SET(CPACK_PACKAGE_VERSION "${VERSION_MAJOR}.${VERSION_MINOR}.${VERSION_PATCH}-${VERSION_COMMIT}")
    SET(CPACK_DEBIAN_PACKAGE_VERSION "${CPACK_PACKAGE_VERSION}")

    # Package name
    SET(CPACK_DEBIAN_PACKAGE_NAME "flatbuffers")
<<<<<<< HEAD
    SET(CPACK_RESOURCE_FILE_LICENSE ${CMAKE_SOURCE_DIR}/LICENSE)
    SET(CPACK_PACKAGE_FILE_NAME
        "${CPACK_DEBIAN_PACKAGE_NAME}_${CPACK_DEBIAN_PACKAGE_VERSION}_${CPACK_DEBIAN_PACKAGE_ARCHITECTURE}")
=======
    SET(CPACK_RESOURCE_FILE_LICENSE ${CMAKE_SOURCE_DIR}/LICENSE.txt)
    set(CPACK_DEBIAN_FILE_NAME "DEB-DEFAULT")
>>>>>>> ca71fdfb

endif(UNIX)<|MERGE_RESOLUTION|>--- conflicted
+++ resolved
@@ -19,13 +19,7 @@
 
     # Package name
     SET(CPACK_DEBIAN_PACKAGE_NAME "flatbuffers")
-<<<<<<< HEAD
     SET(CPACK_RESOURCE_FILE_LICENSE ${CMAKE_SOURCE_DIR}/LICENSE)
-    SET(CPACK_PACKAGE_FILE_NAME
-        "${CPACK_DEBIAN_PACKAGE_NAME}_${CPACK_DEBIAN_PACKAGE_VERSION}_${CPACK_DEBIAN_PACKAGE_ARCHITECTURE}")
-=======
-    SET(CPACK_RESOURCE_FILE_LICENSE ${CMAKE_SOURCE_DIR}/LICENSE.txt)
     set(CPACK_DEBIAN_FILE_NAME "DEB-DEFAULT")
->>>>>>> ca71fdfb
 
 endif(UNIX)