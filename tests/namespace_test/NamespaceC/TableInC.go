--- conflicted
+++ resolved
@@ -3,8 +3,8 @@
 package NamespaceC
 
 import (
+	NamespaceA "NamespaceA"
 	flatbuffers "github.com/google/flatbuffers/go"
-	NamespaceA "NamespaceA"
 )
 
 type TableInCT struct {
@@ -55,25 +55,10 @@
 	return x
 }
 
-<<<<<<< HEAD
-// GetTableVectorAsTableInC shortcut to access table in vector of  unions
-func GetTableVectorAsTableInC(table *flatbuffers.Table) *TableInC {
-	n := flatbuffers.GetUOffsetT(table.Bytes[table.Pos:])
-	x := &TableInC{}
-	x.Init(table.Bytes, n+table.Pos)
-	return x
-}
-
-// GetTableAsTableInC shortcut to access table in single union field
-func GetTableAsTableInC(table *flatbuffers.Table) *TableInC {
-	x := &TableInC{}
-	x.Init(table.Bytes, table.Pos)
-=======
 func GetSizePrefixedRootAsTableInC(buf []byte, offset flatbuffers.UOffsetT) *TableInC {
 	n := flatbuffers.GetUOffsetT(buf[offset+flatbuffers.SizeUint32:])
 	x := &TableInC{}
 	x.Init(buf, n+offset+flatbuffers.SizeUint32)
->>>>>>> c871df77
 	return x
 }
 
