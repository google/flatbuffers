--- conflicted
+++ resolved
@@ -3502,20 +3502,6 @@
     TEST_EQ(mana->optional, has_null);
   }
 
-<<<<<<< HEAD
-  // Test if optional scalars are allowed for each language.
-  const int kNumLanguages = 17;
-  for (int lang=0; lang<kNumLanguages; lang++) {
-    flatbuffers::IDLOptions opts;
-    opts.lang_to_generate |= 1 << lang;
-    for (auto schema = schemas.begin(); schema < schemas.end(); schema++) {
-      const bool has_null = schema->find("null") != std::string::npos;
-      flatbuffers::Parser parser(opts);
-      // Its not supported in any language yet so has_null means error.
-      TEST_EQ(parser.Parse(schema->c_str()), !has_null);
-    }
-  }
-=======
   // Test if nullable scalars are allowed for each language.
   for (unsigned lang = 1; lang < flatbuffers::IDLOptions::kMAX; lang <<= 1) {
     flatbuffers::IDLOptions opts;
@@ -3561,7 +3547,6 @@
   TEST_ASSERT(opts->maybe_i32().has_value());
   TEST_EQ(opts->maybe_i32().value(), -1);
   TEST_ASSERT(opts->maybe_i32() == flatbuffers::Optional<int64_t>(-1));
->>>>>>> 88b7e932
 }
 
 void ParseFlexbuffersFromJsonWithNullTest() {
