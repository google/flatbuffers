/*
 * Copyright 2014 Google Inc. All rights reserved.
 *
 * Licensed under the Apache License, Version 2.0 (the "License");
 * you may not use this file except in compliance with the License.
 * You may obtain a copy of the License at
 *
 *     http://www.apache.org/licenses/LICENSE-2.0
 *
 * Unless required by applicable law or agreed to in writing, software
 * distributed under the License is distributed on an "AS IS" BASIS,
 * WITHOUT WARRANTIES OR CONDITIONS OF ANY KIND, either express or implied.
 * See the License for the specific language governing permissions and
 * limitations under the License.
 */

#include "flatbuffers/flatbuffers.h"
#include "flatbuffers/idl.h"
#include "flatbuffers/util.h"

#include "monster_test_generated.h"

#include <cmath>

using namespace MyGame::Example;

#ifdef __ANDROID__
  #include <android/log.h>
  #define TEST_OUTPUT_LINE(...) \
    __android_log_print(ANDROID_LOG_INFO, "FlatBuffers", __VA_ARGS__)
#else
  #define TEST_OUTPUT_LINE(...) \
    { printf(__VA_ARGS__); printf("\n"); }
#endif

int testing_fails = 0;

template<typename T, typename U>
void TestEq(T expval, U val, const char *exp, const char *file, int line) {
  if (expval != val) {
    auto expval_str = flatbuffers::NumToString(expval);
    auto val_str = flatbuffers::NumToString(val);
    TEST_OUTPUT_LINE("TEST FAILED: %s:%d, %s (%s) != %s", file, line,
                     exp, expval_str.c_str(), val_str.c_str());
    assert(0);
    testing_fails++;
  }
}

#define TEST_EQ(exp, val) TestEq(exp,         val,   #exp, __FILE__, __LINE__)
#define TEST_NOTNULL(exp) TestEq(exp == NULL, false, #exp, __FILE__, __LINE__)

// Include simple random number generator to ensure results will be the
// same cross platform.
// http://en.wikipedia.org/wiki/Park%E2%80%93Miller_random_number_generator
uint32_t lcg_seed = 48271;
uint32_t lcg_rand() {
    return lcg_seed = ((uint64_t)lcg_seed * 279470273UL) % 4294967291UL;
}
void lcg_reset() { lcg_seed = 48271; }

// example of how to build up a serialized buffer algorithmically:
std::string CreateFlatBufferTest() {
  flatbuffers::FlatBufferBuilder builder;

  auto vec = Vec3(1, 2, 3, 0, Color_Red, Test(10, 20));

  auto name = builder.CreateString("MyMonster");

  unsigned char inv_data[] = { 0, 1, 2, 3, 4, 5, 6, 7, 8, 9 };
  auto inventory = builder.CreateVector(inv_data, 10);

  Test tests[] = { Test(10, 20), Test(30, 40) };
  auto testv = builder.CreateVectorOfStructs(tests, 2);

  // create monster with very few fields set:
  // (same functionality as CreateMonster below, but sets fields manually)
  auto fred = builder.CreateString("Fred");
  MonsterBuilder mb(builder);
  mb.add_name(fred);
  auto mloc2 = mb.Finish();

  // Create an array of strings:
  flatbuffers::Offset<flatbuffers::String> strings[2];
  strings[0] = builder.CreateString("bob");
  strings[1] = builder.CreateString("fred");
  auto vecofstrings = builder.CreateVector(strings, 2);

  // Create an array of tables:
  auto vecoftables = builder.CreateVector(&mloc2, 1);

  // shortcut for creating monster with all fields set:
  auto mloc = CreateMonster(builder, &vec, 150, 80, name, inventory, Color_Blue,
                            Any_Monster, mloc2.Union(), // Store a union.
                            testv, vecofstrings, vecoftables, 0);

  FinishMonsterBuffer(builder, mloc);

  #ifdef FLATBUFFERS_TEST_VERBOSE
  // print byte data for debugging:
  auto p = builder.GetBufferPointer();
  for (flatbuffers::uoffset_t i = 0; i < builder.GetSize(); i++)
    printf("%d ", p[i]);
  #endif

  // return the buffer for the caller to use.
  return std::string(reinterpret_cast<const char *>(builder.GetBufferPointer()),
                     builder.GetSize());
}

//  example of accessing a buffer loaded in memory:
void AccessFlatBufferTest(const std::string &flatbuf) {

  // First, verify the buffers integrity (optional)
  flatbuffers::Verifier verifier(
    reinterpret_cast<const uint8_t *>(flatbuf.c_str()),
    flatbuf.length());
  TEST_EQ(VerifyMonsterBuffer(verifier), true);

  TEST_EQ(MonsterBufferHasIdentifier(flatbuf.c_str()), true);

  // Access the buffer from the root.
  auto monster = GetMonster(flatbuf.c_str());

  TEST_EQ(monster->hp(), 80);
  TEST_EQ(monster->mana(), 150);  // default
  TEST_EQ(strcmp(monster->name()->c_str(), "MyMonster"), 0);
  // Can't access the following field, it is deprecated in the schema,
  // which means accessors are not generated:
  // monster.friendly()

  auto pos = monster->pos();
  TEST_NOTNULL(pos);
  TEST_EQ(pos->z(), 3);
  TEST_EQ(pos->test3().a(), 10);
  TEST_EQ(pos->test3().b(), 20);

  auto inventory = monster->inventory();
  TEST_NOTNULL(inventory);
  unsigned char inv_data[] = { 0, 1, 2, 3, 4, 5, 6, 7, 8, 9 };
  for (auto it = inventory->begin(); it != inventory->end(); ++it)
    TEST_EQ(*it, inv_data[it - inventory->begin()]);

  // Example of accessing a union:
  TEST_EQ(monster->test_type(), Any_Monster);  // First make sure which it is.
  auto monster2 = reinterpret_cast<const Monster *>(monster->test());
  TEST_NOTNULL(monster2);
  TEST_EQ(strcmp(monster2->name()->c_str(), "Fred"), 0);

  // Example of accessing a vector of strings:
  auto vecofstrings = monster->testarrayofstring();
  TEST_EQ(vecofstrings->Length(), 2U);
  TEST_EQ(strcmp(vecofstrings->Get(0)->c_str(), "bob"), 0);
  TEST_EQ(strcmp(vecofstrings->Get(1)->c_str(), "fred"), 0);

  // Example of accessing a vector of tables:
  auto vecoftables = monster->testarrayoftables();
  TEST_EQ(vecoftables->Length(), 1U);
  for (auto it = vecoftables->begin(); it != vecoftables->end(); ++it)
    TEST_EQ(strcmp(it->name()->c_str(), "Fred"), 0);

  // Since Flatbuffers uses explicit mechanisms to override the default
  // compiler alignment, double check that the compiler indeed obeys them:
  // (Test consists of a short and byte):
  TEST_EQ(flatbuffers::AlignOf<Test>(), 2UL);
  TEST_EQ(sizeof(Test), 4UL);

  auto tests = monster->test4();
  TEST_NOTNULL(tests);
  auto test_0 = tests->Get(0);
  auto test_1 = tests->Get(1);
  TEST_EQ(test_0->a(), 10);
  TEST_EQ(test_0->b(), 20);
  TEST_EQ(test_1->a(), 30);
  TEST_EQ(test_1->b(), 40);
  for (auto it = tests->begin(); it != tests->end(); ++it) {
    TEST_EQ(it->a() == 10 || it->a() == 30, true);  // Just testing iterators.
  }

}

// example of parsing text straight into a buffer, and generating
// text back from it:
void ParseAndGenerateTextTest() {
  // load FlatBuffer schema (.fbs) and JSON from disk
  std::string schemafile;
  std::string jsonfile;
  TEST_EQ(flatbuffers::LoadFile(
    "tests/monster_test.fbs", false, &schemafile), true);
  TEST_EQ(flatbuffers::LoadFile(
    "tests/monsterdata_test.golden", false, &jsonfile), true);

  // parse schema first, so we can use it to parse the data after
  flatbuffers::Parser parser;
  const char *include_directories[] = { "tests", nullptr };
  TEST_EQ(parser.Parse(schemafile.c_str(), include_directories), true);
  TEST_EQ(parser.Parse(jsonfile.c_str(), include_directories), true);

  // here, parser.builder_ contains a binary buffer that is the parsed data.

  // First, verify it, just in case:
  flatbuffers::Verifier verifier(parser.builder_.GetBufferPointer(),
                                 parser.builder_.GetSize());
  TEST_EQ(VerifyMonsterBuffer(verifier), true);

  // to ensure it is correct, we now generate text back from the binary,
  // and compare the two:
  std::string jsongen;
  flatbuffers::GeneratorOptions opts;
  GenerateText(parser, parser.builder_.GetBufferPointer(), opts, &jsongen);

  if (jsongen != jsonfile) {
    printf("%s----------------\n%s", jsongen.c_str(), jsonfile.c_str());
    TEST_NOTNULL(NULL);
  }
}

// Parse a .proto schema, output as .fbs
void ParseProtoTest() {
  // load the .proto and the golden file from disk
  std::string protofile;
  std::string goldenfile;
  TEST_EQ(flatbuffers::LoadFile(
    "tests/prototest/test.proto", false, &protofile), true);
  TEST_EQ(flatbuffers::LoadFile(
    "tests/prototest/test.golden", false, &goldenfile), true);

  // Parse proto.
  flatbuffers::Parser parser(true);
  TEST_EQ(parser.Parse(protofile.c_str(), nullptr), true);

  // Generate fbs.
  flatbuffers::GeneratorOptions opts;
  auto fbs = flatbuffers::GenerateFBS(parser, "test", opts);

  // Ensure generated file is parsable.
  flatbuffers::Parser parser2;
  TEST_EQ(parser2.Parse(fbs.c_str(), nullptr), true);

  if (fbs != goldenfile) {
    printf("%s----------------\n%s", fbs.c_str(), goldenfile.c_str());
    TEST_NOTNULL(NULL);
  }
}

template<typename T> void CompareTableFieldValue(flatbuffers::Table *table,
                                                 flatbuffers::voffset_t voffset,
                                                 T val) {
  T read = table->GetField(voffset, static_cast<T>(0));
  TEST_EQ(read, val);
}

// Low level stress/fuzz test: serialize/deserialize a variety of
// different kinds of data in different combinations
void FuzzTest1() {

  // Values we're testing against: chosen to ensure no bits get chopped
  // off anywhere, and also be different from eachother.
  const uint8_t  bool_val   = true;
  const int8_t   char_val   = -127;  // 0x81
  const uint8_t  uchar_val  = 0xFF;
  const int16_t  short_val  = -32222; // 0x8222;
  const uint16_t ushort_val = 0xFEEE;
  const int32_t  int_val    = 0x83333333;
  const uint32_t uint_val   = 0xFDDDDDDD;
  const int64_t  long_val   = 0x8444444444444444;
  const uint64_t ulong_val  = 0xFCCCCCCCCCCCCCCC;
  const float    float_val  = 3.14159f;
  const double   double_val = 3.14159265359;

  const int test_values_max = 11;
  const flatbuffers::voffset_t fields_per_object = 4;
  const int num_fuzz_objects = 10000;  // The higher, the more thorough :)

  flatbuffers::FlatBufferBuilder builder;

  lcg_reset();  // Keep it deterministic.

  flatbuffers::uoffset_t objects[num_fuzz_objects];

  // Generate num_fuzz_objects random objects each consisting of
  // fields_per_object fields, each of a random type.
  for (int i = 0; i < num_fuzz_objects; i++) {
    auto start = builder.StartTable();
    for (flatbuffers::voffset_t f = 0; f < fields_per_object; f++) {
      int choice = lcg_rand() % test_values_max;
      auto off = flatbuffers::FieldIndexToOffset(f);
      switch (choice) {
        case 0:  builder.AddElement<uint8_t >(off, bool_val,   0); break;
        case 1:  builder.AddElement<int8_t  >(off, char_val,   0); break;
        case 2:  builder.AddElement<uint8_t >(off, uchar_val,  0); break;
        case 3:  builder.AddElement<int16_t >(off, short_val,  0); break;
        case 4:  builder.AddElement<uint16_t>(off, ushort_val, 0); break;
        case 5:  builder.AddElement<int32_t >(off, int_val,    0); break;
        case 6:  builder.AddElement<uint32_t>(off, uint_val,   0); break;
        case 7:  builder.AddElement<int64_t >(off, long_val,   0); break;
        case 8:  builder.AddElement<uint64_t>(off, ulong_val,  0); break;
        case 9:  builder.AddElement<float   >(off, float_val,  0); break;
        case 10: builder.AddElement<double  >(off, double_val, 0); break;
      }
    }
    objects[i] = builder.EndTable(start, fields_per_object);
  }
  builder.PreAlign<flatbuffers::largest_scalar_t>(0);  // Align whole buffer.

  lcg_reset();  // Reset.

  uint8_t *eob = builder.GetBufferPointer() + builder.GetSize();

  // Test that all objects we generated are readable and return the
  // expected values. We generate random objects in the same order
  // so this is deterministic.
  for (int i = 0; i < num_fuzz_objects; i++) {
    auto table = reinterpret_cast<flatbuffers::Table *>(eob - objects[i]);
    for (flatbuffers::voffset_t f = 0; f < fields_per_object; f++) {
      int choice = lcg_rand() % test_values_max;
      flatbuffers::voffset_t off = flatbuffers::FieldIndexToOffset(f);
      switch (choice) {
        case 0:  CompareTableFieldValue(table, off, bool_val  ); break;
        case 1:  CompareTableFieldValue(table, off, char_val  ); break;
        case 2:  CompareTableFieldValue(table, off, uchar_val ); break;
        case 3:  CompareTableFieldValue(table, off, short_val ); break;
        case 4:  CompareTableFieldValue(table, off, ushort_val); break;
        case 5:  CompareTableFieldValue(table, off, int_val   ); break;
        case 6:  CompareTableFieldValue(table, off, uint_val  ); break;
        case 7:  CompareTableFieldValue(table, off, long_val  ); break;
        case 8:  CompareTableFieldValue(table, off, ulong_val ); break;
        case 9:  CompareTableFieldValue(table, off, float_val ); break;
        case 10: CompareTableFieldValue(table, off, double_val); break;
      }
    }
  }
}

// High level stress/fuzz test: generate a big schema and
// matching json data in random combinations, then parse both,
// generate json back from the binary, and compare with the original.
void FuzzTest2() {
  lcg_reset();  // Keep it deterministic.

  const int num_definitions = 30;
  const int num_struct_definitions = 5;  // Subset of num_definitions.
  const int fields_per_definition = 15;
  const int instances_per_definition = 5;

  std::string schema = "namespace test;\n\n";

  struct RndDef {
    std::string instances[instances_per_definition];
  };

  RndDef definitions[num_definitions];

  // We are going to generate num_definitions, the first
  // num_struct_definitions will be structs, the rest tables. For each
  // generate random fields, some of which may be struct/table types
  // referring to previously generated structs/tables.
  // Simultanenously, we generate instances_per_definition JSON data
  // definitions, which will have identical structure to the schema
  // being generated. We generate multiple instances such that when creating
  // hierarchy, we get some variety by picking one randomly.
  for (int definition = 0; definition < num_definitions; definition++) {
    // Since we're generating schema & and corresponding data in tandem,
    // this convenience function adds strings to both at once.
    auto AddToSchemaAndInstances = [&](const char *schema_add,
                                       const char *instance_add) {
      schema += schema_add;
      for (int i = 0; i < instances_per_definition; i++)
        definitions[definition].instances[i] += instance_add;
    };
    // Generate a default type if we can't generate something else.
    auto Dummy = [&]() { AddToSchemaAndInstances("byte", "1"); };

    std::string definition_name = "D" + flatbuffers::NumToString(definition);

    bool is_struct = definition < num_struct_definitions;

    AddToSchemaAndInstances(
      ((is_struct ? "struct " : "table ") + definition_name + " {\n").c_str(),
      "{\n");

    for (int field = 0; field < fields_per_definition; field++) {
      std::string field_name = "f" + flatbuffers::NumToString(field);
      AddToSchemaAndInstances(("  " + field_name + ":").c_str(),
                              (field_name + ": ").c_str());
      // Pick random type:
      int base_type = lcg_rand() % (flatbuffers::BASE_TYPE_UNION + 1);
      switch (base_type) {
        case flatbuffers::BASE_TYPE_STRING:
          if (is_struct) {
            Dummy();  // No strings in structs,
          } else {
            AddToSchemaAndInstances("string", "\"hi\"");
          }
          break;
        case flatbuffers::BASE_TYPE_NONE:
        case flatbuffers::BASE_TYPE_UTYPE:
        case flatbuffers::BASE_TYPE_STRUCT:
        case flatbuffers::BASE_TYPE_UNION:
        case flatbuffers::BASE_TYPE_VECTOR:
          if (definition) {
            // Pick a random previous definition and random data instance of
            // that definition.
            int defref = lcg_rand() % definition;
            int instance = lcg_rand() % instances_per_definition;
            AddToSchemaAndInstances(
              ("D" + flatbuffers::NumToString(defref)).c_str(),
              definitions[defref].instances[instance].c_str());
          } else {
            // If this is the first definition, we have no definition we can
            // refer to.
            Dummy();
          }
          break;
        default:
          // All the scalar types.
          AddToSchemaAndInstances(
            flatbuffers::kTypeNames[base_type],
            flatbuffers::NumToString(lcg_rand() % 128).c_str());
      }
      AddToSchemaAndInstances(
        ";\n",
        field == fields_per_definition - 1 ? "\n" : ",\n");
    }
    AddToSchemaAndInstances("}\n\n", "}");
  }

  schema += "root_type D" + flatbuffers::NumToString(num_definitions - 1);
  schema += ";\n";

  flatbuffers::Parser parser;

  // Will not compare against the original if we don't write defaults
  parser.builder_.ForceDefaults(true);

  // Parse the schema, parse the generated data, then generate text back
  // from the binary and compare against the original.
  TEST_EQ(parser.Parse(schema.c_str()), true);

  const std::string &json =
    definitions[num_definitions - 1].instances[0] + "\n";

  TEST_EQ(parser.Parse(json.c_str()), true);

  std::string jsongen;
  flatbuffers::GeneratorOptions opts;
  opts.indent_step = 0;
  GenerateText(parser, parser.builder_.GetBufferPointer(), opts, &jsongen);

  if (jsongen != json) {
    // These strings are larger than a megabyte, so we show the bytes around
    // the first bytes that are different rather than the whole string.
    size_t len = std::min(json.length(), jsongen.length());
    for (size_t i = 0; i < len; i++) {
      if (json[i] != jsongen[i]) {
        i -= std::min(static_cast<size_t>(10), i); // show some context;
        size_t end = std::min(len, i + 20);
        for (; i < end; i++)
          printf("at %d: found \"%c\", expected \"%c\"\n",
               static_cast<int>(i), jsongen[i], json[i]);
        break;
      }
    }
    TEST_NOTNULL(NULL);
  }

  printf("%dk schema tested with %dk of json\n",
         static_cast<int>(schema.length() / 1024),
         static_cast<int>(json.length() / 1024));
}

// Test that parser errors are actually generated.
void TestError(const char *src, const char *error_substr) {
  flatbuffers::Parser parser;
  TEST_EQ(parser.Parse(src), false);  // Must signal error
  // Must be the error we're expecting
  TEST_NOTNULL(strstr(parser.error_.c_str(), error_substr));
}

// Test that parsing errors occur as we'd expect.
// Also useful for coverage, making sure these paths are run.
void ErrorTest() {
  // In order they appear in idl_parser.cpp
  TestError("table X { Y:byte; } root_type X; { Y: 999 }", "bit field");
  TestError(".0", "floating point");
  TestError("\"\0", "illegal");
  TestError("\"\\q", "escape code");
  TestError("table ///", "documentation");
  TestError("@", "illegal");
  TestError("table 1", "expecting");
  TestError("table X { Y:[[int]]; }", "nested vector");
  TestError("union Z { X } table X { Y:[Z]; }", "vector of union");
  TestError("table X { Y:1; }", "illegal type");
  TestError("table X { Y:int; Y:int; }", "field already");
  TestError("struct X { Y:string; }", "only scalar");
  TestError("struct X { Y:int (deprecated); }", "deprecate");
  TestError("union Z { X } table X { Y:Z; } root_type X; { Y: {",
            "missing type field");
  TestError("union Z { X } table X { Y:Z; } root_type X; { Y_type: 99, Y: {",
            "type id");
  TestError("table X { Y:int; } root_type X; { Z:", "unknown field");
  TestError("struct X { Y:int; Z:int; } table W { V:X; } root_type W; "
            "{ V:{ Y:1 } }", "incomplete");
  TestError("enum E:byte { A } table X { Y:E; } root_type X; { Y:U }",
            "unknown enum value");
  TestError("table X { Y:byte; } root_type X; { Y:; }", "starting");
  TestError("enum X:byte { Y } enum X {", "enum already");
  TestError("enum X:float {}", "underlying");
  TestError("enum X:byte { Y, Y }", "value already");
  TestError("enum X:byte { Y=2, Z=1 }", "ascending");
  TestError("enum X:byte (bit_flags) { Y=8 }", "bit flag out");
  TestError("table X { Y:int; } table X {", "datatype already");
  TestError("struct X (force_align: 7) { Y:int; }", "force_align");
  TestError("{}", "no root");
  TestError("table X { Y:byte; } root_type X; { Y:1 } { Y:1 }", "one json");
  TestError("root_type X;", "unknown root");
  TestError("struct X { Y:int; } root_type X;", "a table");
  TestError("union X { Y }", "referenced");
  TestError("union Z { X } struct X { Y:int; }", "only tables");
  TestError("table X { Y:[int]; YLength:int; }", "clash");
  TestError("table X { Y:string = 1; }", "scalar");
  TestError("table X { Y:byte; } root_type X; { Y:1, Y:2 }", "more than once");
}

// Additional parser testing not covered elsewhere.
void ScientificTest() {
  flatbuffers::Parser parser;

  // Simple schema.
  TEST_EQ(parser.Parse("table X { Y:float; } root_type X;"), true);

  // Test scientific notation numbers.
  TEST_EQ(parser.Parse("{ Y:0.0314159e+2 }"), true);
  auto root = flatbuffers::GetRoot<float>(parser.builder_.GetBufferPointer());
  // root will point to the table, which is a 32bit vtable offset followed
  // by a float:
<<<<<<< HEAD
  TEST_EQ(sizeof(flatbuffers::soffset_t) == 4 &&  // Test assumes 32bit offsets
          fabs(root[1] - 3.14159) < 0.001, true);
=======
  TEST_EQ(::fabs(root[1] - 3.14159) < 0.001, true);
>>>>>>> b2ea63ee
}

void EnumStringsTest() {
  flatbuffers::Parser parser1;
  TEST_EQ(parser1.Parse("enum E:byte { A, B, C } table T { F:[E]; }"
                        "root_type T;"
                        "{ F:[ A, B, \"C\", \"A B C\" ] }"), true);
  flatbuffers::Parser parser2;
  TEST_EQ(parser2.Parse("enum E:byte { A, B, C } table T { F:[int]; }"
                        "root_type T;"
                        "{ F:[ \"E.C\", \"E.A E.B E.C\" ] }"), true);
}

void UnicodeTest() {
  flatbuffers::Parser parser;
  TEST_EQ(parser.Parse("table T { F:string; }"
                       "root_type T;"
                       "{ F:\"\\u20AC\\u00A2\\u30E6\\u30FC\\u30B6\\u30FC"
                       "\\u5225\\u30B5\\u30A4\\u30C8\\x01\\x80\" }"), true);
  std::string jsongen;
  flatbuffers::GeneratorOptions opts;
  opts.indent_step = -1;
  GenerateText(parser, parser.builder_.GetBufferPointer(), opts, &jsongen);
  TEST_EQ(jsongen == "{F: \"\\u20AC\\u00A2\\u30E6\\u30FC\\u30B6\\u30FC"
                     "\\u5225\\u30B5\\u30A4\\u30C8\\x01\\x80\"}", true);
}

int main(int /*argc*/, const char * /*argv*/[]) {
  // Run our various test suites:

  auto flatbuf = CreateFlatBufferTest();
  AccessFlatBufferTest(flatbuf);

  #ifndef __ANDROID__  // requires file access
  ParseAndGenerateTextTest();
  ParseProtoTest();
  #endif

  FuzzTest1();
  FuzzTest2();

  ErrorTest();
  ScientificTest();
  EnumStringsTest();
  UnicodeTest();

  if (!testing_fails) {
    TEST_OUTPUT_LINE("ALL TESTS PASSED");
    return 0;
  } else {
    TEST_OUTPUT_LINE("%d FAILED TESTS", testing_fails);
    return 1;
  }
}<|MERGE_RESOLUTION|>--- conflicted
+++ resolved
@@ -534,12 +534,8 @@
   auto root = flatbuffers::GetRoot<float>(parser.builder_.GetBufferPointer());
   // root will point to the table, which is a 32bit vtable offset followed
   // by a float:
-<<<<<<< HEAD
   TEST_EQ(sizeof(flatbuffers::soffset_t) == 4 &&  // Test assumes 32bit offsets
           fabs(root[1] - 3.14159) < 0.001, true);
-=======
-  TEST_EQ(::fabs(root[1] - 3.14159) < 0.001, true);
->>>>>>> b2ea63ee
 }
 
 void EnumStringsTest() {
