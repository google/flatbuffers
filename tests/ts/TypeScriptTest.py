#!/usr/bin/env python3
#
# Copyright 2022 Google Inc. All rights reserved.
#
# Licensed under the Apache License, Version 2.0 (the "License");
# you may not use this file except in compliance with the License.
# You may obtain a copy of the License at
#
#     http://www.apache.org/licenses/LICENSE-2.0
#
# Unless required by applicable law or agreed to in writing, software
# distributed under the License is distributed on an "AS IS" BASIS,
# WITHOUT WARRANTIES OR CONDITIONS OF ANY KIND, either express or implied.
# See the License for the specific language governing permissions and
# limitations under the License.

import platform
import shutil
import subprocess
import sys
from pathlib import Path

# Get the path where this script is located so we can invoke the script from
# any directory and have the paths work correctly.
tests_path = Path(__file__).parent.resolve()

# Get the root path as an absolute path, so all derived paths are absolute.
root_path = tests_path.parent.parent.absolute()

# Windows works with subprocess.run a bit differently.
is_windows = platform.system() == "Windows"

# Get the location of the flatc executable
flatc_exe = Path("flatc.exe" if is_windows else "flatc")

# Find and assert flatc compiler is present.
if root_path in flatc_exe.parents:
    flatc_exe = flatc_exe.relative_to(root_path)
flatc_path = Path(root_path, flatc_exe)
assert flatc_path.exists(), "Cannot find the flatc compiler " + str(flatc_path)

def check_call(args, cwd=tests_path):
    subprocess.check_call(args, cwd=str(cwd), shell=is_windows)

# Execute the flatc compiler with the specified parameters
def flatc(options, schema, prefix=None, include=None, data=None, cwd=tests_path):
    print("Invoking flatc on schema " + str(schema))
    cmd = [str(flatc_path)] + options
    if prefix:
        cmd += ["-o"] + [prefix]
    if include:
        cmd += ["-I"] + [include]
    cmd += [schema] if isinstance(schema, str) else schema
    if data:
        cmd += [data] if isinstance(data, str) else data
    check_call(cmd)

# Execute esbuild with the specified parameters
def esbuild(input, output):
    cmd = ["esbuild", input, "--outfile=" + output]
    cmd += ["--format=cjs", "--bundle", "--external:flatbuffers"]
    check_call(cmd)

print("Removing node_modules/ directory...")
shutil.rmtree(Path(tests_path, "node_modules"), ignore_errors=True)

check_call(["npm", "install", "--silent"])

flatc(
    options=["--ts", "--reflect-names", "--gen-name-strings", "--gen-mutable", "--gen-object-api", "--ts-entry-points", "--ts-flat-files"],
    schema="../monster_test.fbs",
    include="../include_test",
)
esbuild("monster_test.ts", "monster_test_generated.cjs")

flatc(
    options=["--gen-object-api", "-b"],
    schema="../monster_test.fbs",
    include="../include_test",
    data="../unicode_test.json",
)

flatc(
    options=["--ts", "--reflect-names", "--gen-name-strings", "--gen-mutable", "--gen-object-api", "--ts-entry-points", "--ts-flat-files"],
    schema="../union_vector/union_vector.fbs",
    prefix="union_vector",
)
esbuild("union_vector/union_vector.ts", "union_vector/union_vector_generated.cjs")

flatc(
    options=["--ts", "--reflect-names", "--gen-name-strings"],
    schema="../optional_scalars.fbs",
)

flatc(
<<<<<<< HEAD
    options=["--ts", "--reflect-names", "--gen-name-strings", "--gen-object-api", "--ts-entry-points", "--ts-flat-files"],
=======
    options=["--ts", "--reflect-names", "--gen-name-strings", "--ts-no-import-ext"],
    schema="../optional_scalars.fbs",
    prefix="no_import_ext",
)

flatc(
    options=["--ts", "--reflect-names", "--gen-name-strings", "--gen-mutable", "--gen-object-api"],
    schema=[
        "typescript_keywords.fbs",
        "test_dir/typescript_include.fbs",
        "test_dir/typescript_transitive_include.fbs",
        "../../reflection/reflection.fbs",
    ],
    include="../../",
)

flatc(
    options=["--ts", "--reflect-names", "--ts-flat-files", "--gen-name-strings", "--gen-object-api"],
>>>>>>> 62e4d2e5
    schema="arrays_test_complex/arrays_test_complex.fbs",
    prefix="arrays_test_complex"
)
esbuild("arrays_test_complex/my-game/example.ts", "arrays_test_complex/arrays_test_complex_generated.cjs")

flatc(
    options=["--ts", "--reflect-names", "--gen-name-strings", "--gen-mutable", "--gen-object-api", "--ts-entry-points", "--ts-flat-files"],
    schema=[
        "typescript_keywords.fbs",
        "test_dir/typescript_include.fbs",
        "test_dir/typescript_transitive_include.fbs",
        "../../reflection/reflection.fbs",
    ],
    include="../../",
)
esbuild("typescript_keywords.ts", "typescript_keywords_generated.cjs")

print("Running TypeScript Compiler...")
check_call(["tsc"])

NODE_CMD = ["node"]

print("Running TypeScript Tests...")
check_call(NODE_CMD + ["JavaScriptTest"])
check_call(NODE_CMD + ["JavaScriptTestv1.cjs", "./monster_test_generated.cjs"])
check_call(NODE_CMD + ["JavaScriptUnionVectorTest"])
check_call(NODE_CMD + ["JavaScriptFlexBuffersTest"])
check_call(NODE_CMD + ["JavaScriptComplexArraysTest"])
check_call(NODE_CMD + ["JavaScriptRequiredStringTest"])<|MERGE_RESOLUTION|>--- conflicted
+++ resolved
@@ -93,28 +93,13 @@
 )
 
 flatc(
-<<<<<<< HEAD
-    options=["--ts", "--reflect-names", "--gen-name-strings", "--gen-object-api", "--ts-entry-points", "--ts-flat-files"],
-=======
     options=["--ts", "--reflect-names", "--gen-name-strings", "--ts-no-import-ext"],
     schema="../optional_scalars.fbs",
     prefix="no_import_ext",
 )
 
 flatc(
-    options=["--ts", "--reflect-names", "--gen-name-strings", "--gen-mutable", "--gen-object-api"],
-    schema=[
-        "typescript_keywords.fbs",
-        "test_dir/typescript_include.fbs",
-        "test_dir/typescript_transitive_include.fbs",
-        "../../reflection/reflection.fbs",
-    ],
-    include="../../",
-)
-
-flatc(
-    options=["--ts", "--reflect-names", "--ts-flat-files", "--gen-name-strings", "--gen-object-api"],
->>>>>>> 62e4d2e5
+    options=["--ts", "--reflect-names", "--gen-name-strings", "--gen-object-api", "--ts-entry-points", "--ts-flat-files"],
     schema="arrays_test_complex/arrays_test_complex.fbs",
     prefix="arrays_test_complex"
 )
@@ -142,5 +127,4 @@
 check_call(NODE_CMD + ["JavaScriptTestv1.cjs", "./monster_test_generated.cjs"])
 check_call(NODE_CMD + ["JavaScriptUnionVectorTest"])
 check_call(NODE_CMD + ["JavaScriptFlexBuffersTest"])
-check_call(NODE_CMD + ["JavaScriptComplexArraysTest"])
-check_call(NODE_CMD + ["JavaScriptRequiredStringTest"])+check_call(NODE_CMD + ["JavaScriptComplexArraysTest"])