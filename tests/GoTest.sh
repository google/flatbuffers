--- conflicted
+++ resolved
@@ -57,20 +57,12 @@
 # Developers may also wish to run benchmarks, which may be achieved with the
 # flag -test.bench and the wildcard regexp ".":
 #   go -test -test.bench=. ...
-<<<<<<< HEAD
-cd ${go_src}
-go test . \
-                     --test.coverpkg=github.com/google/flatbuffers/go \
-                     --test.bench=. \
-                     --test.benchtime 3s \
-=======
 GOPATH=${go_path} go test flatbuffers_test \
                      --coverpkg=github.com/google/flatbuffers/go \
                      --cpp_data=${test_dir}/monsterdata_test.mon \
                      --out_data=${test_dir}/monsterdata_go_wire.mon \
                      --bench=. \
                      --benchtime=3s \
->>>>>>> c871df77
                      --fuzz=true \
                      --fuzz_fields=4 \
                      --fuzz_objects=10000 \
