--- conflicted
+++ resolved
@@ -102,13 +102,8 @@
   const flatbuffers::Vector<uint8_t> *testnestedflatbuffer() const { return GetPointer<const flatbuffers::Vector<uint8_t> *>(30); }
   const Monster *testnestedflatbuffer_nested_root() { return flatbuffers::GetRoot<Monster>(testnestedflatbuffer()->Data()); }
   const Monster *testempty() const { return GetPointer<const Monster *>(32); }
-<<<<<<< HEAD
-  bool Verify(const flatbuffers::Verifier &verifier) const {
-    return VerifyTable(verifier) &&
-=======
   bool Verify(flatbuffers::Verifier &verifier) const {
     return VerifyTableStart(verifier) &&
->>>>>>> 8e40902d
            VerifyField<Vec3>(verifier, 4 /* pos */) &&
            VerifyField<int16_t>(verifier, 6 /* mana */) &&
            VerifyField<int16_t>(verifier, 8 /* hp */) &&
@@ -133,12 +128,8 @@
            VerifyField<flatbuffers::uoffset_t>(verifier, 30 /* testnestedflatbuffer */) &&
            verifier.Verify(testnestedflatbuffer()) &&
            VerifyField<flatbuffers::uoffset_t>(verifier, 32 /* testempty */) &&
-<<<<<<< HEAD
-           verifier.VerifyTable(testempty());
-=======
            verifier.VerifyTable(testempty()) &&
            verifier.EndTable();
->>>>>>> 8e40902d
   }
 };
 
@@ -213,13 +204,6 @@
 
 inline bool MonsterBufferHasIdentifier(const void *buf) { return flatbuffers::BufferHasIdentifier(buf, "MONS"); }
 
-<<<<<<< HEAD
-inline void FinishMonsterBuffer(flatbuffers::FlatBufferBuilder &fbb, flatbuffers::Offset<Monster> root) { fbb.Finish(root, "MONS"); }
-
-inline bool MonsterBufferHasIdentifier(const void *buf) { return flatbuffers::BufferHasIdentifier(buf, "MONS"); }
-
-=======
->>>>>>> 8e40902d
 }  // namespace Example
 }  // namespace MyGame
 
