--- conflicted
+++ resolved
@@ -2,15 +2,11 @@
 
 package Example
 
-<<<<<<< HEAD
-type AnyUniqueAliasesT interface{}
-type AnyUniqueAliases = byte
-=======
 import "strconv"
 
+type AnyUniqueAliasesT interface{}
 type AnyUniqueAliases byte
 
->>>>>>> 766ed044
 const (
 	AnyUniqueAliasesNONE AnyUniqueAliases = 0
 	AnyUniqueAliasesM    AnyUniqueAliases = 1
