--- conflicted
+++ resolved
@@ -4,11 +4,7 @@
 
 namespace MyGame.Example;
 
-<<<<<<< HEAD
-enum Color:byte (bit_flags) { Red = 0, Green, Blue = 3 }
-=======
 enum Color:byte (bit_flags) { Red = 0, Green, Blue = 3, }
->>>>>>> 8e40902d
 
 union Any { Monster }  // TODO: add more elements
 
